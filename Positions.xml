<?xml version="1.0" encoding="utf-8"?>
<Positions xmlns:xsd="http://www.w3.org/2001/XMLSchema" xmlns:xsi="http://www.w3.org/2001/XMLSchema-instance">
  <Group Name="Enroute">
    <Position Name="Armidale" Type="ASD" DefaultCenter="-3233.200+15056.266" DefaultRange="950" VisibilityRange="600">
      <Sectors>
        <Sector Name="ARL" />
        <Sector Name="MDE" />
        <Sector Name="MLD" />
        <Sector Name="OCN" />
        <Sector Name="CNK" />
        <Sector Name="MNN" />
      </Sectors>
      <ManualVisibility>
        <Point>-32.405+150.710</Point>
        <Point>-24.802+150.787</Point>
        <Point>-19.656+140.362</Point>
        <Point>-32.507+140.712</Point>
      </ManualVisibility>
      <Maps>
        <Map Name="ALL_CTA" />
        <Map Name="ALL_SECTORS" />
        <Map Name="ALL_NAVAIDS" />
        <Map Name="COAST_ALL" />
        <Map Name="ALL_ROUTES_HIGH" />
        <Map Name="ALL_POINTS_HIGH" />
        <Map Name="FIR_BDRY" />
        <Map Name="UPPER_SECTOR_FREQS" />
      </Maps>
      <Strips Mode="State" Sort="Time">
        <Window Type="State" State="Jurisdiction" Visible="true" />
        <Window Type="State" State="Announced" Visible="true" />
        <Window Type="State" State="Preactive" Visible="true" />
      </Strips>
      <CFL QuickLevel="10000" />
      <ArrivalLists>
        <Airport Name="YSSY" />
      </ArrivalLists>
      <ControllerInfo>
        <Line>Brisbane Centre</Line>
<<<<<<< HEAD
        <Line>Airspace, Charts, Tools - vats.im/pac/pilot</Line>
=======
        <Line>Airspace, Charts, Tools - vats.im/pac/tools</Line>
        <Line>Pilot Procedures - vats.im/pac/pilot</Line>
>>>>>>> 908b5bbf
        <Line>ATC feedback - vats.im/pac/helpdesk</Line>
      </ControllerInfo>
    </Position>
    <Position Name="Huon" Type="ASD" DefaultCenter="-40.859861+146.245167" DefaultRange="730" VisibilityRange="600">
      <Sectors>
        <Sector Name="HUO" />
        <Sector Name="WON" />
        <Sector Name="HBA" />
        <Sector Name="LTA" />
      </Sectors>
      <ManualVisibility>
        <Point>-41.115+146.038</Point>
        <Point>-33.804+148.270</Point>
        <Point>-33.158+140.723</Point>
      </ManualVisibility>
      <Maps>
        <Map Name="ALL_CTA" />
        <Map Name="ALL_SECTORS" />
        <Map Name="ALL_NAVAIDS" />
        <Map Name="COAST_ALL" />
        <Map Name="ALL_ROUTES_HIGH" />
        <Map Name="ALL_POINTS_HIGH" />
        <Map Name="FIR_BDRY" />
        <Map Name="UPPER_SECTOR_FREQS" />
      </Maps>
      <Strips Mode="State" Sort="Time">
        <Window Type="State" State="Jurisdiction" Visible="true" />
        <Window Type="State" State="Announced" Visible="true" />
        <Window Type="State" State="Preactive" Visible="true" />
      </Strips>
      <CFL QuickLevel="25000" />
      <ArrivalLists>
        <Airport Name="YMHB" />
        <Airport Name="YMLT" />
      </ArrivalLists>
      <ControllerInfo>
        <Line>Melbourne Centre</Line>
<<<<<<< HEAD
        <Line>Airspace, Charts, Tools - vats.im/pac/pilot</Line>         
=======
        <Line>Airspace, Charts, Tools - vats.im/pac/tools</Line>
        <Line>Pilot Procedures - vats.im/pac/pilot</Line>         
>>>>>>> 908b5bbf
        <Line>ATC feedback - vats.im/pac/helpdesk</Line>
      </ControllerInfo>
    </Position>
    <Position Name="Mt Isa" Type="ASD" DefaultCenter="-194924.2967+1405500.9521" DefaultRange="2751" VisibilityRange="600">
      <Sectors>
        <Sector Name="ISA" />
        <Sector Name="WEG" />
        <Sector Name="ARA" />
        <Sector Name="STR" />
      </Sectors>
      <ManualVisibility>
        <Point>-152747.6868+1234623.9905</Point>
        <Point>-152103.1805+1362648.3435</Point>
        <Point>-203937.2766+1464854.3384</Point>
        <Point>-272304.1469+1543929.8608</Point>
      </ManualVisibility>
      <Maps>
        <Map Name="ALL_CTA" />
        <Map Name="ALL_SECTORS" />
        <Map Name="ALL_NAVAIDS" />
        <Map Name="COAST_ALL" />
        <Map Name="ALL_ROUTES_HIGH" />
        <Map Name="ALL_POINTS_HIGH" />
        <Map Name="FIR_BDRY" />
        <Map Name="UPPER_SECTOR_FREQS" />
        <Map Name="NEIGHBOUR_SUBSECTORS" />
      </Maps>
      <Strips Mode="State" Sort="Time">
        <Window Type="State" State="Jurisdiction" Visible="true" />
        <Window Type="State" State="Announced" Visible="true" />
        <Window Type="State" State="Preactive" Visible="true" />
      </Strips>
      <CFL QuickLevel="25000" />
      <ControllerInfo>
        <Line>Brisbane Centre</Line>
<<<<<<< HEAD
        <Line>Airspace, Charts, Tools - vats.im/pac/pilot</Line>         
=======
        <Line>Airspace, Charts, Tools - vats.im/pac/tools</Line>
        <Line>Pilot Procedures - vats.im/pac/pilot</Line>         
>>>>>>> 908b5bbf
        <Line>ATC feedback - vats.im/pac/helpdesk</Line>
      </ControllerInfo>
    </Position>
    <Position Name="Inverell" Type="ASD" DefaultCenter="-273810.000+1531547.000" DefaultRange="1200" VisibilityRange="600">
      <Sectors>
        <Sector Name="INL" />
        <Sector Name="DOS" />
        <Sector Name="BUR" />
        <Sector Name="SDY" />
        <Sector Name="GOL" />
        <Sector Name="NSA" />
        <Sector Name="BAN" />
        <Sector Name="BAS" />
        <Sector Name="BDN" />
        <Sector Name="BDS" />
        <Sector Name="BAC" />
      </Sectors>
      <ManualVisibility>
        <Point>-25.725+150.343</Point>
        <Point>-31.391+150.777</Point>
        <Point>-19.010+147.268</Point>
        <Point>-23.163+141.507</Point>
      </ManualVisibility>
      <Maps>
        <Map Name="ALL_CTA" />
        <Map Name="ALL_SECTORS" />
        <Map Name="ALL_NAVAIDS" />
        <Map Name="COAST_ALL" />
        <Map Name="ALL_ROUTES_HIGH" />
        <Map Name="ALL_POINTS_HIGH" />
        <Map Name="FIR_BDRY" />
        <Map Name="UPPER_SECTOR_FREQS" />
      </Maps>
      <Strips Mode="State" Sort="Time">
        <Window Type="State" State="Jurisdiction" Visible="true" />
        <Window Type="State" State="Announced" Visible="true" />
        <Window Type="State" State="Preactive" Visible="true" />
      </Strips>
      <CFL QuickLevel="9000" />
      <ArrivalLists>
        <Airport Name="YBBN" />
        <Airport Name="YBCG" />
      </ArrivalLists>
      <ControllerInfo>
        <Line>Brisbane Centre</Line>
<<<<<<< HEAD
        <Line>Airspace, Charts, Tools - vats.im/pac/pilot</Line>         
=======
        <Line>Airspace, Charts, Tools - vats.im/pac/tools</Line>         
        <Line>Pilot Procedures - vats.im/pac/pilot</Line>
>>>>>>> 908b5bbf
        <Line>ATC feedback - vats.im/pac/helpdesk</Line>
      </ControllerInfo>
    </Position>
    <Position Name="Keppel" Type="ASD" DefaultCenter="-240656.000+1495402.000" DefaultRange="1200" VisibilityRange="600">
      <Sectors>
        <Sector Name="KPL" />
        <Sector Name="CVN" />
        <Sector Name="SWY" />
        <Sector Name="MKA" />
        <Sector Name="RKA" />
      </Sectors>
      <ManualVisibility>
        <Point>-25.725+150.343</Point>
        <Point>-31.391+150.777</Point>
        <Point>-19.010+147.268</Point>
        <Point>-23.163+141.507</Point>
      </ManualVisibility>
      <Maps>
        <Map Name="ALL_CTA" />
        <Map Name="ALL_SECTORS" />
        <Map Name="ALL_NAVAIDS" />
        <Map Name="COAST_ALL" />
        <Map Name="ALL_ROUTES_HIGH" />
        <Map Name="ALL_POINTS_HIGH" />
        <Map Name="FIR_BDRY" />
        <Map Name="UPPER_SECTOR_FREQS" />
      </Maps>
      <Strips Mode="State" Sort="Time">
        <Window Type="State" State="Jurisdiction" Visible="true" />
        <Window Type="State" State="Announced" Visible="true" />
        <Window Type="State" State="Preactive" Visible="true" />
      </Strips>
      <CFL QuickLevel="9000" />
      <ArrivalLists>
        <Airport Name="YBMK" />
        <Airport Name="YBRK" />
        <Airport Name="YBHM" />
      </ArrivalLists>
      <ControllerInfo>
        <Line>Brisbane Centre</Line>
<<<<<<< HEAD
        <Line>Airspace, Charts, Tools - vats.im/pac/pilot</Line>         
=======
        <Line>Airspace, Charts, Tools - vats.im/pac/tools</Line>
        <Line>Pilot Procedures - vats.im/pac/pilot</Line>         
>>>>>>> 908b5bbf
        <Line>ATC feedback - vats.im/pac/helpdesk</Line>
      </ControllerInfo>
    </Position>
    <Position Name="Howe" Type="ASD" DefaultCenter="-302049.482+1585027.3377" DefaultRange="1600" VisibilityRange="600">
      <Sectors>
        <Sector Name="HWE" />
      </Sectors>
      <Maps>
        <Map Name="ALL_CTA" />
        <Map Name="ALL_SECTORS" />
        <Map Name="ALL_NAVAIDS" />
        <Map Name="COAST_ALL" />
        <Map Name="ALL_ROUTES_HIGH" />
        <Map Name="ALL_POINTS_HIGH" />
        <Map Name="FIR_BDRY" />
        <Map Name="UPPER_SECTOR_FREQS" />
      </Maps>
      <Strips Mode="State" Sort="Time">
        <Window Type="State" State="Jurisdiction" Visible="true" />
        <Window Type="State" State="Announced" Visible="true" />
        <Window Type="State" State="Preactive" Visible="true" />
      </Strips>
      <CFL QuickLevel="25000" />
      <ControllerInfo>
        <Line>Brisbane Centre</Line>
<<<<<<< HEAD
        <Line>Airspace, Charts, Tools - vats.im/pac/pilot</Line>         
=======
        <Line>Airspace, Charts, Tools - vats.im/pac/tools</Line>
        <Line>Pilot Procedures - vats.im/pac/pilot</Line>         
>>>>>>> 908b5bbf
        <Line>ATC feedback - vats.im/pac/helpdesk</Line>
      </ControllerInfo>
    </Position>
    <Position Name="Territory" Type="ASD" DefaultCenter="-1600.000+12700.000" DefaultRange="2000" VisibilityRange="600">
      <Sectors>
        <Sector Name="TRT" />
        <Sector Name="KIY" />
        <Sector Name="DAE" />
        <Sector Name="DAW" />
        <Sector Name="ASH" />
        <Sector Name="TRS" />
      </Sectors>
      <ManualVisibility>
        <Point>-16.000+126.986</Point>
        <Point>-14.930+119.923</Point>
        <Point>-13.403+129.478</Point>
        <Point>-19.447+130.986</Point>
      </ManualVisibility>
      <Maps>
        <Map Name="ALL_CTA" />
        <Map Name="ALL_SECTORS" />
        <Map Name="ALL_NAVAIDS" />
        <Map Name="COAST_ALL" />
        <Map Name="ALL_ROUTES_HIGH" />
        <Map Name="ALL_POINTS_HIGH" />
        <Map Name="FIR_BDRY" />
        <Map Name="UPPER_SECTOR_FREQS" />
        <Map Name="NEIGHBOUR_SUBSECTORS" />
      </Maps>
      <Strips Mode="State" Sort="Time">
        <Window Type="State" State="Jurisdiction" Visible="true" />
        <Window Type="State" State="Announced" Visible="true" />
        <Window Type="State" State="Preactive" Visible="true" />
      </Strips>
      <CFL QuickLevel="10000" />
      <ArrivalLists>
        <Airport Name="YPDN" />
      </ArrivalLists>
      <ControllerInfo>
        <Line>Brisbane Centre</Line>
<<<<<<< HEAD
        <Line>Airspace, Charts, Tools - vats.im/pac/pilot</Line>         
=======
        <Line>Airspace, Charts, Tools - vats.im/pac/tools</Line>
        <Line>Pilot Procedures - vats.im/pac/pilot</Line>         
>>>>>>> 908b5bbf
        <Line>ATC feedback - vats.im/pac/helpdesk</Line>
      </ControllerInfo>
    </Position>
    <Position Name="Alice Springs" Type="ASD" DefaultCenter="-302041.5031+1342547.7539" DefaultRange="2610" VisibilityRange="600">
      <Sectors>
        <Sector Name="ASP" />
        <Sector Name="ASW" />
        <Sector Name="WAR" />
        <Sector Name="BKE" />
        <Sector Name="FOR" />
        <Sector Name="WRA" />
        <Sector Name="ESP" />
      </Sectors>
      <ManualVisibility>
        <Point>-270442.0946+1175658.5059</Point>
        <Point>-290512.410+1264202.2137</Point>
        <Point>-302918.4442+1332130.6189</Point>
        <Point>-360329.0012+1424738.5877</Point>
      </ManualVisibility>
      <Maps>
        <Map Name="ALL_CTA" />
        <Map Name="ALL_SECTORS" />
        <Map Name="ALL_NAVAIDS" />
        <Map Name="COAST_ALL" />
        <Map Name="ALL_ROUTES_HIGH" />
        <Map Name="ALL_POINTS_HIGH" />
        <Map Name="FIR_BDRY" />
        <Map Name="UPPER_SECTOR_FREQS" />
      </Maps>
      <Strips Mode="State" Sort="Time">
        <Window Type="State" State="Jurisdiction" Visible="true" />
        <Window Type="State" State="Announced" Visible="true" />
        <Window Type="State" State="Preactive" Visible="true" />
      </Strips>
      <CFL QuickLevel="25000" />
      <ArrivalLists>
        <Airport Name="YBAS" />
      </ArrivalLists>
      <ControllerInfo>
        <Line>Melbourne Centre</Line>
<<<<<<< HEAD
        <Line>Airspace, Charts, Tools - vats.im/pac/pilot</Line>         
=======
        <Line>Airspace, Charts, Tools - vats.im/pac/tools</Line>
        <Line>Pilot Procedures - vats.im/pac/pilot</Line>         
>>>>>>> 908b5bbf
        <Line>ATC feedback - vats.im/pac/helpdesk</Line>
      </ControllerInfo>
    </Position>
    <Position Name="Hyden" Type="ASD" DefaultCenter="-32.179139+116.762333" DefaultRange="1200" VisibilityRange="600">
      <Sectors>
        <Sector Name="HYD" />
        <Sector Name="PIY" />
        <Sector Name="JAR" />
        <Sector Name="CRS" />
        <Sector Name="GVE" />
        <Sector Name="LEA" />
        <Sector Name="GEL" />
        <Sector Name="PHD" />
        <Sector Name="PHA" />
        <Sector Name="PEA" />
      </Sectors>
      <ManualVisibility>
        <Point>-32.999+119.788</Point>
        <Point>-27.353+116.633</Point>
        <Point>-25.820+123.212</Point>
        <Point>-22.015+116.355</Point>
      </ManualVisibility>
      <Maps>
        <Map Name="ALL_CTA" />
        <Map Name="ALL_SECTORS" />
        <Map Name="ALL_NAVAIDS" />
        <Map Name="COAST_ALL" />
        <Map Name="ALL_ROUTES_HIGH" />
        <Map Name="ALL_POINTS_HIGH" />
        <Map Name="FIR_BDRY" />
        <Map Name="UPPER_SECTOR_FREQS" />
      </Maps>
      <Strips Mode="State" Sort="Time">
        <Window Type="State" State="Jurisdiction" Visible="true" />
        <Window Type="State" State="Announced" Visible="true" />
        <Window Type="State" State="Preactive" Visible="true" />
      </Strips>
      <CFL QuickLevel="9000" />
      <ArrivalLists>
        <Airport Name="YPPH" />
      </ArrivalLists>
      <ControllerInfo>
        <Line>Melbourne Centre</Line>
<<<<<<< HEAD
        <Line>Airspace, Charts, Tools - vats.im/pac/pilot</Line>         
=======
        <Line>Airspace, Charts, Tools - vats.im/pac/tools</Line>
        <Line>Pilot Procedures - vats.im/pac/pilot</Line>         
>>>>>>> 908b5bbf
        <Line>ATC feedback - vats.im/pac/helpdesk</Line>
      </ControllerInfo>
    </Position>
    <Position Name="Onslow" Type="ASD" DefaultCenter="-243721.9113+1183247.2943" DefaultRange="1800" VisibilityRange="600">
      <Sectors>
        <Sector Name="OLW" />
        <Sector Name="POT" />
        <Sector Name="MEK" />
        <Sector Name="PAR" />
        <Sector Name="NEW" />
        <Sector Name="MTK" />
        <Sector Name="MZI" />
      </Sectors>
      <ManualVisibility>
        <Point>-32.999+119.788</Point>
        <Point>-27.353+116.633</Point>
        <Point>-25.820+123.212</Point>
        <Point>-22.015+116.355</Point>
      </ManualVisibility>
      <Maps>
        <Map Name="ALL_CTA" />
        <Map Name="ALL_SECTORS" />
        <Map Name="ALL_NAVAIDS" />
        <Map Name="COAST_ALL" />
        <Map Name="ALL_ROUTES_HIGH" />
        <Map Name="ALL_POINTS_HIGH" />
        <Map Name="FIR_BDRY" />
        <Map Name="UPPER_SECTOR_FREQS" />
      </Maps>
      <Strips Mode="State" Sort="Time">
        <Window Type="State" State="Jurisdiction" Visible="true" />
        <Window Type="State" State="Announced" Visible="true" />
        <Window Type="State" State="Preactive" Visible="true" />
      </Strips>
      <CFL QuickLevel="25000" />
      <ControllerInfo>
        <Line>Melbourne Centre</Line>
<<<<<<< HEAD
        <Line>Airspace, Charts, Tools - vats.im/pac/pilot</Line>         
=======
        <Line>Airspace, Charts, Tools - vats.im/pac/tools</Line>
        <Line>Pilot Procedures - vats.im/pac/pilot</Line>         
>>>>>>> 908b5bbf
        <Line>ATC feedback - vats.im/pac/helpdesk</Line>
      </ControllerInfo>
    </Position>
    <Position Name="Kennedy" Type="ASD" DefaultCenter="-164428.000+1470710.000" DefaultRange="1100" VisibilityRange="600">
      <Sectors>
        <Sector Name="KEN" />
        <Sector Name="TBP" />
        <Sector Name="WIL" />
        <Sector Name="BAR" />
        <Sector Name="CS1" />
        <Sector Name="CS2" />
      </Sectors>
      <ManualVisibility>
        <Point>-18.565+147.837</Point>
        <Point>-24.786+150.307</Point>
        <Point>-23.655+142.199</Point>
        <Point>-18.697+140.953</Point>
      </ManualVisibility>
      <Maps>
        <Map Name="ALL_CTA" />
        <Map Name="ALL_SECTORS" />
        <Map Name="ALL_NAVAIDS" />
        <Map Name="COAST_ALL" />
        <Map Name="ALL_ROUTES_HIGH" />
        <Map Name="ALL_POINTS_HIGH" />
        <Map Name="FIR_BDRY" />
        <Map Name="UPPER_SECTOR_FREQS" />
      </Maps>
      <Strips Mode="State" Sort="Time">
        <Window Type="State" State="Jurisdiction" Visible="true" />
        <Window Type="State" State="Announced" Visible="true" />
        <Window Type="State" State="Preactive" Visible="true" />
      </Strips>
      <CFL QuickLevel="7000" />
      <ArrivalLists>
        <Airport Name="YBCS" />
      </ArrivalLists>
      <ControllerInfo>
        <Line>Brisbane Centre</Line>
<<<<<<< HEAD
        <Line>Airspace, Charts, Tools - vats.im/pac/pilot</Line>         
=======
        <Line>Airspace, Charts, Tools - vats.im/pac/tools</Line>
        <Line>Pilot Procedures - vats.im/pac/pilot</Line>         
>>>>>>> 908b5bbf
        <Line>ATC feedback - vats.im/pac/helpdesk</Line>
      </ControllerInfo>
    </Position>
    <Position Name="Tailem Bend" Type="ASD" DefaultCenter="-343343.9975+1374743.4216" DefaultRange="800" VisibilityRange="600">
      <Sectors>
        <Sector Name="TBD" />
        <Sector Name="AUG" />
        <Sector Name="AAE" />
      </Sectors>
      <ManualVisibility>
        <Point>-270442.0946+1175658.5059</Point>
        <Point>-290512.410+1264202.2137</Point>
        <Point>-302918.4442+1332130.6189</Point>
        <Point>-360329.0012+1424738.5877</Point>
      </ManualVisibility>
      <Maps>
        <Map Name="ALL_CTA" />
        <Map Name="ALL_SECTORS" />
        <Map Name="ALL_NAVAIDS" />
        <Map Name="COAST_ALL" />
        <Map Name="ALL_ROUTES_HIGH" />
        <Map Name="ALL_POINTS_HIGH" />
        <Map Name="FIR_BDRY" />
        <Map Name="UPPER_SECTOR_FREQS" />
      </Maps>
      <Strips Mode="State" Sort="Time">
        <Window Type="State" State="Jurisdiction" Visible="true" />
        <Window Type="State" State="Announced" Visible="true" />
        <Window Type="State" State="Preactive" Visible="true" />
      </Strips>
      <CFL QuickLevel="9000" />
      <ArrivalLists>
        <Airport Name="YPAD" />
      </ArrivalLists>
      <ControllerInfo>
        <Line>Melbourne Centre</Line>
<<<<<<< HEAD
        <Line>Airspace, Charts, Tools - vats.im/pac/pilot</Line>         
=======
        <Line>Airspace, Charts, Tools - vats.im/pac/tools</Line>
        <Line>Pilot Procedures - vats.im/pac/pilot</Line>         
>>>>>>> 908b5bbf
        <Line>ATC feedback - vats.im/pac/helpdesk</Line>
      </ControllerInfo>
    </Position>
    <Position Name="Benalla" Type="ASD" DefaultCenter="-36.595056+146.952945" DefaultRange="420" VisibilityRange="600">
      <Sectors>
        <Sector Name="BLA" />
        <Sector Name="ELW" />
        <Sector Name="MAE" />
        <Sector Name="MDN" />
        <Sector Name="MDS" />
        <Sector Name="MAV" />
      </Sectors>
      <ManualVisibility>
        <Point>-33.293+141.617</Point>
        <Point>-38.600+145.876</Point>
        <Point>-32.691+150.237</Point>
      </ManualVisibility>
      <Maps>
        <Map Name="ALL_CTA" />
        <Map Name="ALL_SECTORS" />
        <Map Name="ALL_NAVAIDS" />
        <Map Name="COAST_ALL" />
        <Map Name="ALL_ROUTES_HIGH" />
        <Map Name="ALL_POINTS_HIGH" />
        <Map Name="FIR_BDRY" />
        <Map Name="UPPER_SECTOR_FREQS" />
      </Maps>
      <Strips Mode="State" Sort="Time">
        <Window Type="State" State="Jurisdiction" Visible="true" />
        <Window Type="State" State="Announced" Visible="true" />
        <Window Type="State" State="Preactive" Visible="true" />
      </Strips>
      <CFL QuickLevel="9000" />
      <ArrivalLists>
        <Airport Name="YSCB" />
        <Airport Name="YMML" />
      </ArrivalLists>
      <ControllerInfo>
        <Line>Melbourne Centre</Line>
<<<<<<< HEAD
        <Line>Airspace, Charts, Tools - vats.im/pac/pilot</Line>         
=======
        <Line>Airspace, Charts, Tools - vats.im/pac/tools</Line>
        <Line>Pilot Procedures - vats.im/pac/pilot</Line>         
>>>>>>> 908b5bbf
        <Line>ATC feedback - vats.im/pac/helpdesk</Line>
      </ControllerInfo>
    </Position>
    <Position Name="Mungo" Type="ASD" DefaultCenter="-360115.000+1434014.000" DefaultRange="785" VisibilityRange="600">
      <Sectors>
        <Sector Name="MUN" />
        <Sector Name="YWE" />
        <Sector Name="OXL" />
        <Sector Name="GTH" />
      </Sectors>
      <ManualVisibility>
        <Point>-300442.431+1322101.2305</Point>
        <Point>-370345.000+1403044.7693</Point>
        <Point>-383518.8782+1455829.7473</Point>
        <Point>-324203.7518+1501444.2346</Point>
      </ManualVisibility>
      <Maps>
        <Map Name="ALL_CTA" />
        <Map Name="ALL_SECTORS" />
        <Map Name="ALL_NAVAIDS" />
        <Map Name="COAST_ALL" />
        <Map Name="ALL_ROUTES_HIGH" />
        <Map Name="ALL_POINTS_HIGH" />
        <Map Name="FIR_BDRY" />
        <Map Name="UPPER_SECTOR_FREQS" />
      </Maps>
      <Strips Mode="State" Sort="Time">
        <Window Type="State" State="Jurisdiction" Visible="true" />
        <Window Type="State" State="Announced" Visible="true" />
        <Window Type="State" State="Preactive" Visible="true" />
      </Strips>
      <CFL QuickLevel="9000" />
      <ArrivalLists>
        <Airport Name="YMML" />
      </ArrivalLists>
      <ControllerInfo>
        <Line>Melbourne Centre</Line>
<<<<<<< HEAD
        <Line>Airspace, Charts, Tools - vats.im/pac/pilot</Line>         
=======
        <Line>Airspace, Charts, Tools - vats.im/pac/tools</Line>
        <Line>Pilot Procedures - vats.im/pac/pilot</Line>         
>>>>>>> 908b5bbf
        <Line>ATC feedback - vats.im/pac/helpdesk</Line>
      </ControllerInfo>
    </Position>
    <Position Name="Wollongong" Type="ASD" DefaultCenter="-37.497333+149.972889" DefaultRange="800" VisibilityRange="600">
      <Sectors>
        <Sector Name="WOL" />
        <Sector Name="SNO" />
        <Sector Name="CBE" />
        <Sector Name="CBW" />
      </Sectors>
      <ManualVisibility>
        <Point>-33.293+141.617</Point>
        <Point>-38.600+145.876</Point>
        <Point>-32.691+150.237</Point>
      </ManualVisibility>
      <Maps>
        <Map Name="ALL_CTA" />
        <Map Name="ALL_SECTORS" />
        <Map Name="ALL_NAVAIDS" />
        <Map Name="COAST_ALL" />
        <Map Name="ALL_ROUTES_HIGH" />
        <Map Name="ALL_POINTS_HIGH" />
        <Map Name="FIR_BDRY" />
        <Map Name="UPPER_SECTOR_FREQS" />
      </Maps>
      <Strips Mode="State" Sort="Time">
        <Window Type="State" State="Jurisdiction" Visible="true" />
        <Window Type="State" State="Announced" Visible="true" />
        <Window Type="State" State="Preactive" Visible="true" />
      </Strips>
      <CFL QuickLevel="9000" />
      <ArrivalLists>
        <Airport Name="YSCB" />
      </ArrivalLists>
      <ControllerInfo>
        <Line>Melbourne Centre</Line>
<<<<<<< HEAD
        <Line>Airspace, Charts, Tools - vats.im/pac/pilot</Line>         
=======
        <Line>Airspace, Charts, Tools - vats.im/pac/tools</Line>
        <Line>Pilot Procedures - vats.im/pac/pilot</Line>         
>>>>>>> 908b5bbf
        <Line>ATC feedback - vats.im/pac/helpdesk</Line>
      </ControllerInfo>
    </Position>
    <Position Name="Gundagai" Type="ASD" DefaultCenter="-33.795972+149.332500" DefaultRange="420" VisibilityRange="600">
      <Sectors>
        <Sector Name="GUN" />
        <Sector Name="BIK" />
        <Sector Name="KAT" />
        <Sector Name="SAN" />
        <Sector Name="SAS" />
        <Sector Name="SDS" />
        <Sector Name="SDN" />
        <Sector Name="SFW" />
        <Sector Name="SFE" />
      </Sectors>
      <ManualVisibility>
        <Point>-33.293+141.617</Point>
        <Point>-38.600+145.876</Point>
        <Point>-32.691+150.237</Point>
      </ManualVisibility>
      <Maps>
        <Map Name="ALL_CTA" />
        <Map Name="ALL_SECTORS" />
        <Map Name="ALL_NAVAIDS" />
        <Map Name="COAST_ALL" />
        <Map Name="ALL_ROUTES_HIGH" />
        <Map Name="ALL_POINTS_HIGH" />
        <Map Name="FIR_BDRY" />
        <Map Name="UPPER_SECTOR_FREQS" />
      </Maps>
      <Strips Mode="State" Sort="Time">
        <Window Type="State" State="Jurisdiction" Visible="true" />
        <Window Type="State" State="Announced" Visible="true" />
        <Window Type="State" State="Preactive" Visible="true" />
      </Strips>
      <CFL QuickLevel="10000" />
      <ArrivalLists>
        <Airport Name="YSSY" />
      </ArrivalLists>
      <ControllerInfo>
        <Line>Melbourne Centre</Line>
<<<<<<< HEAD
        <Line>Airspace, Charts, Tools - vats.im/pac/pilot</Line>         
=======
        <Line>Airspace, Charts, Tools - vats.im/pac/tools</Line>         
        <Line>Pilot Procedures - vats.im/pac/pilot</Line>
>>>>>>> 908b5bbf
        <Line>ATC feedback - vats.im/pac/helpdesk</Line>
      </ControllerInfo>
    </Position>
  </Group>
  <Position Name="YPAD" Type="ASMGCS" ASMGCSAirport="YPAD" DefaultCenter="-34.945000+138.526389" DefaultRange="2" MagneticVariation="-8" Rotation="-132">
    <Maps>
      <Map Name="Adelaide/ASMGCS_YPAD_RWY" />
      <Map Name="Adelaide/ASMGCS_YPAD_TWY" />
      <Map Name="Adelaide/ASMGCS_YPAD_APR" />
      <Map Name="Adelaide/ASMGCS_YPAD_BLD" />
    </Maps>
  </Position>
  <Position Name="YPED" Type="ASMGCS" ASMGCSAirport="YPED" DefaultCenter="-34.705833+138.624722" DefaultRange="2" MagneticVariation="-8" Rotation="90">
    <Maps>
      <Map Name="Adelaide/ASMGCS_YPED_RWY" />
      <Map Name="Adelaide/ASMGCS_YPED_TWY" />
      <Map Name="Adelaide/ASMGCS_YPED_APR" />
      <Map Name="Adelaide/ASMGCS_YPED_BLD" />
    </Maps>
  </Position>
  <Position Name="YAMB" Type="ASMGCS" ASMGCSAirport="YAMB" DefaultCenter="-27.632778+152.709444" DefaultRange="2" MagneticVariation="-11" Rotation="-58.2">
    <Maps>
      <Map Name="Amberley/ASMGCS_YAMB_RWY" />
      <Map Name="Amberley/ASMGCS_YAMB_APR" />
      <Map Name="Amberley/ASMGCS_YAMB_TWY" />
      <Map Name="Amberley/ASMGCS_YAMB_BLD" />
    </Maps>
  </Position>
  <Position Name="YMES" Type="ASMGCS" ASMGCSAirport="YMES" DefaultCenter="-38.098611+147.143611" DefaultRange="2" MagneticVariation="-12.8" Rotation="4">
    <Maps>
      <Map Name="East Sale/ASMGCS_YMES_RWY" />
      <Map Name="East Sale/ASMGCS_YMES_APR" />
      <Map Name="East Sale/ASMGCS_YMES_TWY" />
      <Map Name="East Sale/ASMGCS_YMES_BLD" />
    </Maps>
  </Position>
  <Position Name="YMEN" Type="ASMGCS" ASMGCSAirport="YMEN" DefaultCenter="-37.728056+144.901944" DefaultRange="2" MagneticVariation="-11.7" Rotation="-76">
    <Maps>
      <Map Name="Melbourne/ASMGCS_YMEN_RWY" />
      <Map Name="Melbourne/ASMGCS_YMEN_APR" />
      <Map Name="Melbourne/ASMGCS_YMEN_TWY" />
      <Map Name="Melbourne/ASMGCS_YMEN_BLD" />
    </Maps>
  </Position>
  <Position Name="YMML" Type="ASMGCS" ASMGCSAirport="YMML" DefaultCenter="-37.671389+144.840278" DefaultRange="3" MagneticVariation="-11" Rotation="-70">
    <Maps>
      <Map Name="Melbourne/ASMGCS_YMML_RWY" />
      <Map Name="Melbourne/ASMGCS_YMML_TWY" />
      <Map Name="Melbourne/ASMGCS_YMML_BLD" />
      <Map Name="Melbourne/ASMGCS_YMML_APR" />
    </Maps>
  </Position>
  <Position Name="YSSY" Type="ASMGCS" ASMGCSAirport="YSSY" DefaultCenter="-33.950833+151.179722" DefaultRange="3" MagneticVariation="-13" Rotation="25">
    <Maps>
      <Map Name="Sydney/ASMGCS_YSSY_RWY" />
      <Map Name="Sydney/ASMGCS_YSSY_TWY" />
      <Map Name="Sydney/ASMGCS_YSSY_BLD" />
      <Map Name="Sydney/ASMGCS_YSSY_APR" />
    </Maps>
  </Position>
  <Position Name="YSRI" Type="ASMGCS" ASMGCSAirport="YSRI" DefaultCenter="-33.601667+150.782500" DefaultRange="2" MagneticVariation="-12.4" Rotation="175">
    <Maps>
      <Map Name="Sydney/ASMGCS_YSRI_RWY" />
      <Map Name="Sydney/ASMGCS_YSRI_APR" />
      <Map Name="Sydney/ASMGCS_YSRI_TWY" />
      <Map Name="Sydney/ASMGCS_YSRI_BLD" />
    </Maps>
  </Position>
  <Position Name="YBBN" Type="ASMGCS" ASMGCSAirport="YBBN" DefaultCenter="-27.3942+153.1218" DefaultRange="5" MagneticVariation="-11" Rotation="-15">
    <Maps>
      <Map Name="Brisbane/ASMGCS_YBBN_RWY" />
      <Map Name="Brisbane/ASMGCS_YBBN_APR" />
      <Map Name="Brisbane/ASMGCS_YBBN_TWY" />
      <Map Name="Brisbane/ASMGCS_YBBN_BLD" />
    </Maps>
  </Position>
  <Position Name="YBCG" Type="ASMGCS" ASMGCSAirport="YBCG" DefaultCenter="-28.165000+153.508333" DefaultRange="2" MagneticVariation="-11" Rotation="130">
    <Maps>
      <Map Name="Brisbane/ASMGCS_YBCG_RWY" />
      <Map Name="Brisbane/ASMGCS_YBCG_APR" />
      <Map Name="Brisbane/ASMGCS_YBCG_TWY" />
      <Map Name="Brisbane/ASMGCS_YBCG_BLD" />
    </Maps>
  </Position>
  <Position Name="YSCB" Type="ASMGCS" ASMGCSAirport="YSCB" DefaultCenter="-35.306090+149.193797" DefaultRange="3" MagneticVariation="-12" Rotation="102">
    <Maps>
      <Map Name="Canberra/ASMGCS_YSCB_RWY" />
      <Map Name="Canberra/ASMGCS_YSCB_APR" />
      <Map Name="Canberra/ASMGCS_YSCB_TWY" />
      <Map Name="Canberra/ASMGCS_YSCB_BLD" />
    </Maps>
  </Position>
  <Position Name="YPPH" Type="ASMGCS" ASMGCSAirport="YPPH" DefaultCenter="-31.9402+115.966944" DefaultRange="3" MagneticVariation="1.6" Rotation="74">
    <Maps>
      <Map Name="Perth/ASMGCS_YPPH_RWY" />
      <Map Name="Perth/ASMGCS_YPPH_APR" />
      <Map Name="Perth/ASMGCS_YPPH_TWY" />
      <Map Name="Perth/ASMGCS_YPPH_BLD" />
    </Maps>
  </Position>
  <Position Name="YPEA" Type="ASMGCS" ASMGCSAirport="YPEA" DefaultCenter="-31.673953+116.016917" DefaultRange="2" MagneticVariation="1.5" Rotation="5">
    <Maps>
      <Map Name="Perth/ASMGCS_YPEA_RWY" />
      <Map Name="Perth/ASMGCS_YPEA_APR" />
      <Map Name="Perth/ASMGCS_YPEA_TWY" />
      <Map Name="Perth/ASMGCS_YPEA_BLD" />
    </Maps>
  </Position>
  <Position Name="YBCS" Type="ASMGCS" ASMGCSAirport="YBCS" DefaultCenter="-16.878476+145.750094" DefaultRange="2" MagneticVariation="-7" Rotation="120.4">
    <Maps>
      <Map Name="Cairns/ASMGCS_YBCS_RWY" />
      <Map Name="Cairns/ASMGCS_YBCS_APR" />
      <Map Name="Cairns/ASMGCS_YBCS_TWY" />
      <Map Name="Cairns/ASMGCS_YBCS_BLD" />
    </Maps>
  </Position>
  <Position Name="YBTL" Type="ASMGCS" ASMGCSAirport="YBTL" DefaultCenter="-19.248889+146.765833" DefaultRange="2" MagneticVariation="-7" Rotation="-107">
    <Maps>
      <Map Name="Townsville/ASMGCS_YBTL_RWY" />
      <Map Name="Townsville/ASMGCS_YBTL_TWY" />
      <Map Name="Townsville/ASMGCS_YBTL_APR" />
      <Map Name="Townsville/ASMGCS_YBTL_BLD" />
    </Maps>
  </Position>
  <Position Name="YPTN" Type="ASMGCS" ASMGCSAirport="YPTN" DefaultCenter="-14.519167+132.381944" DefaultRange="2" MagneticVariation="-3" Rotation="134">
    <Maps>
      <Map Name="Tindal/ASMGCS_YPTN_RWY" />
      <Map Name="Tindal/ASMGCS_YPTN_APR" />
      <Map Name="Tindal/ASMGCS_YPTN_TWY" />
      <Map Name="Tindal/ASMGCS_YPTN_BLD" />
    </Maps>
  </Position>
  <Position Name="YPDN" Type="ASMGCS" ASMGCSAirport="YPDN" DefaultCenter="-12.414167+130.879167" DefaultRange="2" MagneticVariation="-3" Rotation="164">
    <Maps>
      <Map Name="Darwin/ASMGCS_YPDN_RWY" />
      <Map Name="Darwin/ASMGCS_YPDN_APR" />
      <Map Name="Darwin/ASMGCS_YPDN_TWY" />
      <Map Name="Darwin/ASMGCS_YPDN_BLD" />
    </Maps>
  </Position>
  <Position Name="YWLM" Type="ASMGCS" ASMGCSAirport="YWLM" DefaultCenter="-32.793611+151.836667" DefaultRange="2" MagneticVariation="-12" Rotation="152">
    <Maps>
      <Map Name="Williamtown/ASMGCS_YWLM_RWY" />
      <Map Name="Williamtown/ASMGCS_YWLM_APR" />
      <Map Name="Williamtown/ASMGCS_YWLM_TWY" />
      <Map Name="Williamtown/ASMGCS_YWLM_BLD" />
    </Maps>
  </Position>
  <Position Name="YSNW" Type="ASMGCS" ASMGCSAirport="YSNW" DefaultCenter="-34.944444+150.542778" DefaultRange="2" MagneticVariation="-12.8" Rotation="-31">
    <Maps>
      <Map Name="Nowra/ASMGCS_YSNW_RWY" />
      <Map Name="Nowra/ASMGCS_YSNW_APR" />
      <Map Name="Nowra/ASMGCS_YSNW_TWY" />
      <Map Name="Nowra/ASMGCS_YSNW_BLD" />
    </Maps>
  </Position>
  <Position Name="YBOK" Type="ASMGCS" ASMGCSAirport="YBOK" DefaultCenter="-27.408333+151.736667" DefaultRange="2" MagneticVariation="-10.6" Rotation="0">
    <Maps>
      <Map Name="Oakey/ASMGCS_YBOK_RWY" />
      <Map Name="Oakey/ASMGCS_YBOK_APR" />
      <Map Name="Oakey/ASMGCS_YBOK_TWY" />
      <Map Name="Oakey/ASMGCS_YBOK_BLD" />
    </Maps>
  </Position>
  <Position Name="YGIG" Type="ASMGCS" ASMGCSAirport="YGIG" DefaultCenter="-31.465278+115.863333" DefaultRange="2" MagneticVariation="1.5" Rotation="14">
    <Maps>
      <Map Name="Perth/ASMGCS_YGIG_RWY" />
      <Map Name="Perth/ASMGCS_YGIG_APR" />
      <Map Name="Perth/ASMGCS_YGIG_TWY" />
      <Map Name="Perth/ASMGCS_YGIG_BLD" />
    </Maps>
  </Position>
  <Position Name="YBSG" Type="ASMGCS" ASMGCSAirport="YBSG" DefaultCenter="-123733.000+1420511.000" DefaultRange="3" MagneticVariation="-4.9" Rotation="-26.5">
    <Maps>
      <Map Name="Scherger/ASMGCS_YBSG_RWY" />
      <Map Name="Scherger/ASMGCS_YBSG_APR" />
      <Map Name="Scherger/ASMGCS_YBSG_TWY" />
      <Map Name="Scherger/ASMGCS_YBSG_BLD" />
    </Maps>
  </Position>
  <Position Name="YCIN" Type="ASMGCS" ASMGCSAirport="YCIN" DefaultCenter="-173453.000+1234942.000" DefaultRange="3" MagneticVariation="-1.7" Rotation="-18.5">
    <Maps>
      <Map Name="Curtin/ASMGCS_YCIN_RWY" />
      <Map Name="Curtin/ASMGCS_YCIN_APR" />
      <Map Name="Curtin/ASMGCS_YCIN_TWY" />
      <Map Name="Curtin/ASMGCS_YCIN_BLD" />
    </Maps>
  </Position>
  <Position Name="YPLM" Type="ASMGCS" ASMGCSAirport="YPLM" DefaultCenter="-221408.000+1140519.000" DefaultRange="3" MagneticVariation="-0.2" Rotation="-93.5">
    <Maps>
      <Map Name="Learmonth/ASMGCS_YPLM_RWY" />
      <Map Name="Learmonth/ASMGCS_YPLM_APR" />
      <Map Name="Learmonth/ASMGCS_YPLM_TWY" />
      <Map Name="Learmonth/ASMGCS_YPLM_BLD" />
    </Maps>
  </Position>
  <Group Name="Class D">
    <Position Name="YBAF" Type="ASMGCS" ASMGCSAirport="YBAF" DefaultCenter="-27.568889+153.006389" DefaultRange="1" MagneticVariation="-11" Rotation="-7">
      <Maps>
        <Map Name="Brisbane/ASMGCS_YBAF_RWY" />
        <Map Name="Brisbane/ASMGCS_YBAF_APR" />
        <Map Name="Brisbane/ASMGCS_YBAF_TWY" />
        <Map Name="Brisbane/ASMGCS_YBAF_BLD" />
      </Maps>
    </Position>
    <Position Name="YMAV" Type="ASMGCS" ASMGCSAirport="YMAV" DefaultCenter="-38.038056+144.474722" DefaultRange="3" MagneticVariation="-11.6" Rotation="94">
      <Maps>
        <Map Name="Melbourne/ASMGCS_YMAV_RWY" />
        <Map Name="Melbourne/ASMGCS_YMAV_APR" />
        <Map Name="Melbourne/ASMGCS_YMAV_TWY" />
        <Map Name="Melbourne/ASMGCS_YMAV_BLD" />
      </Maps>
    </Position>
    <Position Name="YMMB" Type="ASMGCS" ASMGCSAirport="YMMB" DefaultCenter="-37.977778+145.096944" DefaultRange="1" MagneticVariation="-11.8" Rotation="-74">
      <Maps>
        <Map Name="Melbourne/ASMGCS_YMMB_RWY" />
        <Map Name="Melbourne/ASMGCS_YMMB_APR" />
        <Map Name="Melbourne/ASMGCS_YMMB_TWY" />
        <Map Name="Melbourne/ASMGCS_YMMB_BLD" />
      </Maps>
    </Position>
    <Position Name="YPJT" Type="ASMGCS" ASMGCSAirport="YPJT" DefaultCenter="-32.098333+115.881389" DefaultRange="1" MagneticVariation="1.7" Rotation="-146">
      <Maps>
        <Map Name="Perth/ASMGCS_YPJT_RWY" />
        <Map Name="Perth/ASMGCS_YPJT_APR" />
        <Map Name="Perth/ASMGCS_YPJT_TWY" />
        <Map Name="Perth/ASMGCS_YPJT_BLD" />
      </Maps>
    </Position>
    <Position Name="YPPF" Type="ASMGCS" ASMGCSAirport="YPPF" DefaultCenter="-34.794167+138.631389" DefaultRange="1" MagneticVariation="-8" Rotation="-110">
      <Maps>
        <Map Name="Adelaide/ASMGCS_YPPF_RWY" />
        <Map Name="Adelaide/ASMGCS_YPPF_APR" />
        <Map Name="Adelaide/ASMGCS_YPPF_TWY" />
        <Map Name="Adelaide/ASMGCS_YPPF_BLD" />
      </Maps>
    </Position>
    <Position Name="YSBK" Type="ASMGCS" ASMGCSAirport="YSBK" DefaultCenter="-33.921944+150.991111" DefaultRange="1" MagneticVariation="-12.6" Rotation="-21">
      <Maps>
        <Map Name="Sydney/ASMGCS_YSBK_RWY" />
        <Map Name="Sydney/ASMGCS_YSBK_APR" />
        <Map Name="Sydney/ASMGCS_YSBK_TWY" />
        <Map Name="Sydney/ASMGCS_YSBK_BLD" />
      </Maps>
    </Position>
    <Position Name="YSCN" Type="ASMGCS" ASMGCSAirport="YSCN" DefaultCenter="-34.041111+150.687778" DefaultRange="1" MagneticVariation="-12.5" Rotation="38">
      <Maps>
        <Map Name="Sydney/ASMGCS_YSCN_RWY" />
        <Map Name="Sydney/ASMGCS_YSCN_APR" />
        <Map Name="Sydney/ASMGCS_YSCN_TWY" />
        <Map Name="Sydney/ASMGCS_YSCN_BLD" />
      </Maps>
    </Position>
    <Position Name="YBMK" Type="ASMGCS" ASMGCSAirport="YBMK" DefaultCenter="-21.171111+149.180000" DefaultRange="2" MagneticVariation="-8.4" Rotation="-49">
      <Maps>
        <Map Name="Mackay/ASMGCS_YBMK_RWY" />
        <Map Name="Mackay/ASMGCS_YBMK_APR" />
        <Map Name="Mackay/ASMGCS_YBMK_TWY" />
        <Map Name="Mackay/ASMGCS_YBMK_BLD" />
      </Maps>
    </Position>
    <Position Name="YBRK" Type="ASMGCS" ASMGCSAirport="YBRK" DefaultCenter="-23.380556+150.473333" DefaultRange="2" MagneticVariation="-9.2" Rotation="122">
      <Maps>
        <Map Name="Rockhampton/ASMGCS_YBRK_RWY" />
        <Map Name="Rockhampton/ASMGCS_YBRK_APR" />
        <Map Name="Rockhampton/ASMGCS_YBRK_TWY" />
        <Map Name="Rockhampton/ASMGCS_YBRK_BLD" />
      </Maps>
    </Position>
    <Position Name="YMHB" Type="ASMGCS" ASMGCSAirport="YMHB" DefaultCenter="-42.838889+147.510278" DefaultRange="2" MagneticVariation="-15.3" Rotation="-30">
      <Maps>
        <Map Name="Hobart/ASMGCS_YMHB_RWY" />
        <Map Name="Hobart/ASMGCS_YMHB_APR" />
        <Map Name="Hobart/ASMGCS_YMHB_TWY" />
        <Map Name="Hobart/ASMGCS_YMHB_BLD" />
        <Map Name="Hobart/YCBG_RWY" />
      </Maps>
    </Position>
    <Position Name="YMLT" Type="ASMGCS" ASMGCSAirport="YMLT" DefaultCenter="-41.545278+147.208889" DefaultRange="2" MagneticVariation="-14.4" Rotation="-43">
      <Maps>
        <Map Name="Launceston/ASMGCS_YMLT_RWY" />
        <Map Name="Launceston/ASMGCS_YMLT_APR" />
        <Map Name="Launceston/ASMGCS_YMLT_TWY" />
        <Map Name="Launceston/ASMGCS_YMLT_BLD" />
      </Maps>
    </Position>
  </Group>
  <Group Name="Procedural">
    <Position Name="YMAY" Type="ASMGCS" ASMGCSAirport="YMAY" DefaultCenter="-36.069444+146.960000" DefaultRange="1" MagneticVariation="-11.9" Rotation="21">
      <Maps>
        <Map Name="Albury/ASMGCS_YMAY_RWY" />
        <Map Name="Albury/ASMGCS_YMAY_APR" />
        <Map Name="Albury/ASMGCS_YMAY_TWY" />
        <Map Name="Albury/ASMGCS_YMAY_BLD" />
      </Maps>
    </Position>
    <Position Name="YBAS" Type="ASMGCS" ASMGCSAirport="YBAS" DefaultCenter="-23.805833+133.898056" DefaultRange="2" MagneticVariation="-4.6" Rotation="154">
      <Maps>
        <Map Name="Alice Springs/ASMGCS_YBAS_RWY" />
        <Map Name="Alice Springs/ASMGCS_YBAS_APR" />
        <Map Name="Alice Springs/ASMGCS_YBAS_TWY" />
        <Map Name="Alice Springs/ASMGCS_YBAS_BLD" />
      </Maps>
    </Position>
    <Position Name="YBHM" Type="ASMGCS" ASMGCSAirport="YBHM" DefaultCenter="-20.358056+148.951667" DefaultRange="2" MagneticVariation="-8.1" Rotation="135">
      <Maps>
        <Map Name="Hamilton Island/ASMGCS_YBHM_RWY" />
        <Map Name="Hamilton Island/ASMGCS_YBHM_APR" />
        <Map Name="Hamilton Island/ASMGCS_YBHM_TWY" />
        <Map Name="Hamilton Island/ASMGCS_YBHM_BLD" />
      </Maps>
    </Position>
    <Position Name="YBRM" Type="ASMGCS" ASMGCSAirport="YBRM" DefaultCenter="-17.948611+122.226944" DefaultRange="2" MagneticVariation="-1.7" Rotation="166">
      <Maps>
        <Map Name="Broome/ASMGCS_YBRM_RWY" />
        <Map Name="Broome/ASMGCS_YBRM_APR" />
        <Map Name="Broome/ASMGCS_YBRM_TWY" />
        <Map Name="Broome/ASMGCS_YBRM_BLD" />
      </Maps>
    </Position>
    <Position Name="YBSU" Type="ASMGCS" ASMGCSAirport="YBSU" DefaultCenter="-26.597500+153.081944" DefaultRange="2" MagneticVariation="-10.8" Rotation="-42">
      <Maps>
        <Map Name="Sunshine Coast/ASMGCS_YBSU_RWY" />
        <Map Name="Sunshine Coast/ASMGCS_YBSU_APR" />
        <Map Name="Sunshine Coast/ASMGCS_YBSU_TWY" />
        <Map Name="Sunshine Coast/ASMGCS_YBSU_BLD" />
      </Maps>
    </Position>
    <Position Name="YCFS" Type="ASMGCS" ASMGCSAirport="YCFS" DefaultCenter="-30.325278+153.112778" DefaultRange="2" MagneticVariation="-12" Rotation="-119">
      <Maps>
        <Map Name="Coffs Harbour/ASMGCS_YCFS_RWY" />
        <Map Name="Coffs Harbour/ASMGCS_YCFS_APR" />
        <Map Name="Coffs Harbour/ASMGCS_YCFS_TWY" />
        <Map Name="Coffs Harbour/ASMGCS_YCFS_BLD" />
      </Maps>
    </Position>
    <Position Name="YPKA" Type="ASMGCS" ASMGCSAirport="YPKA" DefaultCenter="-20.710833+116.772778" DefaultRange="2" MagneticVariation="-0.9" Rotation="-173">
      <Maps>
        <Map Name="Karratha/ASMGCS_YPKA_RWY" />
        <Map Name="Karratha/ASMGCS_YPKA_APR" />
        <Map Name="Karratha/ASMGCS_YPKA_TWY" />
        <Map Name="Karratha/ASMGCS_YPKA_BLD" />
      </Maps>
    </Position>
    <Position Name="YSTW" Type="ASMGCS" ASMGCSAirport="YSTW" DefaultCenter="-31.081111+150.841944" DefaultRange="2" MagneticVariation="-11.5" Rotation="-32">
      <Maps>
        <Map Name="Tamworth/ASMGCS_YSTW_RWY" />
        <Map Name="Tamworth/ASMGCS_YSTW_APR" />
        <Map Name="Tamworth/ASMGCS_YSTW_TWY" />
        <Map Name="Tamworth/ASMGCS_YSTW_BLD" />
      </Maps>
    </Position>
    <Position Name="YPWR" Type="ASMGCS" ASMGCSAirport="YPWR" DefaultCenter="-310851.000+1364840.000" DefaultRange="2" MagneticVariation="-6.5" Rotation="-89">
      <Maps>
        <Map Name="Woomera/ASMGCS_YPWR_RWY" />
        <Map Name="Woomera/ASMGCS_YPWR_APR" />
        <Map Name="Woomera/ASMGCS_YPWR_TWY" />
        <Map Name="Woomera/ASMGCS_YPWR_BLD" />
      </Maps>
    </Position>
  </Group>
  <Group Name="Procedural TWR">
    <Position Name="Albury Tower" Type="ASD" DefaultCenter="-36.067778+146.958056" DefaultRange="95" MagneticVariation="-11.9">
      <Sectors>
        <Sector Name="AY ADC" />
        <Sector Name="AY SMC" />
      </Sectors>
      <Maps>
        <Map Name="ALL_CTA" />
        <Map Name="Albury/AY_TCU" />
        <Map Name="Albury/AY_RWY07" />
        <Map Name="Albury/AY_RADIALS" />
      </Maps>
      <ATIS>
        <Editor Airport="YMAY" Frequency="133.85" />
        <Window Airport="YMAY" />
      </ATIS>
      <Strips Mode="State" Sort="Time" />
      <CFL QuickLevel="7000">
        <AdditionalLevels>3400,5400</AdditionalLevels>
      </CFL>
      <ArrivalLists>
        <Airport Name="YMAY" />
      </ArrivalLists>
      <ControllerInfo>
<<<<<<< HEAD
        <Line>Albury Tower</Line>
        <Line>ATIS available on 133.85</Line>
        <Line>Airspace, Charts, Tools - vats.im/pac/pilot</Line>
        <Line>ATC feedback - vats.im/pac/helpdesk</Line>
      </ControllerInfo>
      <ControllerInfo Callsign="AY_GND">
        <Line>Albury Ground</Line>
        <Line>ATIS available on 133.85</Line>
        <Line>Airspace, Charts, Tools - vats.im/pac/pilot</Line>
=======
        <Line>Albury Tower | ATIS available on 133.85</Line>
        <Line>Airspace, Charts, Tools - vats.im/pac/tools</Line>
        <Line>Pilot Procedures - vats.im/pac/pilot</Line>
        <Line>ATC feedback - vats.im/pac/helpdesk</Line>
      </ControllerInfo>
      <ControllerInfo Callsign="AY_GND">
        <Line>Albury Ground | ATIS available on 133.85</Line>
        <Line>Airspace, Charts, Tools - vats.im/pac/tools</Line>
        <Line>Pilot Procedures - vats.im/pac/pilot</Line>
>>>>>>> 908b5bbf
        <Line>ATC feedback - vats.im/pac/helpdesk</Line>
      </ControllerInfo>
    </Position>
    <Position Name="Alice Springs Tower" Type="ASD" DefaultCenter="-23.808333+133.900833" DefaultRange="80" MagneticVariation="-4.6">
      <Sectors>
        <Sector Name="AS ADC" />
      </Sectors>
      <Maps>
        <Map Name="ALL_CTA" />
        <Map Name="Alice Springs/AS_TCU" />
        <Map Name="Alice Springs/AS_RWY12" />
        <Map Name="Alice Springs/AS_RADIALS" />
      </Maps>
      <ATIS>
        <Editor Airport="YBAS" Frequency="123.000" />
        <Window Airport="YBAS" />
      </ATIS>
      <Strips Mode="State" Sort="Time" />
      <CFL QuickLevel="7000">
        <AdditionalLevels>5200</AdditionalLevels>
      </CFL>
      <ArrivalLists>
        <Airport Name="YBAS" />
      </ArrivalLists>
      <ControllerInfo>
<<<<<<< HEAD
        <Line>Alice Tower</Line>
        <Line>ATIS available on 123.0</Line>
        <Line>Airspace, Charts, Tools - vats.im/pac/pilot</Line>
=======
        <Line>Alice Tower | ATIS available on 123.0</Line>
        <Line>Airspace, Charts, Tools - vats.im/pac/tools</Line>
        <Line>Pilot Procedures - vats.im/pac/pilot</Line>
>>>>>>> 908b5bbf
        <Line>ATC feedback - vats.im/pac/helpdesk</Line>
      </ControllerInfo>
    </Position>
    <Position Name="Broome Tower" Type="ASD" DefaultCenter="-17.949444+122.227778" DefaultRange="140" MagneticVariation="-1.7">
      <Sectors>
        <Sector Name="BRM ADC" />
        <Sector Name="BRM SMC" />
      </Sectors>
      <Maps>
        <Map Name="ALL_CTA" />
        <Map Name="Broome/BRM_COAST" />
        <Map Name="Broome/BRM_TCU" />
        <Map Name="Broome/YBRM_ALLRWYS" />
        <Map Name="Broome/BRM_BEARINGS" />
      </Maps>
      <ATIS>
        <Editor Airport="YBRM" Frequency="128.2" />
        <Window Airport="YBRM" />
      </ATIS>
      <Strips Mode="State" Sort="Time" />
      <CFL QuickLevel="5000">
        <AdditionalLevels>2100</AdditionalLevels>
      </CFL>
      <ArrivalLists>
        <Airport Name="YBRM" />
      </ArrivalLists>
      <ControllerInfo>
<<<<<<< HEAD
        <Line>Broome Tower</Line>
        <Line>ATIS available on 128.2</Line>
        <Line>Airspace, Charts, Tools - vats.im/pac/pilot</Line>
        <Line>ATC feedback - vats.im/pac/helpdesk</Line>
      </ControllerInfo>
      <ControllerInfo Callsign="BRM_GND">
        <Line>Broome Ground</Line>
        <Line>ATIS available on 128.2</Line>
        <Line>Airspace, Charts, Tools - vats.im/pac/pilot</Line>
=======
        <Line>Broome Tower | ATIS available on 128.2</Line>
        <Line>Airspace, Charts, Tools - vats.im/pac/tools</Line>
        <Line>Pilot Procedures - vats.im/pac/pilot</Line>
        <Line>ATC feedback - vats.im/pac/helpdesk</Line>
      </ControllerInfo>
      <ControllerInfo Callsign="BRM_GND">
        <Line>Broome Ground | ATIS available on 128.2</Line>
        <Line>Airspace, Charts, Tools - vats.im/pac/tools</Line>
        <Line>Pilot Procedures - vats.im/pac/pilot</Line>
>>>>>>> 908b5bbf
        <Line>ATC feedback - vats.im/pac/helpdesk</Line>
      </ControllerInfo>
    </Position>
    <Position Name="Coffs Harbour Tower" Type="ASD" DefaultCenter="-30.320556+153.116389" DefaultRange="100" MagneticVariation="-12">
      <Sectors>
        <Sector Name="CFS ADC" />
      </Sectors>
      <Maps>
        <Map Name="ALL_CTA" />
        <Map Name="Coffs Harbour/CFS_COAST" />
        <Map Name="Coffs Harbour/CFS_TCU" />
        <Map Name="Coffs Harbour/YCFS_ALLRWYS" />
        <Map Name="Coffs Harbour/CFS_RADIALS" />
      </Maps>
      <ATIS>
        <Editor Airport="YCFS" Frequency="130.3" />
        <Window Airport="YCFS" />
      </ATIS>
      <Strips Mode="State" Sort="Time" />
      <CFL QuickLevel="7000">
        <AdditionalLevels>3300</AdditionalLevels>
      </CFL>
      <ArrivalLists>
        <Airport Name="YCFS" />
      </ArrivalLists>
      <ControllerInfo>
<<<<<<< HEAD
        <Line>Coffs Harbour Tower</Line>
        <Line>ATIS available on 130.3</Line>
        <Line>Airspace, Charts, Tools - vats.im/pac/pilot</Line>
=======
        <Line>Coffs Tower | ATIS available on 130.3</Line>
        <Line>Airspace, Charts, Tools - vats.im/pac/tools</Line>
        <Line>Pilot Procedures - vats.im/pac/pilot</Line>
>>>>>>> 908b5bbf
        <Line>ATC feedback - vats.im/pac/helpdesk</Line>
      </ControllerInfo>
    </Position>
    <Position Name="Hamilton Island Tower" Type="ASD" DefaultCenter="-20.358056+148.951667" DefaultRange="100" MagneticVariation="-8.1">
      <Sectors>
        <Sector Name="HM ADC" />
      </Sectors>
      <Maps>
        <Map Name="ALL_CTA" />
        <Map Name="Hamilton Island/HM_COAST" />
        <Map Name="Hamilton Island/HM_TCU" />
        <Map Name="Hamilton Island/YBHM_ALLRWYS" />
      </Maps>
      <ATIS>
        <Editor Airport="YBHM" Frequency="128.35" />
        <Window Airport="YBHM" />
      </ATIS>
      <Strips Mode="State" Sort="Time" />
      <CFL QuickLevel="5000">
        <AdditionalLevels>2800,3900</AdditionalLevels>
      </CFL>
      <ArrivalLists>
        <Airport Name="YBHM" />
      </ArrivalLists>
      <ControllerInfo>
<<<<<<< HEAD
        <Line>Hamilton Island Tower</Line>
        <Line>ATIS available on 128.35</Line>
        <Line>Airspace, Charts, Tools - vats.im/pac/pilot</Line>
=======
        <Line>Hamilton Tower | ATIS available on 128.35</Line>
        <Line>Airspace, Charts, Tools - vats.im/pac/tools</Line>
        <Line>Pilot Procedures - vats.im/pac/pilot</Line>
>>>>>>> 908b5bbf
        <Line>ATC feedback - vats.im/pac/helpdesk</Line>
      </ControllerInfo>
    </Position>
    <Position Name="Sunshine Coast Tower" Type="ASD" DefaultCenter="-26.603333+153.091111" DefaultRange="90" MagneticVariation="-10.8">
      <Sectors>
        <Sector Name="SU ADC" />
        <Sector Name="SU SMC" />
      </Sectors>
      <Maps>
        <Map Name="ALL_CTA" />
        <Map Name="Sunshine Coast/SU_COAST" />
        <Map Name="Sunshine Coast/SU_TCU" />
        <Map Name="Sunshine Coast/SU_RWY13" />
        <Map Name="Sunshine Coast/SU_RADIALS" />
      </Maps>
      <ATIS>
        <Editor Airport="YBSU" Frequency="119.8" />
        <Window Airport="YBSU" />
      </ATIS>
      <Strips Mode="State" Sort="Time" />
      <CFL QuickLevel="5000">
        <AdditionalLevels>1900,2800,4100</AdditionalLevels>
      </CFL>
      <ArrivalLists>
        <Airport Name="YBSU" />
      </ArrivalLists>
      <ControllerInfo>
<<<<<<< HEAD
        <Line>Sunshine Coast Tower</Line>
        <Line>ATIS available on 119.8</Line>
        <Line>Airspace, Charts, Tools - vats.im/pac/pilot</Line>
        <Line>ATC feedback - vats.im/pac/helpdesk</Line>
      </ControllerInfo>
      <ControllerInfo Callsign="SU_GND">
        <Line>Sunshine Coast Ground</Line>
        <Line>ATIS available on 119.8</Line>
        <Line>Airspace, Charts, Tools - vats.im/pac/pilot</Line>
=======
        <Line>Sunshine Coast Tower | ATIS available on 119.8</Line>
        <Line>Airspace, Charts, Tools - vats.im/pac/tools</Line>
        <Line>Pilot Procedures - vats.im/pac/pilot</Line>
        <Line>ATC feedback - vats.im/pac/helpdesk</Line>
      </ControllerInfo>
      <ControllerInfo Callsign="SU_GND">
        <Line>Sunshine Coast Ground | ATIS available on 119.8</Line>
        <Line>Airspace, Charts, Tools - vats.im/pac/tools</Line>
        <Line>Pilot Procedures - vats.im/pac/pilot</Line>
>>>>>>> 908b5bbf
        <Line>ATC feedback - vats.im/pac/helpdesk</Line>
      </ControllerInfo>
    </Position>
    <Position Name="Karratha Tower" Type="ASD" DefaultCenter="-20.712222+116.773333" DefaultRange="130" MagneticVariation="-0.9">
      <Sectors>
        <Sector Name="KA ADC" />
        <Sector Name="KA SMC" />
      </Sectors>
      <Maps>
        <Map Name="ALL_CTA" />
        <Map Name="Karratha/KA_COAST" />
        <Map Name="Karratha/KA_TCU" />
        <Map Name="Karratha/YPKA_ALLRWYS" />
        <Map Name="Karratha/KA_RADIALS" />
      </Maps>
      <ATIS>
        <Editor Airport="YPKA" Frequency="134.55" />
        <Window Airport="YPKA" />
      </ATIS>
      <Strips Mode="State" Sort="Time" />
      <CFL QuickLevel="5000">
        <AdditionalLevels>2200</AdditionalLevels>
      </CFL>
      <ArrivalLists>
        <Airport Name="YPKA" />
      </ArrivalLists>
      <ControllerInfo>
<<<<<<< HEAD
        <Line>Karratha Tower</Line>
        <Line>ATIS available on 134.55</Line>
        <Line>Airspace, Charts, Tools - vats.im/pac/pilot</Line>
        <Line>ATC feedback - vats.im/pac/helpdesk</Line>
      </ControllerInfo>
      <ControllerInfo Callsign="KA_GND">
        <Line>Karratha Ground</Line>
        <Line>ATIS available on 134.55</Line>
        <Line>Airspace, Charts, Tools - vats.im/pac/pilot</Line>
=======
        <Line>Karratha Tower | ATIS available on 134.55</Line>
        <Line>Airspace, Charts, Tools - vats.im/pac/tools</Line>
        <Line>Pilot Procedures - vats.im/pac/pilot</Line>
        <Line>ATC feedback - vats.im/pac/helpdesk</Line>
      </ControllerInfo>
      <ControllerInfo Callsign="KA_GND">
        <Line>Karratha Ground | ATIS available on 134.55</Line>
        <Line>Airspace, Charts, Tools - vats.im/pac/tools</Line>
        <Line>Pilot Procedures - vats.im/pac/pilot</Line>
>>>>>>> 908b5bbf
        <Line>ATC feedback - vats.im/pac/helpdesk</Line>
      </ControllerInfo>
    </Position>
    <Position Name="Tamworth Tower" Type="ASD" DefaultCenter="-31.083889+150.846667" DefaultRange="80" MagneticVariation="-11.5">
      <Sectors>
        <Sector Name="TW ADC" />
        <Sector Name="TW ADCS" />
        <Sector Name="TW SMC" />
      </Sectors>
      <Maps>
        <Map Name="ALL_CTA" />
        <Map Name="Tamworth/TW_TCU" />
        <Map Name="Tamworth/YSTW_ALLRWYS" />
        <Map Name="Tamworth/TW_RADIALS" />
      </Maps>
      <ATIS>
        <Editor Airport="YSTW" Frequency="123.8" />
        <Window Airport="YSTW" />
      </ATIS>
      <Strips Mode="Beacon" Sort="Alpha" />
      <CFL QuickLevel="7000">
        <AdditionalLevels>4300</AdditionalLevels>
      </CFL>
      <ArrivalLists>
        <Airport Name="YSTW" />
      </ArrivalLists>
      <ControllerInfo>
<<<<<<< HEAD
        <Line>Tamworth Tower</Line>
        <Line>ATIS available on 123.8</Line>
        <Line>Airspace, Charts, Tools - vats.im/pac/pilot</Line>
        <Line>ATC feedback - vats.im/pac/helpdesk</Line>
      </ControllerInfo>
      <ControllerInfo>
        <Line>Tamworth Tower (South)</Line>
        <Line>ATIS available on 123.8</Line>
        <Line>Airspace, Charts, Tools - vats.im/pac/pilot</Line>
        <Line>ATC feedback - vats.im/pac/helpdesk</Line>
      </ControllerInfo>
      <ControllerInfo Callsign="TW_GND">
        <Line>Tamworth Ground</Line>
        <Line>ATIS available on 123.8</Line>
        <Line>Airspace, Charts, Tools - vats.im/pac/pilot</Line>
=======
        <Line>Tamworth Tower | ATIS available on 123.8</Line>
        <Line>Airspace, Charts, Tools - vats.im/pac/tools</Line>
        <Line>Pilot Procedures - vats.im/pac/pilot</Line>
        <Line>ATC feedback - vats.im/pac/helpdesk</Line>
      </ControllerInfo>
      <ControllerInfo>
        <Line>Tamworth Tower (South) | ATIS available on 123.8</Line>
        <Line>Airspace, Charts, Tools - vats.im/pac/tools</Line>
        <Line>Pilot Procedures - vats.im/pac/pilot</Line>
        <Line>ATC feedback - vats.im/pac/helpdesk</Line>
      </ControllerInfo>
      <ControllerInfo Callsign="TW_GND">
        <Line>Tamworth Ground | ATIS available on 123.8</Line>
        <Line>Airspace, Charts, Tools - vats.im/pac/tools</Line>
        <Line>Pilot Procedures - vats.im/pac/pilot</Line>
>>>>>>> 908b5bbf
        <Line>ATC feedback - vats.im/pac/helpdesk</Line>
      </ControllerInfo>
    </Position>
    <Position Name="Woomera Tower" Type="ASD" DefaultCenter="-31.14417+136.81694" DefaultRange="50" MagneticVariation="-6.5">
      <Sectors>
        <Sector Name="WR ADC" />
      </Sectors>
      <Maps>
        <Map Name="ALL_CTA" />
        <Map Name="Woomera/WR_TCU" />
        <Map Name="Woomera/WR_COAST" />
        <Map Name="Woomera/YPWR_ALLRWYS" />
        <Map Name="Woomera/WR_BEARINGS" />
      </Maps>
      <ATIS>
        <Editor Airport="YPWR" Frequency="118.1" />
        <Window Airport="YPWR" />
      </ATIS>
      <Strips Mode="Beacon" Sort="Alpha" />
      <CFL QuickLevel="12000">
        <AdditionalLevels>2300</AdditionalLevels>
      </CFL>
      <ArrivalLists>
        <Airport Name="YPWR" />
      </ArrivalLists>
      <ControllerInfo>
<<<<<<< HEAD
        <Line>Woomera Tower</Line>
        <Line>ATIS available on 118.1</Line>
        <Line>Airspace, Charts, Tools - vats.im/pac/pilot</Line>
=======
        <Line>Woomera Tower | ATIS available on 118.1</Line>
        <Line>Airspace, Charts, Tools - vats.im/pac/tools</Line>
        <Line>Pilot Procedures - vats.im/pac/pilot</Line>
>>>>>>> 908b5bbf
        <Line>ATC feedback - vats.im/pac/helpdesk</Line>
      </ControllerInfo>
    </Position>
  </Group>
  <Group Name="Oceanic">
    <Position Name="Tasman Oceanic" Type="ASD" DefaultCenter="-284300.4413+1583827.4585" DefaultRange="5300" VisibilityRange="1500">
      <Sectors>
        <Sector Name="TSN" />
        <Sector Name="FLD" />
        <Sector Name="COL" />
        <Sector Name="HWE" />
      </Sectors>
      <ManualVisibility>
        <Point>-284300.4413+1583827.4585</Point>
        <Point>-16.034167+161.287500</Point>
      </ManualVisibility>
      <Maps>
        <Map Name="ALL_CTA" />
        <Map Name="ALL_SECTORS" />
        <Map Name="COAST_ALL" />
        <Map Name="ALL_ROUTES_HIGH" />
        <Map Name="ALL_POINTS_HIGH" />
        <Map Name="FIR_BDRY" />
        <Map Name="UPPER_SECTOR_FREQS" />
      </Maps>
      <Strips Mode="State" Sort="Alpha">
        <Window Type="State" State="Jurisdiction" Visible="true" />
        <Window Type="State" State="Announced" Visible="true" />
        <Window Type="State" State="Preactive" Visible="true" />
      </Strips>
      <CFL QuickLevel="29000" />
      <ControllerInfo>
        <Line>Brisbane Radio</Line>
        <Line>Position reports required. Check your Sim Zulu time is correct.</Line>
<<<<<<< HEAD
=======
        <Line>Pilot Procedures - vats.im/pac/pilot</Line>
>>>>>>> 908b5bbf
        <Line>ATC feedback - vats.im/pac/helpdesk</Line>
      </ControllerInfo>
    </Position>
    <Position Name="Indian Oceanic" Type="ASD" DefaultCenter="-155400.0+0971040.0" DefaultRange="5000">
      <Sectors>
        <Sector Name="IND" />
        <Sector Name="INS" />
        <Sector Name="INE" />
      </Sectors>
      <Maps>
        <Map Name="ALL_CTA" />
        <Map Name="ALL_SECTORS" />
        <Map Name="COAST_ALL" />
        <Map Name="ALL_ROUTES_HIGH" />
        <Map Name="ALL_POINTS_HIGH" />
        <Map Name="FIR_BDRY" />
        <Map Name="UPPER_SECTOR_FREQS" />
        <Map Name="NEIGHBOUR_SUBSECTORS" />
      </Maps>
      <Strips Mode="State" Sort="Alpha">
        <Window Type="State" State="Jurisdiction" Visible="true" />
        <Window Type="State" State="Announced" Visible="true" />
        <Window Type="State" State="Preactive" Visible="true" />
      </Strips>
      <CFL QuickLevel="29000" />
      <ControllerInfo>
        <Line>Brisbane Radio</Line>
        <Line>Position reports required. Check your Sim Zulu time is correct.</Line>
<<<<<<< HEAD
=======
        <Line>Pilot Procedures - vats.im/pac/pilot</Line>
>>>>>>> 908b5bbf
        <Line>ATC feedback - vats.im/pac/helpdesk</Line>
      </ControllerInfo>
    </Position>
  </Group>
  <!--
  <Group Name="EVENT">
   <Position Name="EVENT Alice TCU" Type="ASD" DefaultCenter="-23.808333+133.900833" DefaultRange="300" VisibilityRange="200" MagneticVariation="-4.6">
      <Sectors>
        <Sector Name="AAP" />
      </Sectors>
      <Maps>
        <Map Name="ALL_CTA" />
        <Map Name="TMA_LL_LABELS" />
        <Map Name="ALL_SECTORS" />
        <Map Name="Alice Springs/AS_TCU" />
        <Map Name="Alice Springs/AS_RWY12" />
      </Maps>
      <ATIS>
        <Editor Airport="YBAS" Frequency="123.000" />
        <Window Airport="YBAS" />
      </ATIS>
      <Strips Mode="Beacon" Sort="Alpha">
        <Window Type="ADEP" Beacon="YBAS" Visible="true" />
      </Strips>
      <CFL QuickLevel="24000" />
      <ArrivalLists>
        <Airport Name="YBAS" />
      </ArrivalLists>
      <ControllerInfo>
        <Line>Alice Approach</Line>
        <Line>ATIS available on 123.0</Line>
<<<<<<< HEAD
        <Line>Airspace, Charts, Tools - vats.im/pac/pilot</Line>
=======
        <Line>Airspace, Charts, Tools - vats.im/pac/tools</Line>
>>>>>>> 908b5bbf
        <Line>ATC feedback - vats.im/pac/helpdesk</Line>
      </ControllerInfo>
    </Position>
    <Position Name="Alice Springs EVENT Tower" Type="ASD" DefaultCenter="-23.808333+133.900833" DefaultRange="80" MagneticVariation="-4.6">
      <Sectors>
        <Sector Name="ASE ADC" />
      </Sectors>
      <Maps>
        <Map Name="ALL_CTA" />
        <Map Name="Alice Springs/AS_TCU" />
        <Map Name="Alice Springs/AS_RWY12" />
      </Maps>
      <ATIS>
        <Editor Airport="YBAS" Frequency="123.000" />
        <Window Airport="YBAS" />
      </ATIS>
      <Strips Mode="Beacon" Sort="Alpha">
        <Window Type="ADEP" Beacon="YBAS" Visible="true" />
      </Strips>
      <CFL QuickLevel="7000" />
      <ArrivalLists>
        <Airport Name="YBAS" />
      </ArrivalLists>
      <ControllerInfo>
        <Line>Alice Tower</Line>
        <Line>ATIS available on 123.0</Line>
<<<<<<< HEAD
        <Line>Airspace, Charts, Tools - vats.im/pac/pilot</Line>
=======
        <Line>Airspace, Charts, Tools - vats.im/pac/tools</Line>
>>>>>>> 908b5bbf
        <Line>ATC feedback - vats.im/pac/helpdesk</Line>
      </ControllerInfo>
    </Position>
  </Group> -->
  <Group Name="TCU">
    <Position Name="Adelaide TCU" Type="ASD" DefaultCenter="-34.947+138.525" DefaultRange="200" VisibilityRange="100" MagneticVariation="-8">
      <Sectors>
        <Sector Name="AAE" />
        <Sector Name="AAW" />
      </Sectors>
      <ManualVisibility>
        <Point>-34.947+138.525</Point>
      </ManualVisibility>
      <Maps>
        <Map Name="ALL_CTA" />
        <Map Name="Adelaide/AD_COAST" />
        <Map Name="Adelaide/AD_TCU" />
        <Map Name="Adelaide/AD_RWY23" />
        <Map Name="TMA_LL_LABELS"/>
        <Map Name="ALL_SECTORS" />
      </Maps>
      <ATIS>
        <Editor Airport="YPAD" Frequency="134.5" Server="rw1.vatpac.org" />
        <Window Airport="YPAD" />
      </ATIS>
      <Strips Mode="Beacon" Sort="Alpha">
        <Window Type="ADEP" Beacon="YPAD" Visible="true" />
        <Window Type="ADEP" Beacon="YPPF" Visible="true" />
      </Strips>
      <CFL QuickLevel="24000">
        <AdditionalLevels>1600,1800,2100,2800,3100,3200,3300,3800</AdditionalLevels>
      </CFL>
      <ArrivalLists>
        <Airport Name="YPAD" />
      </ArrivalLists>
      <ControllerInfo>
<<<<<<< HEAD
        <Line>Adelaide Approach</Line>
        <Line>ATIS available on 134.5</Line>
        <Line>Airspace, Charts, Tools - vats.im/pac/pilot</Line>
        <Line>ATC feedback - vats.im/pac/helpdesk</Line>
      </ControllerInfo>
      <ControllerInfo Callsign="AD-W_APP">
        <Line>Adelaide Approach (West)</Line>
        <Line>ATIS available on 134.5</Line>
        <Line>Airspace, Charts, Tools - vats.im/pac/pilot</Line>
=======
        <Line>Adelaide Approach | ATIS available on 134.5</Line>
        <Line>Airspace, Charts, Tools - vats.im/pac/tools</Line>
        <Line>Pilot Procedures - vats.im/pac/pilot</Line>
        <Line>ATC feedback - vats.im/pac/helpdesk</Line>
      </ControllerInfo>
      <ControllerInfo Callsign="AD-W_APP">
        <Line>Adelaide Approach (West) | ATIS available on 134.5</Line>
        <Line>Airspace, Charts, Tools - vats.im/pac/tools</Line>
        <Line>Pilot Procedures - vats.im/pac/pilot</Line>
>>>>>>> 908b5bbf
        <Line>ATC feedback - vats.im/pac/helpdesk</Line>
      </ControllerInfo>
    </Position>
    <Position Name="Amberley TCU" Type="ASD" DefaultCenter="-27.640556+152.711944" DefaultRange="150" MagneticVariation="-11">
      <Sectors>
        <Sector Name="AMA" />
      </Sectors>
      <Maps>
        <Map Name="ALL_CTA" />
        <Map Name="Amberley/AMB_TCU" />
        <Map Name="Amberley/AMB_RWY15" />
        <Map Name="ALL_SECTORS" />
      </Maps>
      <ATIS>
        <Editor Airport="YAMB" Frequency="123.3" />
        <Window Airport="YAMB" />
      </ATIS>
      <Strips Mode="Beacon" Sort="Alpha">
        <Window Type="ADEP" Beacon="YAMB" Visible="true" />
      </Strips>
      <CFL QuickLevel="21000">
        <AdditionalLevels>3400,3800,5100</AdditionalLevels>
      </CFL>
      <ArrivalLists>
        <Airport Name="YAMB" />
      </ArrivalLists>
      <ControllerInfo>
<<<<<<< HEAD
        <Line>Amberley Approach</Line>
        <Line>ATIS available on 123.3</Line>
        <Line>Airspace, Charts, Tools - vats.im/pac/pilot</Line>
=======
        <Line>Amberley Approach | ATIS available on 123.3</Line>
        <Line>Airspace, Charts, Tools - vats.im/pac/tools</Line>
        <Line>Pilot Procedures - vats.im/pac/pilot</Line>
>>>>>>> 908b5bbf
        <Line>ATC feedback - vats.im/pac/helpdesk</Line>
      </ControllerInfo>
    </Position>
    <!--<Position Name="Avalon TCU" Type="ASD" DefaultCenter="-38.039444+144.469444" DefaultRange="100" VisibilityRange="150" MagneticVariation="-11.6">
      <Sectors>
        <Sector Name="MAV" />
      </Sectors>
      <ManualVisibility>
        <Point>-3740.4+14450.6</Point>
      </ManualVisibility>
      <Maps>
        <Map Name="ALL_CTA" />
        <Map Name="Melbourne/ML_COAST" />
        <Map Name="Melbourne/ML_TCU" />
        <Map Name="Melbourne/AV_RWY18" />
        <Map Name="ALL_SECTORS" />
      </Maps>
      <ATIS>
        <Editor Airport="YMAV" Frequency="118.2" />
      </ATIS>
      <Strips Mode="Beacon" Sort="Alpha">
        <Window Type="ADEP" Beacon="YMAV" Visible="true" />
      </Strips>
      <CFL QuickLevel="6000">
        <AdditionalLevels>1600,1900,2300,2600,2700,2900,3100,3700,3300,4100,4700</AdditionalLevels>
      </CFL>
      <ArrivalLists>
        <Airport Name="YMAV" />
      </ArrivalLists>
      <ControllerInfo>
        <Line>Avalon Approach</Line>
        <Line>ATIS available on 118.2</Line>
<<<<<<< HEAD
        <Line>Airspace, Charts, Tools - vats.im/pac/pilot</Line>
=======
        <Line>Airspace, Charts, Tools - vats.im/pac/tools</Line>
>>>>>>> 908b5bbf
        <Line>ATC feedback - vats.im/pac/helpdesk</Line>
      </ControllerInfo>
    </Position> -->
    <Position Name="East Sale TCU" Type="ASD" DefaultCenter="-38.098889+147.149444" DefaultRange="220" MagneticVariation="-12.8">
      <Sectors>
        <Sector Name="ESA" />
      </Sectors>
      <Maps>
        <Map Name="ALL_CTA" />
        <Map Name="East Sale/ES_COAST" />
        <Map Name="East Sale/ES_TCU" />
        <Map Name="East Sale/ES_RWY22" />
        <Map Name="ALL_SECTORS" />
      </Maps>
      <ATIS>
        <Editor Airport="YMES" Frequency="125.4" />
        <Window Airport="YMES" />
      </ATIS>
      <Strips Mode="Beacon" Sort="Alpha">
        <Window Type="ADEP" Beacon="YMES" Visible="true" />
      </Strips>
      <CFL QuickLevel="20000">
        <AdditionalLevels>1900,3400,4400</AdditionalLevels>
      </CFL>
      <ArrivalLists>
        <Airport Name="YMES" />
      </ArrivalLists>
      <ControllerInfo>
<<<<<<< HEAD
        <Line>Sale Approach</Line>
        <Line>ATIS available on 125.4</Line>
        <Line>Airspace, Charts, Tools - vats.im/pac/pilot</Line>
=======
        <Line>Sale Approach | ATIS available on 125.4</Line>
        <Line>Airspace, Charts, Tools - vats.im/pac/tools</Line>
        <Line>Pilot Procedures - vats.im/pac/pilot</Line>
>>>>>>> 908b5bbf
        <Line>ATC feedback - vats.im/pac/helpdesk</Line>
      </ControllerInfo>
    </Position>
    <Position Name="Melbourne TCU" Type="ASD" DefaultCenter="-3740.4+14450.6" DefaultRange="150" VisibilityRange="100" MagneticVariation="-11">
      <Sectors>
        <Sector Name="MAE" />
        <Sector Name="MDN" />
        <Sector Name="MDS" />
        <Sector Name="MAV" />
      </Sectors>
      <ManualVisibility>
        <Point>-3740.4+14450.6</Point>
      </ManualVisibility>
      <Maps>
        <Map Name="ALL_CTA" />
        <Map Name="Melbourne/ML_COAST" />
        <Map Name="Melbourne/ML_TCU" />
        <Map Name="Melbourne/ML_RWY16" />
        <Map Name="ALL_SECTORS" />
        <Map Name="TMA_LL_LABELS"/>
      </Maps>
      <ATIS>
        <Editor Airport="YMML" Frequency="118.0" />
        <Window Airport="YMML" />
        <Window Airport="YMAV" />
      </ATIS>
      <Strips Mode="Beacon" Sort="Alpha">
        <Window Type="ADEP" Beacon="YMML" Visible="true" />
        <Window Type="ADEP" Beacon="YMAV" Visible="true" />
        <Window Type="ADEP" Beacon="YMMB" Visible="true" />
        <Window Type="ADEP" Beacon="YMEN" Visible="true" />
      </Strips>
      <CFL QuickLevel="24000">
        <AdditionalLevels>1600,1900,2300,2600,2700,2900,3100,3700,3300,4100,4700</AdditionalLevels>
      </CFL>
      <ArrivalLists>
        <Airport Name="YMML" />
      </ArrivalLists>
      <ControllerInfo>
<<<<<<< HEAD
        <Line>Melbourne Approach</Line>
        <Line>ATIS available on 118.0</Line>
        <Line>Airspace, Charts, Tools - vats.im/pac/pilot</Line>
        <Line>ATC feedback - vats.im/pac/helpdesk</Line>
      </ControllerInfo>
      <ControllerInfo Callsign="ML_DEP">
        <Line>Melbourne Departures</Line>
        <Line>ATIS available on 118.0</Line>
        <Line>Airspace, Charts, Tools - vats.im/pac/pilot</Line>
        <Line>ATC feedback - vats.im/pac/helpdesk</Line>
      </ControllerInfo>
      <ControllerInfo Callsign="ML-S_DEP">
        <Line>Melbourne Departures (South)</Line>
        <Line>ATIS available on 118.0</Line>
        <Line>Airspace, Charts, Tools - vats.im/pac/pilot</Line>
        <Line>ATC feedback - vats.im/pac/helpdesk</Line>
      </ControllerInfo>
      <ControllerInfo Callsign="AV_APP">
        <Line>Avalon Approach</Line>
        <Line>ATIS available on 118.2</Line>
        <Line>Airspace, Charts, Tools - vats.im/pac/pilot</Line>
=======
        <Line>Melbourne Approach | ATIS available on 118.0</Line>
        <Line>Airspace, Charts, Tools - vats.im/pac/tools</Line>
        <Line>Pilot Procedures - vats.im/pac/pilot</Line>
        <Line>ATC feedback - vats.im/pac/helpdesk</Line>
      </ControllerInfo>
      <ControllerInfo Callsign="ML_DEP">
        <Line>Melbourne Departures | ATIS available on 118.0</Line>
        <Line>Airspace, Charts, Tools - vats.im/pac/tools</Line>
        <Line>Pilot Procedures - vats.im/pac/pilot</Line>
        <Line>ATC feedback - vats.im/pac/helpdesk</Line>
      </ControllerInfo>
      <ControllerInfo Callsign="ML-S_DEP">
        <Line>Melbourne Departures (South) | ATIS available on 118.0</Line>
        <Line>Airspace, Charts, Tools - vats.im/pac/tools</Line>
        <Line>Pilot Procedures - vats.im/pac/pilot</Line>
        <Line>ATC feedback - vats.im/pac/helpdesk</Line>
      </ControllerInfo>
      <ControllerInfo Callsign="AV_APP">
        <Line>Avalon Approach | ATIS available on 118.2</Line>
        <Line>Airspace, Charts, Tools - vats.im/pac/tools</Line>
        <Line>Pilot Procedures - vats.im/pac/pilot</Line>
>>>>>>> 908b5bbf
        <Line>ATC feedback - vats.im/pac/helpdesk</Line>
      </ControllerInfo>
    </Position>
    <Position Name="Sydney TCU" Type="ASD" DefaultCenter="-33.9461+151.1772" DefaultRange="190" VisibilityRange="100" MagneticVariation="-13">
      <Sectors>
        <Sector Name="SAS" />
        <Sector Name="SAN" />
        <Sector Name="SDN" />
        <Sector Name="SDS" />
        <Sector Name="SFW" />
        <Sector Name="SFE" />
        <Sector Name="SRI" />
      </Sectors>
      <ManualVisibility>
        <Point>-33.9461+151.1772</Point>
      </ManualVisibility>
      <Maps>
        <Map Name="ALL_CTA" />
        <Map Name="Sydney/SY_COAST" />
        <Map Name="Sydney/SY_TCU" />
        <Map Name="Sydney/SY_RWY34PROPS" />
        <Map Name="ALL_SECTORS" />
        <Map Name="TMA_LL_LABELS"/>
      </Maps>
      <ATIS>
        <Editor Airport="YSSY" Frequency="118.55" />
        <Window Airport="YSSY" />
      </ATIS>
      <Strips Mode="Beacon" Sort="Alpha">
        <Window Type="ADEP" Beacon="YSSY" Visible="true" />
        <Window Type="ADEP" Beacon="YSBK" Visible="true" />
        <Window Type="ADEP" Beacon="YSCN" Visible="true" />
      </Strips>
      <CFL QuickLevel="28000">
        <AdditionalLevels>1600,1800,2100,2200,2700,3700</AdditionalLevels>
      </CFL>
      <ArrivalLists>
        <Airport Name="YSSY" />
      </ArrivalLists>
      <ControllerInfo>
        <Line>Sydney Approach | ATIS available on 118.55</Line>
        <Line>Indep Visual Approach Guide - vats.im/pac/iva</Line>
<<<<<<< HEAD
        <Line>Airspace, Charts, Tools - vats.im/pac/pilot</Line>
=======
        <Line>Airspace, Charts, Tools - vats.im/pac/tools</Line>
        <Line>Pilot Procedures - vats.im/pac/pilot</Line>
>>>>>>> 908b5bbf
        <Line>ATC feedback - vats.im/pac/helpdesk</Line>
      </ControllerInfo>
      <ControllerInfo Callsign="SY-N_APP">
        <Line>Sydney Approach (North) | ATIS available on 118.55</Line>
        <Line>Indep Visual Approach Guide - vats.im/pac/iva</Line>
<<<<<<< HEAD
        <Line>Airspace, Charts, Tools - vats.im/pac/pilot</Line>
        <Line>ATC feedback - vats.im/pac/helpdesk</Line>
      </ControllerInfo>
      <ControllerInfo Callsign="SY_DEP">
        <Line>Sydney Departures</Line>
        <Line>ATIS available on 118.55</Line>
        <Line>Airspace, Charts, Tools - vats.im/pac/pilot</Line>
        <Line>ATC feedback - vats.im/pac/helpdesk</Line>
      </ControllerInfo>
      <ControllerInfo Callsign="SY-N_DEP">
        <Line>Sydney Departures (North)</Line>
        <Line>ATIS available on 118.55</Line>
        <Line>Airspace, Charts, Tools - vats.im/pac/pilot</Line>
=======
        <Line>Airspace, Charts, Tools - vats.im/pac/tools</Line>
        <Line>Pilot Procedures - vats.im/pac/pilot</Line>
        <Line>ATC feedback - vats.im/pac/helpdesk</Line>
      </ControllerInfo>
      <ControllerInfo Callsign="SY_DEP">
        <Line>Sydney Departures | ATIS available on 118.55</Line>
        <Line>Airspace, Charts, Tools - vats.im/pac/tools</Line>
        <Line>Pilot Procedures - vats.im/pac/pilot</Line>
        <Line>ATC feedback - vats.im/pac/helpdesk</Line>
      </ControllerInfo>
      <ControllerInfo Callsign="SY-N_DEP">
        <Line>Sydney Departures (North) | ATIS available on 118.55</Line>
        <Line>Airspace, Charts, Tools - vats.im/pac/tools</Line>
        <Line>Pilot Procedures - vats.im/pac/pilot</Line>
>>>>>>> 908b5bbf
        <Line>ATC feedback - vats.im/pac/helpdesk</Line>
      </ControllerInfo>
      <ControllerInfo Callsign="SY-DE_APP">
        <Line>Sydney Director (East) | ATIS available on 118.55</Line>
        <Line>Indep Visual Approach Guide - vats.im/pac/iva</Line>
<<<<<<< HEAD
        <Line>Airspace, Charts, Tools - vats.im/pac/pilot</Line>
=======
        <Line>Airspace, Charts, Tools - vats.im/pac/tools</Line>
        <Line>Pilot Procedures - vats.im/pac/pilot</Line>
>>>>>>> 908b5bbf
        <Line>ATC feedback - vats.im/pac/helpdesk</Line>
      </ControllerInfo>
      <ControllerInfo Callsign="SY-D_APP">
        <Line>Sydney Director | ATIS available on 118.55</Line>
        <Line>Indep Visual Approach Guide - vats.im/pac/iva</Line>
<<<<<<< HEAD
        <Line>Airspace, Charts, Tools - vats.im/pac/pilot</Line>
=======
        <Line>Airspace, Charts, Tools - vats.im/pac/tools</Line>
        <Line>Pilot Procedures - vats.im/pac/pilot</Line>
>>>>>>> 908b5bbf
        <Line>ATC feedback - vats.im/pac/helpdesk</Line>
      </ControllerInfo>
      <ControllerInfo Callsign="SY-C_DEP">
        <Line>Sydney Centre</Line>
        <Line>ATIS available on 118.55</Line>
<<<<<<< HEAD
        <Line>Airspace, Charts, Tools - vats.im/pac/pilot</Line>
=======
        <Line>Airspace, Charts, Tools - vats.im/pac/tools</Line>
        <Line>Pilot Procedures - vats.im/pac/pilot</Line>
>>>>>>> 908b5bbf
        <Line>ATC feedback - vats.im/pac/helpdesk</Line>
      </ControllerInfo>
    </Position>
    <Position Name="Brisbane TCU" Type="ASD" DefaultCenter="-27.648889+153.039167" DefaultRange="220" VisibilityRange="100" MagneticVariation="-11">
      <Sectors>
        <Sector Name="BAN" />
        <Sector Name="BAS" />
        <Sector Name="BDN" />
        <Sector Name="BDS" />
        <Sector Name="BAC" />
      </Sectors>
      <ManualVisibility>
        <Point>-27.3942+153.1218</Point>
        <Point>-28.166667+153.500</Point>
      </ManualVisibility>
      <Maps>
        <Map Name="ALL_CTA" />
        <Map Name="Brisbane/BN_COAST" />
        <Map Name="Brisbane/BN_TCU" />
        <Map Name="Brisbane/BN_RWY01PROPS" />
        <Map Name="Brisbane/CG_RWY32" />
        <Map Name="ALL_SECTORS" />
        <Map Name="TMA_LL_LABELS"/>
      </Maps>
      <ATIS>
        <Editor Airport="YBBN" Frequency="125.5" />
        <Window Airport="YBBN" />
        <Window Airport="YBCG" />
      </ATIS>
      <Strips Mode="Beacon" Sort="Alpha">
        <Window Type="ADEP" Beacon="YBBN" Visible="true" />
        <Window Type="ADEP" Beacon="YBCG" Visible="true" />
        <Window Type="ADEP" Beacon="YBAF" Visible="true" />
      </Strips>
      <CFL QuickLevel="18000">
        <AdditionalLevels>1700,1800,1900,2400,2900,3400,3800,4400,5100</AdditionalLevels>
      </CFL>
      <ArrivalLists>
        <Airport Name="YBBN" />
        <Airport Name="YBCG" />
      </ArrivalLists>
      <ControllerInfo>
<<<<<<< HEAD
        <Line>Brisbane Approach</Line>
        <Line>ATIS available on 125.5</Line>
        <Line>Airspace, Charts, Tools - vats.im/pac/pilot</Line>
        <Line>ATC feedback - vats.im/pac/helpdesk</Line>
      </ControllerInfo>
      <ControllerInfo Callsign="BN-S_APP">
        <Line>Brisbane Approach (South)</Line>
        <Line>ATIS available on 125.5</Line>
        <Line>Airspace, Charts, Tools - vats.im/pac/pilot</Line>
        <Line>ATC feedback - vats.im/pac/helpdesk</Line>
      </ControllerInfo>
      <ControllerInfo Callsign="BN-C_APP">
        <Line>Brisbane Approach (Gold Coast)</Line>
        <Line>ATIS available on 134.5</Line>
        <Line>Airspace, Charts, Tools - vats.im/pac/pilot</Line>
        <Line>ATC feedback - vats.im/pac/helpdesk</Line>
      </ControllerInfo>
      <ControllerInfo Callsign="BN_DEP">
        <Line>Brisbane Departures</Line>
        <Line>ATIS available on 125.5</Line>
        <Line>Airspace, Charts, Tools - vats.im/pac/pilot</Line>
        <Line>ATC feedback - vats.im/pac/helpdesk</Line>
      </ControllerInfo>
      <ControllerInfo Callsign="BN-S_DEP">
        <Line>Brisbane Departures (South)</Line>
        <Line>ATIS available on 125.5</Line>
        <Line>Airspace, Charts, Tools - vats.im/pac/pilot</Line>
=======
        <Line>Brisbane Approach | ATIS available on 125.5</Line>
        <Line>Airspace, Charts, Tools - vats.im/pac/tools</Line>
        <Line>Pilot Procedures - vats.im/pac/pilot</Line>
        <Line>ATC feedback - vats.im/pac/helpdesk</Line>
      </ControllerInfo>
      <ControllerInfo Callsign="BN-S_APP">
        <Line>Brisbane Approach (South) | ATIS available on 125.5</Line>
        <Line>Airspace, Charts, Tools - vats.im/pac/tools</Line>
        <Line>Pilot Procedures - vats.im/pac/pilot</Line>
        <Line>ATC feedback - vats.im/pac/helpdesk</Line>
      </ControllerInfo>
      <ControllerInfo Callsign="BN-C_APP">
        <Line>Brisbane Approach (Gold Coast) | ATIS available on 125.5</Line>
        <Line>Airspace, Charts, Tools - vats.im/pac/tools</Line>
        <Line>Pilot Procedures - vats.im/pac/pilot</Line>
        <Line>ATC feedback - vats.im/pac/helpdesk</Line>
      </ControllerInfo>
      <ControllerInfo Callsign="BN_DEP">
        <Line>Brisbane Departures | ATIS available on 125.5</Line>
        <Line>Airspace, Charts, Tools - vats.im/pac/tools</Line>
        <Line>Pilot Procedures - vats.im/pac/pilot</Line>
        <Line>ATC feedback - vats.im/pac/helpdesk</Line>
      </ControllerInfo>
      <ControllerInfo Callsign="BN-S_DEP">
        <Line>Brisbane Departures (South) | ATIS available on 125.5</Line>
        <Line>Airspace, Charts, Tools - vats.im/pac/tools</Line>
        <Line>Pilot Procedures - vats.im/pac/pilot</Line>
>>>>>>> 908b5bbf
        <Line>ATC feedback - vats.im/pac/helpdesk</Line>
      </ControllerInfo>
    </Position>
    <Position Name="Canberra TCU" Type="ASD" DefaultCenter="-35.306944+149.195" DefaultRange="150" VisibilityRange="100" MagneticVariation="-12.5">
      <Sectors>
        <Sector Name="CBE" />
        <Sector Name="CBW" />
      </Sectors>
      <ManualVisibility>
        <Point>-35.306944+149.195</Point>
      </ManualVisibility>
      <Maps>
        <Map Name="ALL_CTA" />
        <Map Name="Canberra/CB_COAST" />
        <Map Name="Canberra/CB_TCU" />
        <Map Name="Canberra/CB_RWY1712" />
        <Map Name="ALL_SECTORS" />
        <Map Name="TMA_LL_LABELS"/>
      </Maps>
      <ATIS>
        <Editor Airport="YSCB" Frequency="127.45" />
        <Window Airport="YSCB" />
      </ATIS>
      <Strips Mode="State" Sort="Alpha">
      </Strips>
      <CFL QuickLevel="24000">
        <AdditionalLevels>4300,4400,4800,5100,5400,6200,6700,7700</AdditionalLevels>
      </CFL>
      <ArrivalLists>
        <Airport Name="YSCB" />
      </ArrivalLists>
      <ControllerInfo>
<<<<<<< HEAD
        <Line>Canberra Approach</Line>
        <Line>ATIS available on 127.45</Line>
        <Line>Airspace, Charts, Tools - vats.im/pac/pilot</Line>
        <Line>ATC feedback - vats.im/pac/helpdesk</Line>
      </ControllerInfo>
      <ControllerInfo Callsign="CB-W_APP">
        <Line>Canberra Approach (West)</Line>
        <Line>ATIS available on 127.45</Line>
        <Line>Airspace, Charts, Tools - vats.im/pac/pilot</Line>
=======
        <Line>Canberra Approach | ATIS available on 127.45</Line>
        <Line>Airspace, Charts, Tools - vats.im/pac/tools</Line>
        <Line>Pilot Procedures - vats.im/pac/pilot</Line>
        <Line>ATC feedback - vats.im/pac/helpdesk</Line>
      </ControllerInfo>
      <ControllerInfo Callsign="CB-W_APP">
        <Line>Canberra Approach (West) | ATIS available on 127.45</Line>
        <Line>Airspace, Charts, Tools - vats.im/pac/tools</Line>
        <Line>Pilot Procedures - vats.im/pac/pilot</Line>
>>>>>>> 908b5bbf
        <Line>ATC feedback - vats.im/pac/helpdesk</Line>
      </ControllerInfo>
    </Position>
    <Position Name="Perth TCU" Type="ASD" DefaultCenter="-31.940278+115.966944" DefaultRange="150" VisibilityRange="100" MagneticVariation="1.6">
      <Sectors>
        <Sector Name="PHA" />
        <Sector Name="PHD" />
        <Sector Name="PEA" />
      </Sectors>
      <ManualVisibility>
        <Point>-31.940278+115.966944</Point>
      </ManualVisibility>
      <Maps>
        <Map Name="ALL_CTA" />
        <Map Name="Perth/PH_COAST" />
        <Map Name="Perth/PH_TCU" />
        <Map Name="Perth/PH_RWY0306" />
        <Map Name="ALL_SECTORS" />
        <Map Name="TMA_LL_LABELS"/>
      </Maps>
      <ATIS>
        <Editor Airport="YPPH" Frequency="123.8" />
        <Window Airport="YPPH" />
      </ATIS>
      <Strips Mode="Beacon" Sort="Alpha">
        <Window Type="ADEP" Beacon="YPPH" Visible="true" />
        <Window Type="ADEP" Beacon="YPJT" Visible="true" />
      </Strips>
      <CFL QuickLevel="18000">
        <AdditionalLevels>1900,2700,2800,3100,3300</AdditionalLevels>
      </CFL>
      <ArrivalLists>
        <Airport Name="YPPH" />
      </ArrivalLists>
      <ControllerInfo>
<<<<<<< HEAD
        <Line>Perth Approach</Line>
        <Line>ATIS available on 123.8</Line>
        <Line>Airspace, Charts, Tools - vats.im/pac/pilot</Line>
        <Line>ATC feedback - vats.im/pac/helpdesk</Line>
      </ControllerInfo>
      <ControllerInfo Callsign="PH_DEP">
        <Line>Perth Departures</Line>
        <Line>ATIS available on 123.8</Line>
        <Line>Airspace, Charts, Tools - vats.im/pac/pilot</Line>
        <Line>ATC feedback - vats.im/pac/helpdesk</Line>
      </ControllerInfo>
      <ControllerInfo Callsign="PE_APP">
        <Line>Pearce Approach</Line>
        <Line>ATIS available on 136.4</Line>
        <Line>Airspace, Charts, Tools - vats.im/pac/pilot</Line>
=======
        <Line>Perth Approach | ATIS available on 123.8</Line>
        <Line>Airspace, Charts, Tools - vats.im/pac/tools</Line>
        <Line>Pilot Procedures - vats.im/pac/pilot</Line>
        <Line>ATC feedback - vats.im/pac/helpdesk</Line>
      </ControllerInfo>
      <ControllerInfo Callsign="PH_DEP">
        <Line>Perth Departures | ATIS available on 123.8</Line>
        <Line>Airspace, Charts, Tools - vats.im/pac/tools</Line>
        <Line>Pilot Procedures - vats.im/pac/pilot</Line>
        <Line>ATC feedback - vats.im/pac/helpdesk</Line>
      </ControllerInfo>
      <ControllerInfo Callsign="PE_APP">
        <Line>Pearce Approach | ATIS available on 123.8</Line>
        <Line>Airspace, Charts, Tools - vats.im/pac/tools</Line>
        <Line>Pilot Procedures - vats.im/pac/pilot</Line>
>>>>>>> 908b5bbf
        <Line>ATC feedback - vats.im/pac/helpdesk</Line>
      </ControllerInfo>
    </Position>
    <Position Name="Cairns TCU" Type="ASD" DefaultCenter="-16.885833+145.755278" DefaultRange="150" MagneticVariation="-6.7">
      <Sectors>
        <Sector Name="CS1" />
        <Sector Name="CS2" />
      </Sectors>
      <Maps>
        <Map Name="ALL_CTA" />
        <Map Name="Cairns/CS_COAST" />
        <Map Name="Cairns/CS_TCU" />
        <Map Name="Cairns/CS_RWY15" />
        <Map Name="ALL_SECTORS" />
        <Map Name="TMA_LL_LABELS"/>
      </Maps>
      <ATIS>
        <Editor Airport="YBCS" Frequency="131.1" />
        <Window Airport="YBCS" />
      </ATIS>
      <Strips Mode="Beacon" Sort="Alpha">
        <Window Type="ADEP" Beacon="YBCS" Visible="true" />
      </Strips>
      <CFL QuickLevel="18000">
        <AdditionalLevels>3300,3900,4700,4900,5200,5400,5800,6800</AdditionalLevels>
      </CFL>
      <ArrivalLists>
        <Airport Name="YBCS" />
      </ArrivalLists>
      <ControllerInfo>
<<<<<<< HEAD
        <Line>Cairns Approach</Line>
        <Line>ATIS available on 131.1</Line>
        <Line>Airspace, Charts, Tools - vats.im/pac/pilot</Line>
        <Line>ATC feedback - vats.im/pac/helpdesk</Line>
      </ControllerInfo>
      <ControllerInfo Callsign="CS-W_APP">
        <Line>Cairns Approach (West)</Line>
        <Line>ATIS available on 131.1</Line>
        <Line>Airspace, Charts, Tools - vats.im/pac/pilot</Line>
=======
        <Line>Cairns Approach | ATIS available on 131.1</Line>
        <Line>Airspace, Charts, Tools - vats.im/pac/tools</Line>
        <Line>Pilot Procedures - vats.im/pac/pilot</Line>
        <Line>ATC feedback - vats.im/pac/helpdesk</Line>
      </ControllerInfo>
      <ControllerInfo Callsign="CS-W_APP">
        <Line>Cairns Approach (West) | ATIS available on 131.1</Line>
        <Line>Airspace, Charts, Tools - vats.im/pac/tools</Line>
        <Line>Pilot Procedures - vats.im/pac/pilot</Line>
>>>>>>> 908b5bbf
        <Line>ATC feedback - vats.im/pac/helpdesk</Line>
      </ControllerInfo>
    </Position>
    <Position Name="Townsville TCU" Type="ASD" DefaultCenter="-19.2525+146.765278" DefaultRange="150" MagneticVariation="-7">
      <Sectors>
        <Sector Name="TLA" />
      </Sectors>
      <Maps>
        <Map Name="ALL_CTA" />
        <Map Name="Townsville/TL_COAST" />
        <Map Name="Townsville/TL_TCU" />
        <Map Name="Townsville/TL_RWY01" />
        <Map Name="ALL_SECTORS" />
        <Map Name="TMA_LL_LABELS"/>
      </Maps>
      <ATIS>
        <Editor Airport="YBTL" Frequency="133.5" />
        <Window Airport="YBTL" />
      </ATIS>
      <Strips Mode="State" Sort="Alpha">
      </Strips>
      <CFL QuickLevel="18000">
        <AdditionalLevels>2700,3600,4700,5100,5200</AdditionalLevels>
      </CFL>
      <ArrivalLists>
        <Airport Name="YBTL" />
      </ArrivalLists>
      <ControllerInfo>
<<<<<<< HEAD
        <Line>Townsville Approach</Line>
        <Line>ATIS available on 133.5</Line>
        <Line>Airspace, Charts, Tools - vats.im/pac/pilot</Line>
=======
        <Line>Townsville Approach | ATIS available on 133.5</Line>
        <Line>Airspace, Charts, Tools - vats.im/pac/tools</Line>
        <Line>Pilot Procedures - vats.im/pac/pilot</Line>
>>>>>>> 908b5bbf
        <Line>ATC feedback - vats.im/pac/helpdesk</Line>
      </ControllerInfo>
    </Position>
    <Position Name="Tindal TCU" Type="ASD" DefaultCenter="-14.521111+132.377778" DefaultRange="150" MagneticVariation="-3">
      <Sectors>
        <Sector Name="TNA" />
      </Sectors>
      <Maps>
        <Map Name="ALL_CTA" />
        <Map Name="Tindal/TN_TCU" />
        <Map Name="Tindal/TN_RWY14" />
        <Map Name="ALL_SECTORS" />
      </Maps>
      <ATIS>
        <Editor Airport="YPTN" Frequency="124.000" />
        <Window Airport="YPTN" />
      </ATIS>
      <Strips Mode="Beacon" Sort="Alpha">
        <Window Type="ADEP" Beacon="YPTN" Visible="true" />
      </Strips>
      <CFL QuickLevel="18000">
        <AdditionalLevels>2300</AdditionalLevels>
      </CFL>
      <ArrivalLists>
        <Airport Name="YPTN" />
      </ArrivalLists>
      <ControllerInfo>
<<<<<<< HEAD
        <Line>Tindal Approach</Line>
        <Line>ATIS available on 124.0</Line>
        <Line>Airspace, Charts, Tools - vats.im/pac/pilot</Line>
=======
        <Line>Tindal Approach | ATIS available on 124.0</Line>
        <Line>Airspace, Charts, Tools - vats.im/pac/tools</Line>
        <Line>Pilot Procedures - vats.im/pac/pilot</Line>
>>>>>>> 908b5bbf
        <Line>ATC feedback - vats.im/pac/helpdesk</Line>
      </ControllerInfo>
    </Position>
    <Position Name="Darwin TCU" Type="ASD" DefaultCenter="-12.414722+130.876667" DefaultRange="200" MagneticVariation="-3">
      <Sectors>
        <Sector Name="DAE" />
        <Sector Name="DAW" />
      </Sectors>
      <Maps>
        <Map Name="ALL_CTA" />
        <Map Name="Darwin/DN_COAST" />
        <Map Name="Darwin/DN_TCU" />
        <Map Name="Darwin/DN_RWY11" />
        <Map Name="ALL_SECTORS" />
        <Map Name="TMA_LL_LABELS"/>
      </Maps>
      <ATIS>
        <Editor Airport="YPDN" Frequency="128.25" />
        <Window Airport="YPDN" />
      </ATIS>
      <Strips Mode="Beacon" Sort="Alpha">
        <Window Type="ADEP" Beacon="YPDN" Visible="true" />
      </Strips>
      <CFL QuickLevel="18000">
        <AdditionalLevels>1700</AdditionalLevels>
      </CFL>
      <ArrivalLists>
        <Airport Name="YPDN" />
      </ArrivalLists>
      <ControllerInfo>
<<<<<<< HEAD
        <Line>Darwin Approach</Line>
        <Line>ATIS available on 128.25</Line>
        <Line>Airspace, Charts, Tools - vats.im/pac/pilot</Line>
        <Line>ATC feedback - vats.im/pac/helpdesk</Line>
      </ControllerInfo>
      <ControllerInfo Callsign="DN-W_APP">
        <Line>Darwin Approach (West)</Line>
        <Line>ATIS available on 128.25</Line>
        <Line>Airspace, Charts, Tools - vats.im/pac/pilot</Line>
=======
        <Line>Darwin Approach | ATIS available on 128.25</Line>
        <Line>Airspace, Charts, Tools - vats.im/pac/tools</Line>
        <Line>Pilot Procedures - vats.im/pac/pilot</Line>
        <Line>ATC feedback - vats.im/pac/helpdesk</Line>
      </ControllerInfo>
      <ControllerInfo Callsign="DN-W_APP">
        <Line>Darwin Approach (West) | ATIS available on 128.25</Line>
        <Line>Airspace, Charts, Tools - vats.im/pac/tools</Line>
        <Line>Pilot Procedures - vats.im/pac/pilot</Line>
>>>>>>> 908b5bbf
        <Line>ATC feedback - vats.im/pac/helpdesk</Line>
      </ControllerInfo>
    </Position>
    <Position Name="Williamtown TCU" Type="ASD" DefaultCenter="-32.795+151.834444" DefaultRange="120" MagneticVariation="-12.4">
      <Sectors>
        <Sector Name="WAH" />
        <Sector Name="WAL" />
      </Sectors>
      <Maps>
        <Map Name="ALL_CTA" />
        <Map Name="Williamtown/WLM_COAST" />
        <Map Name="Williamtown/WLM_TCU" />
        <Map Name="Williamtown/WLM_RWY12" />
        <Map Name="ALL_SECTORS" />
        <Map Name="TMA_LL_LABELS"/>
      </Maps>
      <ATIS>
        <Editor Airport="YWLM" Frequency="134.45" />
        <Window Airport="YWLM" />
      </ATIS>
      <Strips Mode="Beacon" Sort="Alpha">
        <Window Type="ADEP" Beacon="YWLM" Visible="true" />
      </Strips>
      <CFL QuickLevel="12000">
        <AdditionalLevels>1600,3100</AdditionalLevels>
      </CFL>
      <ArrivalLists>
        <Airport Name="YWLM" />
      </ArrivalLists>
      <ControllerInfo>
<<<<<<< HEAD
        <Line>Willy Approach</Line>
        <Line>ATIS available on 134.45</Line>
        <Line>Airspace, Charts, Tools - vats.im/pac/pilot</Line>
        <Line>ATC feedback - vats.im/pac/helpdesk</Line>
      </ControllerInfo>
      <ControllerInfo Callsign="WLM-L_APP">
        <Line>Willy Approach (Lower)</Line>
        <Line>ATIS available on 134.45</Line>
        <Line>Airspace, Charts, Tools - vats.im/pac/pilot</Line>
=======
        <Line>Willy Approach | ATIS available on 134.45</Line>
        <Line>Airspace, Charts, Tools - vats.im/pac/tools</Line>
        <Line>Pilot Procedures - vats.im/pac/pilot</Line>
        <Line>ATC feedback - vats.im/pac/helpdesk</Line>
      </ControllerInfo>
      <ControllerInfo Callsign="WLM-L_APP">
        <Line>Willy Approach (Lower) | ATIS available on 134.45</Line>
        <Line>Airspace, Charts, Tools - vats.im/pac/tools</Line>
        <Line>Pilot Procedures - vats.im/pac/pilot</Line>
>>>>>>> 908b5bbf
        <Line>ATC feedback - vats.im/pac/helpdesk</Line>
      </ControllerInfo>
    </Position>
    <Position Name="Nowra TCU" Type="ASD" DefaultCenter="-34.948889+150.536944" DefaultRange="100" MagneticVariation="-12.8">
      <Sectors>
        <Sector Name="NWA" />
      </Sectors>
      <Maps>
        <Map Name="ALL_CTA" />
        <Map Name="Nowra/NW_COAST" />
        <Map Name="Nowra/NW_TCU" />
        <Map Name="Nowra/YSNW_ALLRWYS" />
        <Map Name="ALL_SECTORS" />
      </Maps>
      <ATIS>
        <Editor Airport="YSNW" Frequency="125.65" />
        <Window Airport="YSNW" />
      </ATIS>
      <Strips Mode="Beacon" Sort="Alpha">
        <Window Type="ADEP" Beacon="YSNW" Visible="true" />
      </Strips>
      <CFL QuickLevel="12500">
        <AdditionalLevels>2300,4300</AdditionalLevels>
      </CFL>
      <ArrivalLists>
        <Airport Name="YSNW" />
      </ArrivalLists>
      <ControllerInfo>
<<<<<<< HEAD
        <Line>Nowra Approach</Line>
        <Line>ATIS available on 125.65</Line>
        <Line>Airspace, Charts, Tools - vats.im/pac/pilot</Line>
=======
        <Line>Nowra Approach | ATIS available on 125.65</Line>
        <Line>Airspace, Charts, Tools - vats.im/pac/tools</Line>
        <Line>Pilot Procedures - vats.im/pac/pilot</Line>
>>>>>>> 908b5bbf
        <Line>ATC feedback - vats.im/pac/helpdesk</Line>
      </ControllerInfo>
    </Position>
    <Position Name="Oakey TCU" Type="ASD" DefaultCenter="-27.411389+151.735278" DefaultRange="150" MagneticVariation="-10.6">
      <Sectors>
        <Sector Name="OKA" />
      </Sectors>
      <Maps>
        <Map Name="ALL_CTA" />
        <Map Name="Oakey/OK_TCU" />
        <Map Name="Oakey/YBOK_ALLRWYS" />
        <Map Name="ALL_SECTORS" />
      </Maps>
      <ATIS>
        <Editor Airport="YBOK" Frequency="124.3" />
        <Window Airport="YBOK" />
      </ATIS>
      <Strips Mode="Beacon" Sort="Alpha">
        <Window Type="ADEP" Beacon="YBOK" Visible="true" />
      </Strips>
      <CFL QuickLevel="12500">
        <AdditionalLevels>3700,4600</AdditionalLevels>
      </CFL>
      <ArrivalLists>
        <Airport Name="YBOK" />
      </ArrivalLists>
      <ControllerInfo>
<<<<<<< HEAD
        <Line>Oakey Approach</Line>
        <Line>ATIS available on 124.3</Line>
        <Line>Airspace, Charts, Tools - vats.im/pac/pilot</Line>
=======
        <Line>Oakey Approach | ATIS available on 124.3</Line>
        <Line>Airspace, Charts, Tools - vats.im/pac/tools</Line>
        <Line>Pilot Procedures - vats.im/pac/pilot</Line>
>>>>>>> 908b5bbf
        <Line>ATC feedback - vats.im/pac/helpdesk</Line>
      </ControllerInfo>
    </Position>
    <Position Name="Hobart TCU" Type="ASD" DefaultCenter="-424958.000+1473038.400" DefaultRange="319" VisibilityRange="150" MagneticVariation="-14.8">
      <Sectors>
        <Sector Name="HBA" />
      </Sectors>
      <Maps>
        <Map Name="ALL_CTA" />
        <Map Name="Hobart/HB_COAST" />
        <Map Name="Hobart/HB_TCU" />
        <Map Name="Hobart/HB_RWY12" />
        <Map Name="ALL_SECTORS" />
        <Map Name="TMA_LL_LABELS"/>
      </Maps>
      <ATIS>
        <Editor Airport="YMHB" Frequency="128.45" />
        <Window Airport="YMHB" />
        <Window Airport="YMAV" />
      </ATIS>
      <Strips Mode="Beacon" Sort="Alpha">
        <Window Type="ADEP" Beacon="YMHB" Visible="true" />
      </Strips>
      <CFL QuickLevel="24000">
        <AdditionalLevels>3200,3700,4200,5100,5600,5800,6300</AdditionalLevels>
      </CFL>
      <ArrivalLists>
        <Airport Name="YMHB" />
      </ArrivalLists>
      <ControllerInfo>
<<<<<<< HEAD
        <Line>Hobart Approach</Line>
        <Line>ATIS available on 128.45</Line>
        <Line>Airspace, Charts, Tools - vats.im/pac/pilot</Line>
=======
        <Line>Hobart Approach | ATIS available on 128.45</Line>
        <Line>Airspace, Charts, Tools - vats.im/pac/tools</Line>
        <Line>Pilot Procedures - vats.im/pac/pilot</Line>
>>>>>>> 908b5bbf
        <Line>ATC feedback - vats.im/pac/helpdesk</Line>
      </ControllerInfo>
    </Position>
    <Position Name="Launceston TCU" Type="ASD" DefaultCenter="-413237.800+1471247.700" DefaultRange="319" VisibilityRange="150" MagneticVariation="-14.8">
      <Sectors>
        <Sector Name="LTA" />
      </Sectors>
      <Maps>
        <Map Name="ALL_CTA" />
        <Map Name="Launceston/LT_COAST" />
        <Map Name="Launceston/LT_TCU" />
        <Map Name="Launceston/LT_RWY32L" />
        <Map Name="ALL_SECTORS" />
        <Map Name="TMA_LL_LABELS"/>
      </Maps>
      <ATIS>
        <Editor Airport="YMLT" Frequency="134.75" />
        <Window Airport="YMLT" />
      </ATIS>
      <Strips Mode="Beacon" Sort="Alpha">
        <Window Type="ADEP" Beacon="YMLT" Visible="true" />
      </Strips>
      <CFL QuickLevel="24000">
        <AdditionalLevels>3200,3700,4200,5100,5600,5800,6300</AdditionalLevels>
      </CFL>
      <ArrivalLists>
        <Airport Name="YMLT" />
      </ArrivalLists>
      <ControllerInfo>
<<<<<<< HEAD
        <Line>Launceston Approach</Line>
        <Line>ATIS available on 134.75</Line>
        <Line>Airspace, Charts, Tools - vats.im/pac/pilot</Line>
=======
        <Line>Launceston Approach | ATIS available on 134.75</Line>
        <Line>Airspace, Charts, Tools - vats.im/pac/tools</Line>
        <Line>Pilot Procedures - vats.im/pac/pilot</Line>
>>>>>>> 908b5bbf
        <Line>ATC feedback - vats.im/pac/helpdesk</Line>
      </ControllerInfo>
    </Position>
    <Position Name="Mackay TCU" Type="ASD" DefaultCenter="-21.293889+149.171667" DefaultRange="150" MagneticVariation="-8.4">
      <Sectors>
        <Sector Name="MKA" />
      </Sectors>
      <ManualVisibility>
        <Point>-21.171+149.180</Point>
        <Point>-23.383+150.483</Point>
      </ManualVisibility>
      <Maps>
        <Map Name="ALL_CTA" />
        <Map Name="Mackay/MK_COAST" />
        <Map Name="Mackay/MK_TCU" />
        <Map Name="Mackay/MK_RWY14" />
        <Map Name="ALL_SECTORS" />
        <Map Name="TMA_LL_LABELS"/>
      </Maps>
      <ATIS>
        <Editor Airport="YBMK" Frequency="128.0" />
        <Window Airport="YBMK" />
      </ATIS>
      <Strips Mode="Beacon" Sort="Alpha">
        <Window Type="ADEP" Beacon="YBMK" Visible="true" />
      </Strips>
      <CFL QuickLevel="15000">
        <AdditionalLevels>3100,4700</AdditionalLevels>
      </CFL>
      <ArrivalLists>
        <Airport Name="YBMK" />
      </ArrivalLists>
      <ControllerInfo>
<<<<<<< HEAD
        <Line>Coral Approach</Line>
        <Line>ATIS available on 128.0</Line>
        <Line>Airspace, Charts, Tools - vats.im/pac/pilot</Line>
=======
        <Line>Coral Approach | ATIS available on 128.0</Line>
        <Line>Airspace, Charts, Tools - vats.im/pac/tools</Line>
        <Line>Pilot Procedures - vats.im/pac/pilot</Line>
>>>>>>> 908b5bbf
        <Line>ATC feedback - vats.im/pac/helpdesk</Line>
      </ControllerInfo>
    </Position>
    <Position Name="Rockhampton TCU" Type="ASD" DefaultCenter="-23.381944+150.475278" DefaultRange="180" MagneticVariation="-9.2">
      <Sectors>
        <Sector Name="RKA" />
      </Sectors>
      <ManualVisibility>
        <Point>-23.383+150.483</Point>
        <Point>-21.171+149.180</Point>
      </ManualVisibility>
      <Maps>
        <Map Name="ALL_CTA" />
        <Map Name="Rockhampton/RK_COAST" />
        <Map Name="Rockhampton/RK_TCU" />
        <Map Name="Rockhampton/RK_RWY15" />
        <Map Name="ALL_SECTORS" />
        <Map Name="TMA_LL_LABELS"/>
      </Maps>
      <ATIS>
        <Editor Airport="YBRK" Frequency="128.5" />
        <Window Airport="YBRK" />
      </ATIS>
      <Strips Mode="Beacon" Sort="Alpha">
        <Window Type="ADEP" Beacon="YBRK" Visible="true" />
      </Strips>
      <CFL QuickLevel="15000">
        <AdditionalLevels>3200</AdditionalLevels>
      </CFL>
      <ArrivalLists>
        <Airport Name="YBRK" />
      </ArrivalLists>
      <ControllerInfo>
<<<<<<< HEAD
        <Line>Coral Approach</Line>
        <Line>ATIS available on 128.5</Line>
        <Line>Airspace, Charts, Tools - vats.im/pac/pilot</Line>
=======
        <Line>Coral Approach | ATIS available on 128.5</Line>
        <Line>Airspace, Charts, Tools - vats.im/pac/tools</Line>
        <Line>Pilot Procedures - vats.im/pac/pilot</Line>
>>>>>>> 908b5bbf
        <Line>ATC feedback - vats.im/pac/helpdesk</Line>
      </ControllerInfo>
    </Position>
    <Position Name="Curtin TCU" Type="ASD" DefaultCenter="-17.58139+123.82833" DefaultRange="150" VisibilityRange="100" MagneticVariation="-1.7">
      <Sectors>
        <Sector Name="CIA" />
      </Sectors>
      <Maps>
        <Map Name="ALL_CTA" />
        <Map Name="Curtin/CIN_TCU" />
        <Map Name="Curtin/YCIN_ALLRWYS" />
        <Map Name="ALL_SECTORS" />
      </Maps>
      <ATIS>
        <Editor Airport="YCIN" Frequency="134.8" />
        <Window Airport="YCIN" />
      </ATIS>
      <Strips Mode="State" Sort="Alpha">
      </Strips>
      <CFL QuickLevel="20000">
        <AdditionalLevels>1600,1800,2100,2800,3100,3200,3300,3800</AdditionalLevels>
      </CFL>
      <ArrivalLists>
        <Airport Name="YCIN" />
      </ArrivalLists>
      <ControllerInfo>
<<<<<<< HEAD
        <Line>Curtin Approach</Line>
        <Line>ATIS available on 134.8</Line>
        <Line>Airspace, Charts, Tools - vats.im/pac/pilot</Line>
=======
        <Line>Curtin Approach | ATIS available on 134.8</Line>
        <Line>Airspace, Charts, Tools - vats.im/pac/tools</Line>
        <Line>Pilot Procedures - vats.im/pac/pilot</Line>
>>>>>>> 908b5bbf
        <Line>ATC feedback - vats.im/pac/helpdesk</Line>
      </ControllerInfo>
    </Position>
    <Position Name="Learmonth TCU" Type="ASD" DefaultCenter="-22.23556+114.08861" DefaultRange="150" VisibilityRange="100" MagneticVariation="-0.2">
      <Sectors>
        <Sector Name="LMA" />
      </Sectors>
      <Maps>
        <Map Name="ALL_CTA" />
        <Map Name="Learmonth/LM_COAST" />
        <Map Name="Learmonth/LM_TCU" />
        <Map Name="Learmonth/YPLM_ALLRWYS" />
        <Map Name="ALL_SECTORS" />
      </Maps>
      <ATIS>
        <Editor Airport="YPLM" Frequency="123.3" />
        <Window Airport="YPLM" />
      </ATIS>
      <Strips Mode="Beacon" Sort="Alpha">
        <Window Type="ADEP" Beacon="YPLM" Visible="true" />
      </Strips>
      <CFL QuickLevel="28000">
        <AdditionalLevels>2300</AdditionalLevels>
      </CFL>
      <ArrivalLists>
        <Airport Name="YPLM" />
      </ArrivalLists>
      <ControllerInfo>
<<<<<<< HEAD
        <Line>Learmonth Approach</Line>
        <Line>ATIS available on 123.3</Line>
        <Line>Airspace, Charts, Tools - vats.im/pac/pilot</Line>
=======
        <Line>Learmonth Approach | ATIS available on 123.3</Line>
        <Line>Airspace, Charts, Tools - vats.im/pac/tools</Line>
        <Line>Pilot Procedures - vats.im/pac/pilot</Line>
>>>>>>> 908b5bbf
        <Line>ATC feedback - vats.im/pac/helpdesk</Line>
      </ControllerInfo>
    </Position>
    <Position Name="Scherger TCU" Type="ASD" DefaultCenter="-12.62389+142.08722" DefaultRange="150" VisibilityRange="100" MagneticVariation="-4.9">
      <Sectors>
        <Sector Name="SGA" />
      </Sectors>
      <Maps>
        <Map Name="ALL_CTA" />
        <Map Name="Scherger/SG_COAST" />
        <Map Name="Scherger/SG_TCU" />
        <Map Name="Scherger/YBSG_ALLRWYS" />
        <Map Name="ALL_SECTORS" />
      </Maps>
      <ATIS>
        <Editor Airport="YBSG" Frequency="132.25" />
        <Window Airport="YBSG" />
      </ATIS>
      <Strips Mode="Beacon" Sort="Alpha">
        <Window Type="ADEP" Beacon="YBSG" Visible="true" />
      </Strips>
      <CFL QuickLevel="24000">
        <AdditionalLevels>1700</AdditionalLevels>
      </CFL>
      <ArrivalLists>
        <Airport Name="YBSG" />
      </ArrivalLists>
      <ControllerInfo>
<<<<<<< HEAD
        <Line>Scherger Approach</Line>
        <Line>ATIS available on 132.25</Line>
        <Line>Airspace, Charts, Tools - vats.im/pac/pilot</Line>
=======
        <Line>Scherger Approach | ATIS available on 132.25</Line>
        <Line>Airspace, Charts, Tools - vats.im/pac/tools</Line>
        <Line>Pilot Procedures - vats.im/pac/pilot</Line>
>>>>>>> 908b5bbf
        <Line>ATC feedback - vats.im/pac/helpdesk</Line>
      </ControllerInfo>
    </Position>
  </Group>
  <Group Name="Class D TWR">
    <Position Name="Archerfield Tower" Type="ASD" DefaultCenter="-27.570278+153.008056" DefaultRange="30" MagneticVariation="-11">
      <Sectors>
        <Sector Name="AF ADC" />
        <Sector Name="AF ADCN" />
        <Sector Name="AF SMC" />
      </Sectors>
      <Maps>
        <Map Name="ALL_CTA" />
        <Map Name="Brisbane/BN_TCU"/>
        <Map Name="TMA_LL_LABELS" />
        <Map Name="Metro_D/AF_ARRS_DEPS" />
        <Map Name="Metro_D/AF_FULL_NAMES" />
      </Maps>
      <ATIS>
        <Editor Airport="YBAF" Frequency="120.9" />
        <Window Airport="YBAF" />
      </ATIS>
      <Strips Mode="State" Sort="Time" />
      <CFL QuickLevel="4000" />
      <ArrivalLists>
        <Airport Name="YBAF" />
      </ArrivalLists>
      <ControllerInfo>
<<<<<<< HEAD
        <Line>Archer Tower</Line>
        <Line>ATIS available on 120.9</Line>
        <Line>Airspace, Charts, Tools - vats.im/pac/pilot</Line>
        <Line>ATC feedback - vats.im/pac/helpdesk</Line>
      </ControllerInfo>
      <ControllerInfo Callsign="AF_GND">
        <Line>Archer Ground</Line>
        <Line>ATIS available on 120.9</Line>
        <Line>Airspace, Charts, Tools - vats.im/pac/pilot</Line>
=======
        <Line>Archer Tower | ATIS available on 120.9</Line>
        <Line>Airspace, Charts, Tools - vats.im/pac/tools</Line>
        <Line>Pilot Procedures - vats.im/pac/pilot</Line>
        <Line>ATC feedback - vats.im/pac/helpdesk</Line>
      </ControllerInfo>
      <ControllerInfo Callsign="AF_GND">
        <Line>Archer Ground | ATIS available on 120.9</Line>
        <Line>Airspace, Charts, Tools - vats.im/pac/tools</Line>
        <Line>Pilot Procedures - vats.im/pac/pilot</Line>
>>>>>>> 908b5bbf
        <Line>ATC feedback - vats.im/pac/helpdesk</Line>
      </ControllerInfo>
    </Position>
    <Position Name="Avalon Tower" Type="ASD" DefaultCenter="-38.039444+144.469444" DefaultRange="50" MagneticVariation="-11.6" DynamicInfill="false">
      <Sectors>
        <Sector Name="AV ADC" />
        <!-- <Sector Name="AV SMC" /> -->
      </Sectors>
      <Maps>
        <Map Name="ALL_CTA" />
        <Map Name="Melbourne/ML_COAST" />
        <Map Name="Melbourne/ML_TCU" />
        <Map Name="Melbourne/AV_RWY18" />
      </Maps>
      <ATIS>
        <Editor Airport="YMAV" Frequency="118.2" />
        <Window Airport="YMAV" />
      </ATIS>
      <Strips Mode="State" Sort="Time" />
      <CFL QuickLevel="4000" />
      <ArrivalLists>
        <Airport Name="YMAV" />
      </ArrivalLists>
      <ControllerInfo>
<<<<<<< HEAD
        <Line>Avalon Tower</Line>
        <Line>ATIS available on 118.2</Line>
        <Line>Airspace, Charts, Tools - vats.im/pac/pilot</Line>
=======
        <Line>Avalon Tower | ATIS available on 118.2</Line>
        <Line>Airspace, Charts, Tools - vats.im/pac/tools</Line>
        <Line>Pilot Procedures - vats.im/pac/pilot</Line>
>>>>>>> 908b5bbf
        <Line>ATC feedback - vats.im/pac/helpdesk</Line>
      </ControllerInfo>
      <!-- <ControllerInfo Callsign="AV_GND">
        <Line>Avalon Ground</Line>
        <Line>ATIS available on 118.2</Line>
<<<<<<< HEAD
        <Line>Airspace, Charts, Tools - vats.im/pac/pilot</Line>
=======
        <Line>Airspace, Charts, Tools - vats.im/pac/tools</Line>
>>>>>>> 908b5bbf
        <Line>ATC feedback - vats.im/pac/helpdesk</Line>
      </ControllerInfo> -->
    </Position>
    <Position Name="Bankstown Tower" Type="ASD" DefaultCenter="-33.924444+150.988333" DefaultRange="30" MagneticVariation="-12.6">
      <Sectors>
        <Sector Name="BK ADC" />
        <Sector Name="BK ADCC" />
        <Sector Name="BK SMC" />
      </Sectors>
      <Maps>
        <Map Name="ALL_CTA" />
        <Map Name="C_LL_LABELS" />
        <Map Name="Sydney/SY_TCU" />
        <Map Name="Metro_D/BK_ARRS_DEPS" />
        <Map Name="Metro_D/BK_FULL_NAMES" />
      </Maps>
      <ATIS>
        <Editor Airport="YSBK" Frequency="120.9" />
        <Window Airport="YSBK" />
      </ATIS>
      <Strips Mode="State" Sort="Time" />
      <CFL QuickLevel="3000" />
      <ArrivalLists>
        <Airport Name="YSBK" />
      </ArrivalLists>
      <ControllerInfo>
<<<<<<< HEAD
        <Line>Bankstown Tower</Line>
        <Line>ATIS available on 120.9</Line>
        <Line>Airspace, Charts, Tools - vats.im/pac/pilot</Line>
        <Line>ATC feedback - vats.im/pac/helpdesk</Line>
      </ControllerInfo>
      <ControllerInfo Callsign="BK_GND">
        <Line>Bankstown Ground</Line>
        <Line>ATIS available on 120.9</Line>
        <Line>Airspace, Charts, Tools - vats.im/pac/pilot</Line>
=======
        <Line>Bankstown Tower | ATIS available on 120.9</Line>
        <Line>Airspace, Charts, Tools - vats.im/pac/tools</Line>
        <Line>Pilot Procedures - vats.im/pac/pilot</Line>
        <Line>ATC feedback - vats.im/pac/helpdesk</Line>
      </ControllerInfo>
      <ControllerInfo Callsign="BK_GND">
        <Line>Bankstown Ground | ATIS available on 120.9</Line>
        <Line>Airspace, Charts, Tools - vats.im/pac/tools</Line>
        <Line>Pilot Procedures - vats.im/pac/pilot</Line>
>>>>>>> 908b5bbf
        <Line>ATC feedback - vats.im/pac/helpdesk</Line>
      </ControllerInfo>
    </Position>
    <Position Name="Camden Tower" Type="ASD" DefaultCenter="-34.040278+150.686667" DefaultRange="30" MagneticVariation="-12.5">
      <Sectors>
        <Sector Name="CN ADC" />
        <Sector Name="CN SMC" />
      </Sectors>
      <Maps>
        <Map Name="ALL_CTA" />
        <Map Name="C_LL_LABELS" />
        <Map Name="Sydney/SY_TCU" />
        <Map Name="Sydney/SY_VFR" />
      </Maps>
      <ATIS>
        <Editor Airport="YSCN" Frequency="125.1" />
        <Window Airport="YSCN" />
      </ATIS>
      <Strips Mode="State" Sort="Time" />
      <CFL QuickLevel="3000" />
      <ArrivalLists>
        <Airport Name="YSCN" />
      </ArrivalLists>
      <ControllerInfo>
<<<<<<< HEAD
        <Line>Camden Tower</Line>
        <Line>ATIS available on 125.1</Line>
        <Line>Airspace, Charts, Tools - vats.im/pac/pilot</Line>
        <Line>ATC feedback - vats.im/pac/helpdesk</Line>
      </ControllerInfo>
      <ControllerInfo Callsign="CN_GND">
        <Line>Camden Ground</Line>
        <Line>ATIS available on 125.1</Line>
        <Line>Airspace, Charts, Tools - vats.im/pac/pilot</Line>
=======
        <Line>Camden Tower | ATIS available on 125.1</Line>
        <Line>Airspace, Charts, Tools - vats.im/pac/tools</Line>
        <Line>Pilot Procedures - vats.im/pac/pilot</Line>
        <Line>ATC feedback - vats.im/pac/helpdesk</Line>
      </ControllerInfo>
      <ControllerInfo Callsign="CN_GND">
        <Line>Camden Ground | ATIS available on 125.1</Line>
        <Line>Airspace, Charts, Tools - vats.im/pac/tools</Line>
        <Line>Pilot Procedures - vats.im/pac/pilot</Line>
>>>>>>> 908b5bbf
        <Line>ATC feedback - vats.im/pac/helpdesk</Line>
      </ControllerInfo>
    </Position>
    <Position Name="Hobart Tower" Type="ASD" DefaultCenter="-42.836111+147.510278" DefaultRange="65" MagneticVariation="-15.3">
      <Sectors>
        <Sector Name="HB ADC" />
        <Sector Name="HB SMC" />
      </Sectors>
      <Maps>
        <Map Name="ALL_CTA" />
        <Map Name="Hobart/HB_COAST" />
        <Map Name="Hobart/HB_TCU" />
        <Map Name="Hobart/HB_RWY12" />
      </Maps>
      <ATIS>
        <Editor Airport="YMHB" Frequency="128.45" />
        <Window Airport="YMHB" />
      </ATIS>
      <Strips Mode="State" Sort="Time" />
      <CFL QuickLevel="8000">
        <AdditionalLevels>3900,4200,5600</AdditionalLevels>
      </CFL>
      <ArrivalLists>
        <Airport Name="YMHB" />
      </ArrivalLists>
      <ControllerInfo>
<<<<<<< HEAD
        <Line>Hobart Tower</Line>
        <Line>ATIS available on 128.45</Line>
        <Line>Airspace, Charts, Tools - vats.im/pac/pilot</Line>
        <Line>ATC feedback - vats.im/pac/helpdesk</Line>
      </ControllerInfo>
      <ControllerInfo Callsign="HB_GND">
        <Line>Hobart Ground</Line>
        <Line>ATIS available on 128.45</Line>
        <Line>Airspace, Charts, Tools - vats.im/pac/pilot</Line>
=======
        <Line>Hobart Tower | ATIS available on 128.45</Line>
        <Line>Airspace, Charts, Tools - vats.im/pac/tools</Line>
        <Line>Pilot Procedures - vats.im/pac/pilot</Line>
        <Line>ATC feedback - vats.im/pac/helpdesk</Line>
      </ControllerInfo>
      <ControllerInfo Callsign="HB_GND">
        <Line>Hobart Ground | ATIS available on 128.45</Line>
        <Line>Airspace, Charts, Tools - vats.im/pac/tools</Line>
        <Line>Pilot Procedures - vats.im/pac/pilot</Line>
>>>>>>> 908b5bbf
        <Line>ATC feedback - vats.im/pac/helpdesk</Line>
      </ControllerInfo>
    </Position>
    <Position Name="Jandakot Tower" Type="ASD" DefaultCenter="-32.097500+115.881111" DefaultRange="30" MagneticVariation="1.7">
      <Sectors>
        <Sector Name="JT ADC" />
        <Sector Name="JT ADCC" />
        <Sector Name="JT SMC" />
      </Sectors>
      <Maps>
        <Map Name="ALL_CTA" />
        <Map Name="Perth/PH_COAST" />
        <Map Name="Perth/PH_TCU" />
        <Map Name="Metro_D/JT_ARRS_DEPS" />
        <Map Name="Metro_D/JT_FULL_NAMES" />
      </Maps>
      <ATIS>
        <Editor Airport="YPJT" Frequency="128.65" />
        <Window Airport="YPJT" />
      </ATIS>
      <Strips Mode="State" Sort="Time" />
      <CFL QuickLevel="3000" />
      <ArrivalLists>
        <Airport Name="YPJT" />
      </ArrivalLists>
      <ControllerInfo>
<<<<<<< HEAD
        <Line>Jandakot Tower</Line>
        <Line>ATIS available on 128.65</Line>
        <Line>Airspace, Charts, Tools - vats.im/pac/pilot</Line>
        <Line>ATC feedback - vats.im/pac/helpdesk</Line>
      </ControllerInfo>
      <ControllerInfo Callsign="JT_GND">
        <Line>Jandakot Ground</Line>
        <Line>ATIS available on 128.65</Line>
        <Line>Airspace, Charts, Tools - vats.im/pac/pilot</Line>
=======
        <Line>Jandakot Tower | ATIS available on 128.65</Line>
        <Line>Airspace, Charts, Tools - vats.im/pac/tools</Line>
        <Line>Pilot Procedures - vats.im/pac/pilot</Line>
        <Line>ATC feedback - vats.im/pac/helpdesk</Line>
      </ControllerInfo>
      <ControllerInfo Callsign="JT_GND">
        <Line>Jandakot Ground | ATIS available on 128.65</Line>
        <Line>Airspace, Charts, Tools - vats.im/pac/tools</Line>
        <Line>Pilot Procedures - vats.im/pac/pilot</Line>
>>>>>>> 908b5bbf
        <Line>ATC feedback - vats.im/pac/helpdesk</Line>
      </ControllerInfo>
    </Position>
    <Position Name="Launceston Tower" Type="ASD" DefaultCenter="-41.545278+147.214167" DefaultRange="65" MagneticVariation="-14.4">
      <Sectors>
        <Sector Name="LT ADC" />
      </Sectors>
      <Maps>
        <Map Name="ALL_CTA" />
        <Map Name="Launceston/LT_COAST" />
        <Map Name="Launceston/LT_TCU" />
        <Map Name="Launceston/LT_RWY32L" />
      </Maps>
      <ATIS>
        <Editor Airport="YMLT" Frequency="134.75" />
        <Window Airport="YMLT" />
      </ATIS>
      <Strips Mode="State" Sort="Time" />
      <CFL QuickLevel="8000">
        <AdditionalLevels>3200,5800,6300</AdditionalLevels>
      </CFL>
      <ArrivalLists>
        <Airport Name="YMLT" />
      </ArrivalLists>
      <ControllerInfo>
<<<<<<< HEAD
        <Line>Launy Tower</Line>
        <Line>ATIS available on 134.75</Line>
        <Line>Airspace, Charts, Tools - vats.im/pac/pilot</Line>
=======
        <Line>Launy Tower | ATIS available on 134.75</Line>
        <Line>Airspace, Charts, Tools - vats.im/pac/tools</Line>
        <Line>Pilot Procedures - vats.im/pac/pilot</Line>
>>>>>>> 908b5bbf
        <Line>ATC feedback - vats.im/pac/helpdesk</Line>
      </ControllerInfo>
    </Position>
    <Position Name="Mackay Tower" Type="ASD" DefaultCenter="-21.171389+149.179722" DefaultRange="65" MagneticVariation="-8.4">
      <Sectors>
        <Sector Name="MK ADC" />
        <Sector Name="MK SMC" />
      </Sectors>
      <Maps>
        <Map Name="ALL_CTA" />
        <Map Name="Mackay/MK_COAST" />
        <Map Name="Mackay/MK_TCU" />
        <Map Name="Mackay/MK_RWY14" />
      </Maps>
      <ATIS>
        <Editor Airport="YBMK" Frequency="128.0" />
        <Window Airport="YBMK" />
      </ATIS>
      <Strips Mode="State" Sort="Time" />
      <CFL QuickLevel="6000" />
      <ArrivalLists>
        <Airport Name="YBMK" />
      </ArrivalLists>
      <ControllerInfo>
<<<<<<< HEAD
        <Line>Mackay Tower</Line>
        <Line>ATIS available on 128.0</Line>
        <Line>Airspace, Charts, Tools - vats.im/pac/pilot</Line>
        <Line>ATC feedback - vats.im/pac/helpdesk</Line>
      </ControllerInfo>
      <ControllerInfo Callsign="MK_GND">
        <Line>Mackay Ground</Line>
        <Line>ATIS available on 128.0</Line>
        <Line>Airspace, Charts, Tools - vats.im/pac/pilot</Line>
=======
        <Line>Mackay Tower | ATIS available on 128.0</Line>
        <Line>Airspace, Charts, Tools - vats.im/pac/tools</Line>
        <Line>Pilot Procedures - vats.im/pac/pilot</Line>
        <Line>ATC feedback - vats.im/pac/helpdesk</Line>
      </ControllerInfo>
      <ControllerInfo Callsign="MK_GND">
        <Line>Mackay Ground | ATIS available on 128.0</Line>
        <Line>Airspace, Charts, Tools - vats.im/pac/tools</Line>
        <Line>Pilot Procedures - vats.im/pac/pilot</Line>
>>>>>>> 908b5bbf
        <Line>ATC feedback - vats.im/pac/helpdesk</Line>
      </ControllerInfo>
    </Position>
    <Position Name="Moorabbin Tower" Type="ASD" DefaultCenter="-37.975833+145.102222" DefaultRange="30" MagneticVariation="-11.8">
      <Sectors>
        <Sector Name="MB ADC" />
        <Sector Name="MB ADCW" />
        <Sector Name="MB SMC" />
      </Sectors>
      <Maps>
        <Map Name="ALL_CTA" />
        <Map Name="Melbourne/ML_COAST" />
        <Map Name="Melbourne/ML_TCU" />
        <Map Name="Metro_D/MB_ARRS_DEPS" />
        <Map Name="Metro_D/MB_FULL_NAMES" />
      </Maps>
      <ATIS>
        <Editor Airport="YMMB" Frequency="120.9" />
        <Window Airport="YMMB" />
      </ATIS>
      <Strips Mode="State" Sort="Time" />
      <CFL QuickLevel="5000" />
      <ArrivalLists>
        <Airport Name="YMMB" />
      </ArrivalLists>
      <ControllerInfo>
<<<<<<< HEAD
        <Line>Moorabbin Tower</Line>
        <Line>ATIS available on 120.9</Line>
        <Line>Airspace, Charts, Tools - vats.im/pac/pilot</Line>
        <Line>ATC feedback - vats.im/pac/helpdesk</Line>
      </ControllerInfo>
      <ControllerInfo Callsign="MB_GND">
        <Line>Moorabbin Ground</Line>
        <Line>ATIS available on 120.9</Line>
        <Line>Airspace, Charts, Tools - vats.im/pac/pilot</Line>
=======
        <Line>Moorabbin Tower | ATIS available on 120.9</Line>
        <Line>Airspace, Charts, Tools - vats.im/pac/tools</Line>
        <Line>Pilot Procedures - vats.im/pac/pilot</Line>
        <Line>ATC feedback - vats.im/pac/helpdesk</Line>
      </ControllerInfo>
      <ControllerInfo Callsign="MB_GND">
        <Line>Moorabbin Ground | ATIS available on 120.9</Line>
        <Line>Airspace, Charts, Tools - vats.im/pac/tools</Line>
        <Line>Pilot Procedures - vats.im/pac/pilot</Line>
>>>>>>> 908b5bbf
        <Line>ATC feedback - vats.im/pac/helpdesk</Line>
      </ControllerInfo>
    </Position>
    <Position Name="Parafield Tower" Type="ASD" DefaultCenter="-34.793333+138.633056" DefaultRange="30" MagneticVariation="-8">
      <Sectors>
        <Sector Name="PF ADC" />
        <Sector Name="PF ADCW" />
        <Sector Name="PF SMC" />
      </Sectors>
      <Maps>
        <Map Name="ALL_CTA" />
        <Map Name="Adelaide/AD_COAST" />
        <Map Name="Adelaide/AD_TCU" />
        <Map Name="Metro_D/PF_ARRS_DEPS" />
        <Map Name="Metro_D/PF_FULL_NAMES" />
      </Maps>
      <ATIS>
        <Editor Airport="YPPF" Frequency="120.9" />
        <Window Airport="YPPF" />
      </ATIS>
      <Strips Mode="State" Sort="Time" />
      <CFL QuickLevel="3000" />
      <ArrivalLists>
        <Airport Name="YPPF" />
      </ArrivalLists>
      <ControllerInfo>
<<<<<<< HEAD
        <Line>Parafield Tower</Line>
        <Line>ATIS available on 120.9</Line>
        <Line>Airspace, Charts, Tools - vats.im/pac/pilot</Line>
        <Line>ATC feedback - vats.im/pac/helpdesk</Line>
      </ControllerInfo>
      <ControllerInfo Callsign="PF_GND">
        <Line>Parafield Ground</Line>
        <Line>ATIS available on 120.9</Line>
        <Line>Airspace, Charts, Tools - vats.im/pac/pilot</Line>
=======
        <Line>Parafield Tower | ATIS available on 120.9</Line>
        <Line>Airspace, Charts, Tools - vats.im/pac/tools</Line>
        <Line>Pilot Procedures - vats.im/pac/pilot</Line>
        <Line>ATC feedback - vats.im/pac/helpdesk</Line>
      </ControllerInfo>
      <ControllerInfo Callsign="PF_GND">
        <Line>Parafield Ground | ATIS available on 120.9</Line>
        <Line>Airspace, Charts, Tools - vats.im/pac/tools</Line>
        <Line>Pilot Procedures - vats.im/pac/pilot</Line>
>>>>>>> 908b5bbf
        <Line>ATC feedback - vats.im/pac/helpdesk</Line>
      </ControllerInfo>
    </Position>
    <Position Name="Rockhampton Tower" Type="ASD" DefaultCenter="-23.381944+150.475278" DefaultRange="65" MagneticVariation="-9.2">
      <Sectors>
        <Sector Name="RK ADC" />
        <Sector Name="RK SMC" />
      </Sectors>
      <Maps>
        <Map Name="ALL_CTA" />
        <Map Name="Rockhampton/RK_COAST" />
        <Map Name="Rockhampton/RK_TCU" />
        <Map Name="Rockhampton/RK_RWY15" />
      </Maps>
      <ATIS>
        <Editor Airport="YBRK" Frequency="128.5" />
        <Window Airport="YBRK" />
      </ATIS>
      <Strips Mode="State" Sort="Time" />
      <CFL QuickLevel="6000" />
      <ArrivalLists>
        <Airport Name="YBRK" />
      </ArrivalLists>
      <ControllerInfo>
<<<<<<< HEAD
        <Line>Rocky Tower</Line>
        <Line>ATIS available on 128.5</Line>
        <Line>Airspace, Charts, Tools - vats.im/pac/pilot</Line>
        <Line>ATC feedback - vats.im/pac/helpdesk</Line>
      </ControllerInfo>
      <ControllerInfo Callsign="RK_GND">
        <Line>Rocky Ground</Line>
        <Line>ATIS available on 128.5</Line>
        <Line>Airspace, Charts, Tools - vats.im/pac/pilot</Line>
=======
        <Line>Rocky Tower | ATIS available on 128.5</Line>
        <Line>Airspace, Charts, Tools - vats.im/pac/tools</Line>
        <Line>Pilot Procedures - vats.im/pac/pilot</Line>
        <Line>ATC feedback - vats.im/pac/helpdesk</Line>
      </ControllerInfo>
      <ControllerInfo Callsign="RK_GND">
        <Line>Rocky Ground | ATIS available on 128.5</Line>
        <Line>Airspace, Charts, Tools - vats.im/pac/tools</Line>
        <Line>Pilot Procedures - vats.im/pac/pilot</Line>
>>>>>>> 908b5bbf
        <Line>ATC feedback - vats.im/pac/helpdesk</Line>
      </ControllerInfo>
    </Position>
  </Group>
  <Group Name="Class C TWR">
    <Position Name="Adelaide Tower" Type="ASD" DefaultCenter="-34.947+138.525" DefaultRange="60" MagneticVariation="-8" DynamicInfill="false">
      <Sectors>
        <Sector Name="AD ADC" />
        <Sector Name="AD SMC" />
        <Sector Name="AD ACD" />
      </Sectors>
      <Maps>
        <Map Name="ALL_CTA" />
        <Map Name="Adelaide/AD_COAST" />
        <Map Name="Adelaide/AD_TCU" />
        <Map Name="Adelaide/AD_RWY23" />
      </Maps>
      <ATIS>
        <Editor Airport="YPAD" Frequency="134.5" Server="rw1.vatpac.org" />
        <Window Airport="YPAD" />
      </ATIS>
      <Strips Mode="State" Sort="Alpha">
      </Strips>
      <CFL QuickLevel="5000" />
      <ArrivalLists>
        <Airport Name="YPAD" />
      </ArrivalLists>
      <ControllerInfo>
<<<<<<< HEAD
        <Line>Adelaide Tower</Line>
        <Line>ATIS available on 134.5</Line>
        <Line>Airspace, Charts, Tools - vats.im/pac/pilot</Line>
        <Line>ATC feedback - vats.im/pac/helpdesk</Line>
      </ControllerInfo>
      <ControllerInfo Callsign="AD_GND">
        <Line>Adelaide Ground</Line>
        <Line>ATIS available on 134.5</Line>
        <Line>Airspace, Charts, Tools - vats.im/pac/pilot</Line>
        <Line>ATC feedback - vats.im/pac/helpdesk</Line>
      </ControllerInfo>
      <ControllerInfo Callsign="AD_DEL">
        <Line>Adelaide Delivery</Line>
        <Line>ATIS available on 134.5</Line>
        <Line>Airspace, Charts, Tools - vats.im/pac/pilot</Line>
=======
        <Line>Adelaide Tower | ATIS available on 134.5</Line>
        <Line>Airspace, Charts, Tools - vats.im/pac/tools</Line>
        <Line>Pilot Procedures - vats.im/pac/pilot</Line>
        <Line>ATC feedback - vats.im/pac/helpdesk</Line>
      </ControllerInfo>
      <ControllerInfo Callsign="AD_GND">
        <Line>Adelaide Ground | ATIS available on 134.5</Line>
        <Line>Airspace, Charts, Tools - vats.im/pac/tools</Line>
        <Line>Pilot Procedures - vats.im/pac/pilot</Line>
        <Line>ATC feedback - vats.im/pac/helpdesk</Line>
      </ControllerInfo>
      <ControllerInfo Callsign="AD_DEL">
        <Line>Adelaide Delivery | ATIS available on 134.5</Line>
        <Line>Airspace, Charts, Tools - vats.im/pac/tools</Line>
        <Line>Pilot Procedures - vats.im/pac/pilot</Line>
>>>>>>> 908b5bbf
        <Line>ATC feedback - vats.im/pac/helpdesk</Line>
      </ControllerInfo>
    </Position>
    <Position Name="Amberley Tower" Type="ASD" DefaultCenter="-27.640556+152.711944" DefaultRange="60" MagneticVariation="-11">
      <Sectors>
        <Sector Name="AMB ADC" />
        <Sector Name="AMB SMC" />
        <Sector Name="AMB ACD" />
      </Sectors>
      <Maps>
        <Map Name="ALL_CTA" />
        <Map Name="Amberley/AMB_TCU" />
        <Map Name="Amberley/AMB_RWY15" />
      </Maps>
      <ATIS>
        <Editor Airport="YAMB" Frequency="123.3" />
        <Window Airport="YAMB" />
      </ATIS>
      <Strips Mode="State" Sort="Alpha">
      </Strips>
      <CFL QuickLevel="5000" />
      <ArrivalLists>
        <Airport Name="YAMB" />
      </ArrivalLists>
      <ControllerInfo>
<<<<<<< HEAD
        <Line>Amberley Tower</Line>
        <Line>ATIS available on 123.3</Line>
        <Line>Airspace, Charts, Tools - vats.im/pac/pilot</Line>
        <Line>ATC feedback - vats.im/pac/helpdesk</Line>
      </ControllerInfo>
      <ControllerInfo Callsign="AMB_GND">
        <Line>Amberley Ground</Line>
        <Line>ATIS available on 123.3</Line>
        <Line>Airspace, Charts, Tools - vats.im/pac/pilot</Line>
        <Line>ATC feedback - vats.im/pac/helpdesk</Line>
      </ControllerInfo>
      <ControllerInfo Callsign="AMB_DEL">
        <Line>Amberley Delivery</Line>
        <Line>ATIS available on 123.3</Line>
        <Line>Airspace, Charts, Tools - vats.im/pac/pilot</Line>
=======
        <Line>Amberley Tower | ATIS available on 123.3</Line>
        <Line>Airspace, Charts, Tools - vats.im/pac/tools</Line>
        <Line>Pilot Procedures - vats.im/pac/pilot</Line>
        <Line>ATC feedback - vats.im/pac/helpdesk</Line>
      </ControllerInfo>
      <ControllerInfo Callsign="AMB_GND">
        <Line>Amberley Ground | ATIS available on 123.3</Line>
        <Line>Airspace, Charts, Tools - vats.im/pac/tools</Line>
        <Line>Pilot Procedures - vats.im/pac/pilot</Line>
        <Line>ATC feedback - vats.im/pac/helpdesk</Line>
      </ControllerInfo>
      <ControllerInfo Callsign="AMB_DEL">
        <Line>Amberley Delivery | ATIS available on 123.3</Line>
        <Line>Airspace, Charts, Tools - vats.im/pac/tools</Line>
        <Line>Pilot Procedures - vats.im/pac/pilot</Line>
>>>>>>> 908b5bbf
        <Line>ATC feedback - vats.im/pac/helpdesk</Line>
      </ControllerInfo>
    </Position>
    <Position Name="East Sale Tower" Type="ASD" DefaultCenter="-38.098889+147.149444" DefaultRange="60" MagneticVariation="-12.8">
      <Sectors>
        <Sector Name="ES ADC" />
        <Sector Name="ES SMC" />
        <Sector Name="ES ACD" />
      </Sectors>
      <Maps>
        <Map Name="ALL_CTA" />
        <Map Name="East Sale/ES_COAST" />
        <Map Name="East Sale/ES_TCU" />
        <Map Name="East Sale/YMES_ALLRWYS" />
      </Maps>
      <ATIS>
        <Editor Airport="YMES" Frequency="125.4" />
        <Window Airport="YMES" />
      </ATIS>
      <Strips Mode="State" Sort="Alpha">
      </Strips>
      <CFL QuickLevel="5000" />
      <ArrivalLists>
        <Airport Name="YMES" />
      </ArrivalLists>
      <ControllerInfo>
<<<<<<< HEAD
        <Line>Sale Tower</Line>
        <Line>ATIS available on 125.4</Line>
        <Line>Airspace, Charts, Tools - vats.im/pac/pilot</Line>
        <Line>ATC feedback - vats.im/pac/helpdesk</Line>
      </ControllerInfo>
      <ControllerInfo Callsign="ES_GND">
        <Line>Sale Ground</Line>
        <Line>ATIS available on 125.4</Line>
        <Line>Airspace, Charts, Tools - vats.im/pac/pilot</Line>
        <Line>ATC feedback - vats.im/pac/helpdesk</Line>
      </ControllerInfo>
      <ControllerInfo Callsign="ES_DEL">
        <Line>Sale Delivery</Line>
        <Line>ATIS available on 125.4</Line>
        <Line>Airspace, Charts, Tools - vats.im/pac/pilot</Line>
=======
        <Line>Sale Tower | ATIS available on 125.4</Line>
        <Line>Airspace, Charts, Tools - vats.im/pac/tools</Line>
        <Line>Pilot Procedures - vats.im/pac/pilot</Line>
        <Line>ATC feedback - vats.im/pac/helpdesk</Line>
      </ControllerInfo>
      <ControllerInfo Callsign="ES_GND">
        <Line>Sale Ground | ATIS available on 125.4</Line>
        <Line>Airspace, Charts, Tools - vats.im/pac/tools</Line>
        <Line>Pilot Procedures - vats.im/pac/pilot</Line>
        <Line>ATC feedback - vats.im/pac/helpdesk</Line>
      </ControllerInfo>
      <ControllerInfo Callsign="ES_DEL">
        <Line>Sale Delivery | ATIS available on 125.4</Line>
        <Line>Airspace, Charts, Tools - vats.im/pac/tools</Line>
        <Line>Pilot Procedures - vats.im/pac/pilot</Line>
>>>>>>> 908b5bbf
        <Line>ATC feedback - vats.im/pac/helpdesk</Line>
      </ControllerInfo>
    </Position>
    <Position Name="Essendon Tower" Type="ASD" DefaultCenter="-37.728056+144.901944" DefaultRange="40" MagneticVariation="-11.7">
      <Sectors>
        <Sector Name="EN ADC" />
        <Sector Name="EN SMC" />
      </Sectors>
      <Maps>
        <Map Name="ALL_CTA" />
        <Map Name="C_LL_LABELS" />
        <Map Name="Melbourne/ML_COAST" />
        <Map Name="Melbourne/ML_TCU" />
        <Map Name="Melbourne/EN_RWY26" />
      </Maps>
      <ATIS>
        <Editor Airport="YMEN" Frequency="119.8" />
        <Window Airport="YMEN" />
      </ATIS>
      <Strips Mode="State" Sort="Alpha">
      </Strips>
      <CFL QuickLevel="3000" />
      <ArrivalLists>
        <Airport Name="YMEN" />
      </ArrivalLists>
      <ControllerInfo>
<<<<<<< HEAD
        <Line>Essendon Tower</Line>
        <Line>ATIS available on 119.8</Line>
        <Line>Airspace, Charts, Tools - vats.im/pac/pilot</Line>
        <Line>ATC feedback - vats.im/pac/helpdesk</Line>
      </ControllerInfo>
      <ControllerInfo Callsign="EN_GND">
        <Line>Essendon Ground</Line>
        <Line>ATIS available on 119.8</Line>
        <Line>Airspace, Charts, Tools - vats.im/pac/pilot</Line>
=======
        <Line>Essendon Tower | ATIS available on 119.8</Line>
        <Line>Airspace, Charts, Tools - vats.im/pac/tools</Line>
        <Line>Pilot Procedures - vats.im/pac/pilot</Line>
        <Line>ATC feedback - vats.im/pac/helpdesk</Line>
      </ControllerInfo>
      <ControllerInfo Callsign="EN_GND">
        <Line>Essendon Ground | ATIS available on 119.8</Line>
        <Line>Airspace, Charts, Tools - vats.im/pac/tools</Line>
        <Line>Pilot Procedures - vats.im/pac/pilot</Line>
>>>>>>> 908b5bbf
        <Line>ATC feedback - vats.im/pac/helpdesk</Line>
      </ControllerInfo>
    </Position>
    <Position Name="Melbourne Tower" Type="ASD" DefaultCenter="-3740.4+14450.6" DefaultRange="60" MagneticVariation="-11" DynamicInfill="false">
      <Sectors>
        <Sector Name="ML ADC" />
        <Sector Name="ML SMC" />
        <Sector Name="ML ACD" />
      </Sectors>
      <Maps>
        <Map Name="ALL_CTA" />
        <Map Name="Melbourne/ML_COAST" />
        <Map Name="Melbourne/ML_TCU" />
        <Map Name="Melbourne/ML_RWY16" />
      </Maps>
      <ATIS>
        <Editor Airport="YMML" Frequency="118.0" />
        <Window Airport="YMML" />
      </ATIS>
      <Strips Mode="State" Sort="Alpha">
      </Strips>
      <CFL QuickLevel="5000" />
      <ArrivalLists>
        <Airport Name="YMML" />
      </ArrivalLists>
      <ControllerInfo>
<<<<<<< HEAD
        <Line>Melbourne Tower</Line>
        <Line>ATIS available on 118.0</Line>
        <Line>Airspace, Charts, Tools - vats.im/pac/pilot</Line>
        <Line>ATC feedback - vats.im/pac/helpdesk</Line>
      </ControllerInfo>
      <ControllerInfo Callsign="ML_GND">
        <Line>Melbourne Ground</Line>
        <Line>ATIS available on 118.0</Line>
        <Line>Airspace, Charts, Tools - vats.im/pac/pilot</Line>
        <Line>ATC feedback - vats.im/pac/helpdesk</Line>
      </ControllerInfo>
      <ControllerInfo Callsign="ML_DEL">
        <Line>Melbourne Delivery</Line>
        <Line>ATIS available on 118.0</Line>
        <Line>Airspace, Charts, Tools - vats.im/pac/pilot</Line>
=======
        <Line>Melbourne Tower | ATIS available on 118.0</Line>
        <Line>Airspace, Charts, Tools - vats.im/pac/tools</Line>
        <Line>Pilot Procedures - vats.im/pac/pilot</Line>
        <Line>ATC feedback - vats.im/pac/helpdesk</Line>
      </ControllerInfo>
      <ControllerInfo Callsign="ML_GND">
        <Line>Melbourne Ground | ATIS available on 118.0</Line>
        <Line>Airspace, Charts, Tools - vats.im/pac/tools</Line>
        <Line>Pilot Procedures - vats.im/pac/pilot</Line>
        <Line>ATC feedback - vats.im/pac/helpdesk</Line>
      </ControllerInfo>
      <ControllerInfo Callsign="ML_DEL">
        <Line>Melbourne Delivery | ATIS available on 118.0</Line>
        <Line>Airspace, Charts, Tools - vats.im/pac/tools</Line>
        <Line>Pilot Procedures - vats.im/pac/pilot</Line>
>>>>>>> 908b5bbf
        <Line>ATC feedback - vats.im/pac/helpdesk</Line>
      </ControllerInfo>
    </Position>
    <Position Name="Sydney Tower" Type="ASD" DefaultCenter="-33.9461+151.1772" DefaultRange="60" MagneticVariation="-13">
      <Sectors>
        <Sector Name="SY ADC" />
        <Sector Name="SY ADCE" />
        <Sector Name="SY SMC" />
        <Sector Name="SY SMCW" />
        <Sector Name="SY COORD" />
        <Sector Name="SY ACD" />
      </Sectors>
      <Maps>
        <Map Name="ALL_CTA" />
        <Map Name="Sydney/SY_COAST" />
        <Map Name="Sydney/SY_TCU" />
        <Map Name="Sydney/SY_RWY34PROPS" />
      </Maps>
      <ATIS>
        <Editor Airport="YSSY" Frequency="118.55" />
        <Window Airport="YSSY" />
      </ATIS>
      <Strips Mode="State" Sort="Alpha">
      </Strips>
      <CFL QuickLevel="5000" />
      <ArrivalLists>
        <Airport Name="YSSY" />
      </ArrivalLists>
      <ControllerInfo Callsign="SY_TWR">
<<<<<<< HEAD
        <Line>Sydney Tower</Line>
        <Line>ATIS available on 118.55</Line>
        <Line>Airspace, Charts, Tools - vats.im/pac/pilot</Line>
        <Line>ATC feedback - vats.im/pac/helpdesk</Line>
      </ControllerInfo>
      <ControllerInfo>
        <Line>Sydney Tower</Line>
        <Line>ATIS available on 118.55</Line>
        <Line>Airspace, Charts, Tools - vats.im/pac/pilot</Line>
        <Line>ATC feedback - vats.im/pac/helpdesk</Line>
      </ControllerInfo>
      <ControllerInfo Callsign="SY-W_GND">
        <Line>Sydney Ground (West)</Line>
        <Line>ATIS available on 118.55</Line>
        <Line>Airspace, Charts, Tools - vats.im/pac/pilot</Line>
        <Line>ATC feedback - vats.im/pac/helpdesk</Line>
      </ControllerInfo>
      <ControllerInfo Callsign="SY_GND">
        <Line>Sydney Ground</Line>
        <Line>ATIS available on 118.55</Line>
        <Line>Airspace, Charts, Tools - vats.im/pac/pilot</Line>
        <Line>ATC feedback - vats.im/pac/helpdesk</Line>
      </ControllerInfo>
      <ControllerInfo Callsign="SY-C_GND">
        <Line>Sydney Coordinator</Line>
        <Line>ATIS available on 118.55</Line>
        <Line>Airspace, Charts, Tools - vats.im/pac/pilot</Line>
        <Line>ATC feedback - vats.im/pac/helpdesk</Line>
      </ControllerInfo>
      <ControllerInfo Callsign="SY_DEL">
        <Line>Sydney Delivery</Line>
        <Line>ATIS available on 118.55</Line>
        <Line>Airspace, Charts, Tools - vats.im/pac/pilot</Line>
=======
        <Line>Sydney Tower | ATIS available on 118.55</Line>
        <Line>Airspace, Charts, Tools - vats.im/pac/tools</Line>
        <Line>Pilot Procedures - vats.im/pac/pilot</Line>
        <Line>ATC feedback - vats.im/pac/helpdesk</Line>
      </ControllerInfo>
      <ControllerInfo Callsign="SY-E_TWR">
        <Line>Sydney Tower (East) | ATIS available on 118.55</Line>
        <Line>Airspace, Charts, Tools - vats.im/pac/tools</Line>
        <Line>Pilot Procedures - vats.im/pac/pilot</Line>
        <Line>ATC feedback - vats.im/pac/helpdesk</Line>
      </ControllerInfo>
      <ControllerInfo Callsign="SY-W_GND">
        <Line>Sydney Ground (West) | ATIS available on 118.55</Line>
        <Line>Airspace, Charts, Tools - vats.im/pac/tools</Line>
        <Line>ATC feedback - vats.im/pac/helpdesk</Line>
      </ControllerInfo>
      <ControllerInfo Callsign="SY_GND">
        <Line>Sydney Ground | ATIS available on 118.55</Line>
        <Line>Airspace, Charts, Tools - vats.im/pac/tools</Line>
        <Line>Pilot Procedures - vats.im/pac/pilot</Line>
        <Line>ATC feedback - vats.im/pac/helpdesk</Line>
      </ControllerInfo>
      <ControllerInfo Callsign="SY-C_GND">
        <Line>Sydney Coordinator | ATIS available on 118.55</Line>
        <Line>Airspace, Charts, Tools - vats.im/pac/tools</Line>
        <Line>Pilot Procedures - vats.im/pac/pilot</Line>
        <Line>ATC feedback - vats.im/pac/helpdesk</Line>
      </ControllerInfo>
      <ControllerInfo Callsign="SY_DEL">
        <Line>Sydney Delivery | ATIS available on 118.55</Line>
        <Line>Airspace, Charts, Tools - vats.im/pac/tools</Line>
        <Line>Pilot Procedures - vats.im/pac/pilot</Line>
>>>>>>> 908b5bbf
        <Line>ATC feedback - vats.im/pac/helpdesk</Line>
      </ControllerInfo>
    </Position>
    <Position Name="Brisbane Tower" Type="ASD" DefaultCenter="-27.3942+153.1218" DefaultRange="60" MagneticVariation="-11" DynamicInfill="false">
      <Sectors>
        <Sector Name="BN ADC" />
        <Sector Name="BN ADCW" />
        <Sector Name="BN SMC" />
        <Sector Name="BN SMCN" />
        <Sector Name="BN SMCS" />
        <Sector Name="BN ACD" />
      </Sectors>
      <Maps>
        <Map Name="ALL_CTA" />
        <Map Name="Brisbane/BN_COAST" />
        <Map Name="Brisbane/BN_TCU" />
        <Map Name="Brisbane/BN_RWY01PROPS" />
      </Maps>
      <ATIS>
        <Editor Airport="YBBN" Frequency="125.5" />
        <Window Airport="YBBN" />
      </ATIS>
      <Strips Mode="State" Sort="Alpha">
      </Strips>
      <CFL QuickLevel="6000" />
      <ArrivalLists>
        <Airport Name="YBBN" />
      </ArrivalLists>
      <ControllerInfo>
<<<<<<< HEAD
        <Line>Brisbane Tower</Line>
        <Line>ATIS available on 125.5</Line>
        <Line>Airspace, Charts, Tools - vats.im/pac/pilot</Line>
        <Line>ATC feedback - vats.im/pac/helpdesk</Line>
      </ControllerInfo>
      <ControllerInfo Callsign="BN-W_TWR">
        <Line>Brisbane Tower (West)</Line>
        <Line>ATIS available on 125.5</Line>
        <Line>Airspace, Charts, Tools - vats.im/pac/pilot</Line>
        <Line>ATC feedback - vats.im/pac/helpdesk</Line>
      </ControllerInfo>
      <ControllerInfo Callsign="BN_GND">
        <Line>Brisbane Ground</Line>
        <Line>ATIS available on 125.5</Line>
        <Line>Airspace, Charts, Tools - vats.im/pac/pilot</Line>
        <Line>ATC feedback - vats.im/pac/helpdesk</Line>
      </ControllerInfo>
      <ControllerInfo Callsign="BN-N_GND">
        <Line>Brisbane Ground (North)</Line>
        <Line>ATIS available on 125.5</Line>
        <Line>Airspace, Charts, Tools - vats.im/pac/pilot</Line>
        <Line>ATC feedback - vats.im/pac/helpdesk</Line>
      </ControllerInfo>
      <ControllerInfo Callsign="BN-S_GND">
        <Line>Brisbane Ground (South)</Line>
        <Line>ATIS available on 125.5</Line>
        <Line>Airspace, Charts, Tools - vats.im/pac/pilot</Line>
        <Line>ATC feedback - vats.im/pac/helpdesk</Line>
      </ControllerInfo>
      <ControllerInfo Callsign="BN_DEL">
        <Line>Brisbane Delivery</Line>
        <Line>ATIS available on 125.5</Line>
        <Line>Airspace, Charts, Tools - vats.im/pac/pilot</Line>
=======
        <Line>Brisbane Tower | ATIS available on 125.5</Line>
        <Line>Airspace, Charts, Tools - vats.im/pac/tools</Line>
        <Line>Pilot Procedures - vats.im/pac/pilot</Line>
        <Line>ATC feedback - vats.im/pac/helpdesk</Line>
      </ControllerInfo>
      <ControllerInfo Callsign="BN-W_TWR">
        <Line>Brisbane Tower (West) | ATIS available on 125.5</Line>
        <Line>Airspace, Charts, Tools - vats.im/pac/tools</Line>
        <Line>Pilot Procedures - vats.im/pac/pilot</Line>
        <Line>ATC feedback - vats.im/pac/helpdesk</Line>
      </ControllerInfo>
      <ControllerInfo Callsign="BN_GND">
        <Line>Brisbane Ground | ATIS available on 125.5</Line>
        <Line>Airspace, Charts, Tools - vats.im/pac/tools</Line>
        <Line>Pilot Procedures - vats.im/pac/pilot</Line>
        <Line>ATC feedback - vats.im/pac/helpdesk</Line>
      </ControllerInfo>
      <ControllerInfo Callsign="BN-N_GND">
        <Line>Brisbane Ground (North) | ATIS available on 125.5</Line>
        <Line>Airspace, Charts, Tools - vats.im/pac/tools</Line>
        <Line>Pilot Procedures - vats.im/pac/pilot</Line>
        <Line>ATC feedback - vats.im/pac/helpdesk</Line>
      </ControllerInfo>
      <ControllerInfo Callsign="BN-S_GND">
        <Line>Brisbane Ground (South) | ATIS available on 125.5</Line>
        <Line>Airspace, Charts, Tools - vats.im/pac/tools</Line>
        <Line>Pilot Procedures - vats.im/pac/pilot</Line>
        <Line>ATC feedback - vats.im/pac/helpdesk</Line>
      </ControllerInfo>
      <ControllerInfo Callsign="BN_DEL">
        <Line>Brisbane Delivery | ATIS available on 125.5</Line>
        <Line>Airspace, Charts, Tools - vats.im/pac/tools</Line>
        <Line>Pilot Procedures - vats.im/pac/pilot</Line>
>>>>>>> 908b5bbf
        <Line>ATC feedback - vats.im/pac/helpdesk</Line>
      </ControllerInfo>
    </Position>
    <Position Name="Canberra Tower" Type="ASD" DefaultCenter="-35.306944+149.195" DefaultRange="60" MagneticVariation="-12.5">
      <Sectors>
        <Sector Name="CB ADC" />
        <Sector Name="CB SMC" />
      </Sectors>
      <Maps>
        <Map Name="ALL_CTA" />
        <Map Name="Canberra/CB_COAST" />
        <Map Name="Canberra/CB_TCU" />
        <Map Name="Canberra/CB_RWY1712" />
      </Maps>
      <ATIS>
        <Editor Airport="YSCB" Frequency="127.45" />
        <Window Airport="YSCB" />
      </ATIS>
      <Strips Mode="State" Sort="Alpha">
      </Strips>
      <CFL QuickLevel="10000" />
      <ArrivalLists>
        <Airport Name="YSCB" />
      </ArrivalLists>
      <ControllerInfo>
<<<<<<< HEAD
        <Line>Canberra Tower</Line>
        <Line>ATIS available on 127.45</Line>
        <Line>Airspace, Charts, Tools - vats.im/pac/pilot</Line>
        <Line>ATC feedback - vats.im/pac/helpdesk</Line>
      </ControllerInfo>
      <ControllerInfo Callsign="CB_GND">
        <Line>Canberra Ground</Line>
        <Line>ATIS available on 127.45</Line>
        <Line>Airspace, Charts, Tools - vats.im/pac/pilot</Line>
=======
        <Line>Canberra Tower | ATIS available on 127.45</Line>
        <Line>Airspace, Charts, Tools - vats.im/pac/tools</Line>
        <Line>Pilot Procedures - vats.im/pac/pilot</Line>
        <Line>ATC feedback - vats.im/pac/helpdesk</Line>
      </ControllerInfo>
      <ControllerInfo Callsign="CB_GND">
        <Line>Canberra Ground | ATIS available on 127.45</Line>
        <Line>Airspace, Charts, Tools - vats.im/pac/tools</Line>
        <Line>Pilot Procedures - vats.im/pac/pilot</Line>
>>>>>>> 908b5bbf
        <Line>ATC feedback - vats.im/pac/helpdesk</Line>
      </ControllerInfo>
    </Position>
    <Position Name="Perth Tower" Type="ASD" DefaultCenter="-31.940278+115.966944" DefaultRange="60" MagneticVariation="1.6" DynamicInfill="false">
      <Sectors>
        <Sector Name="PH ADC" />
        <Sector Name="PH SMC" />
        <Sector Name="PH SMCE" />
        <Sector Name="PH ACD" />
      </Sectors>
      <Maps>
        <Map Name="ALL_CTA" />
        <Map Name="Perth/PH_COAST" />
        <Map Name="Perth/PH_TCU" />
        <Map Name="Perth/PH_RWY0306" />
      </Maps>
      <ATIS>
        <Editor Airport="YPPH" Frequency="123.8" />
        <Window Airport="YPPH" />
      </ATIS>
      <Strips Mode="State" Sort="Alpha">
      </Strips>
      <CFL QuickLevel="5000" />
      <ArrivalLists>
        <Airport Name="YPPH" />
      </ArrivalLists>
      <ControllerInfo>
<<<<<<< HEAD
        <Line>Perth Tower</Line>
        <Line>ATIS available on 123.8</Line>
        <Line>Airspace, Charts, Tools - vats.im/pac/pilot</Line>
        <Line>ATC feedback - vats.im/pac/helpdesk</Line>
      </ControllerInfo>
      <ControllerInfo Callsign="PH_GND">
        <Line>Perth Ground</Line>
        <Line>ATIS available on 123.8</Line>
        <Line>Airspace, Charts, Tools - vats.im/pac/pilot</Line>
        <Line>ATC feedback - vats.im/pac/helpdesk</Line>
      </ControllerInfo>
      <ControllerInfo Callsign="PH-E_GND">
        <Line>Perth Ground (East)</Line>
        <Line>ATIS available on 123.8</Line>
        <Line>Airspace, Charts, Tools - vats.im/pac/pilot</Line>
        <Line>ATC feedback - vats.im/pac/helpdesk</Line>
      </ControllerInfo>
      <ControllerInfo Callsign="PH_DEL">
        <Line>Perth Delivery</Line>
        <Line>ATIS available on 123.8</Line>
        <Line>Airspace, Charts, Tools - vats.im/pac/pilot</Line>
=======
        <Line>Perth Tower | ATIS available on 123.8</Line>
        <Line>Airspace, Charts, Tools - vats.im/pac/tools</Line>
        <Line>Pilot Procedures - vats.im/pac/pilot</Line>
        <Line>ATC feedback - vats.im/pac/helpdesk</Line>
      </ControllerInfo>
      <ControllerInfo Callsign="PH_GND">
        <Line>Perth Ground | ATIS available on 123.8</Line>
        <Line>Airspace, Charts, Tools - vats.im/pac/tools</Line>
        <Line>Pilot Procedures - vats.im/pac/pilot</Line>
        <Line>ATC feedback - vats.im/pac/helpdesk</Line>
      </ControllerInfo>
      <ControllerInfo Callsign="PH-E_GND">
        <Line>Perth Ground (East) | ATIS available on 123.8</Line>
        <Line>Airspace, Charts, Tools - vats.im/pac/tools</Line>
        <Line>Pilot Procedures - vats.im/pac/pilot</Line>
        <Line>ATC feedback - vats.im/pac/helpdesk</Line>
      </ControllerInfo>
      <ControllerInfo Callsign="PH_DEL">
        <Line>Perth Delivery | ATIS available on 123.8</Line>
        <Line>Airspace, Charts, Tools - vats.im/pac/tools</Line>
        <Line>Pilot Procedures - vats.im/pac/pilot</Line>
>>>>>>> 908b5bbf
        <Line>ATC feedback - vats.im/pac/helpdesk</Line>
      </ControllerInfo>
    </Position>
    <Position Name="Cairns Tower" Type="ASD" DefaultCenter="-16.885833+145.755278" DefaultRange="60" MagneticVariation="-6.7">
      <Sectors>
        <Sector Name="CS ADC" />
        <Sector Name="CS SMC" />
        <Sector Name="CS ACD" />
      </Sectors>
      <Maps>
        <Map Name="ALL_CTA" />
        <Map Name="Cairns/CS_COAST" />
        <Map Name="Cairns/CS_TCU" />
        <Map Name="Cairns/CS_RWY15" />
        <Map Name="ALL_SECTORS" />
      </Maps>
      <ATIS>
        <Editor Airport="YBCS" Frequency="131.1" />
        <Window Airport="YBCS" />
      </ATIS>
      <Strips Mode="State" Sort="Alpha">
      </Strips>
      <CFL QuickLevel="6000" />
      <ArrivalLists>
        <Airport Name="YBCS" />
      </ArrivalLists>
      <ControllerInfo>
<<<<<<< HEAD
        <Line>Cairns Tower</Line>
        <Line>ATIS available on 131.1</Line>
        <Line>Airspace, Charts, Tools - vats.im/pac/pilot</Line>
        <Line>ATC feedback - vats.im/pac/helpdesk</Line>
      </ControllerInfo>
      <ControllerInfo Callsign="CS_GND">
        <Line>Cairns Ground</Line>
        <Line>ATIS available on 131.1</Line>
        <Line>Airspace, Charts, Tools - vats.im/pac/pilot</Line>
        <Line>ATC feedback - vats.im/pac/helpdesk</Line>
      </ControllerInfo>
      <ControllerInfo Callsign="CS_DEL">
        <Line>Cairns Delivery</Line>
        <Line>ATIS available on 131.1</Line>
        <Line>Airspace, Charts, Tools - vats.im/pac/pilot</Line>
=======
        <Line>Cairns Tower | ATIS available on 131.1</Line>
        <Line>Airspace, Charts, Tools - vats.im/pac/tools</Line>
        <Line>Pilot Procedures - vats.im/pac/pilot</Line>
        <Line>ATC feedback - vats.im/pac/helpdesk</Line>
      </ControllerInfo>
      <ControllerInfo Callsign="CS_GND">
        <Line>Cairns Ground | ATIS available on 131.1</Line>
        <Line>Airspace, Charts, Tools - vats.im/pac/tools</Line>
        <Line>Pilot Procedures - vats.im/pac/pilot</Line>
        <Line>ATC feedback - vats.im/pac/helpdesk</Line>
      </ControllerInfo>
      <ControllerInfo Callsign="CS_DEL">
        <Line>Cairns Delivery | ATIS available on 131.1</Line>
        <Line>Airspace, Charts, Tools - vats.im/pac/tools</Line>
        <Line>Pilot Procedures - vats.im/pac/pilot</Line>
>>>>>>> 908b5bbf
        <Line>ATC feedback - vats.im/pac/helpdesk</Line>
      </ControllerInfo>
    </Position>
    <Position Name="Townsville Tower" Type="ASD" DefaultCenter="-19.2525+146.765278" DefaultRange="60" MagneticVariation="-7">
      <Sectors>
        <Sector Name="TL ADC" />
        <Sector Name="TL SMC" />
        <Sector Name="TL ACD" />
      </Sectors>
      <Maps>
        <Map Name="ALL_CTA" />
        <Map Name="Townsville/TL_COAST" />
        <Map Name="Townsville/TL_TCU" />
        <Map Name="Townsville/TL_RWY01" />
      </Maps>
      <ATIS>
        <Editor Airport="YBTL" Frequency="133.5" />
        <Window Airport="YBTL" />
      </ATIS>
      <Strips Mode="State" Sort="Alpha">
      </Strips>
      <CFL QuickLevel="5000" />
      <ArrivalLists>
        <Airport Name="YBTL" />
      </ArrivalLists>
      <ControllerInfo>
<<<<<<< HEAD
        <Line>Townsville Tower</Line>
        <Line>ATIS available on 133.5</Line>
        <Line>Airspace, Charts, Tools - vats.im/pac/pilot</Line>
        <Line>ATC feedback - vats.im/pac/helpdesk</Line>
      </ControllerInfo>
      <ControllerInfo Callsign="TL_GND">
        <Line>Townsville Ground</Line>
        <Line>ATIS available on 133.5</Line>
        <Line>Airspace, Charts, Tools - vats.im/pac/pilot</Line>
        <Line>ATC feedback - vats.im/pac/helpdesk</Line>
      </ControllerInfo>
      <ControllerInfo Callsign="TL_DEL">
        <Line>Townsville Delivery</Line>
        <Line>ATIS available on 133.5</Line>
        <Line>Airspace, Charts, Tools - vats.im/pac/pilot</Line>
=======
        <Line>Townsville Tower | ATIS available on 133.5</Line>
        <Line>Airspace, Charts, Tools - vats.im/pac/tools</Line>
        <Line>Pilot Procedures - vats.im/pac/pilot</Line>
        <Line>ATC feedback - vats.im/pac/helpdesk</Line>
      </ControllerInfo>
      <ControllerInfo Callsign="TL_GND">
        <Line>Townsville Ground | ATIS available on 133.5</Line>
        <Line>Airspace, Charts, Tools - vats.im/pac/tools</Line>
        <Line>Pilot Procedures - vats.im/pac/pilot</Line>
        <Line>ATC feedback - vats.im/pac/helpdesk</Line>
      </ControllerInfo>
      <ControllerInfo Callsign="TL_DEL">
        <Line>Townsville Delivery | ATIS available on 133.5</Line>
        <Line>Airspace, Charts, Tools - vats.im/pac/tools</Line>
        <Line>Pilot Procedures - vats.im/pac/pilot</Line>
>>>>>>> 908b5bbf
        <Line>ATC feedback - vats.im/pac/helpdesk</Line>
      </ControllerInfo>
    </Position>
    <Position Name="Tindal Tower" Type="ASD" DefaultCenter="-14.521111+132.377778" DefaultRange="100" MagneticVariation="-3">
      <Sectors>
        <Sector Name="TN ADC" />
        <Sector Name="TN SMC" />
        <Sector Name="TN ACD" />
      </Sectors>
      <Maps>
        <Map Name="ALL_CTA" />
        <Map Name="Tindal/TN_TCU" />
        <Map Name="Tindal/TN_RWY14" />
      </Maps>
      <ATIS>
        <Editor Airport="YPTN" Frequency="124.000" />
        <Window Airport="YPTN" />
      </ATIS>
      <Strips Mode="State" Sort="Alpha">
      </Strips>
      <CFL QuickLevel="5000" />
      <ArrivalLists>
        <Airport Name="YPTN" />
      </ArrivalLists>
      <ControllerInfo>
<<<<<<< HEAD
        <Line>Tindal Tower</Line>
        <Line>ATIS available on 124.0</Line>
        <Line>Airspace, Charts, Tools - vats.im/pac/pilot</Line>
        <Line>ATC feedback - vats.im/pac/helpdesk</Line>
      </ControllerInfo>
      <ControllerInfo Callsign="TN_GND">
        <Line>Tindal Ground</Line>
        <Line>ATIS available on 124.0</Line>
        <Line>Airspace, Charts, Tools - vats.im/pac/pilot</Line>
        <Line>ATC feedback - vats.im/pac/helpdesk</Line>
      </ControllerInfo>
      <ControllerInfo Callsign="TN_DEL">
        <Line>Tindal Delivery</Line>
        <Line>ATIS available on 124.0</Line>
        <Line>Airspace, Charts, Tools - vats.im/pac/pilot</Line>
=======
        <Line>Tindal Tower | ATIS available on 124.0</Line>
        <Line>Airspace, Charts, Tools - vats.im/pac/tools</Line>
        <Line>Pilot Procedures - vats.im/pac/pilot</Line>
        <Line>ATC feedback - vats.im/pac/helpdesk</Line>
      </ControllerInfo>
      <ControllerInfo Callsign="TN_GND">
        <Line>Tindal Ground | ATIS available on 124.0</Line>
        <Line>Airspace, Charts, Tools - vats.im/pac/tools</Line>
        <Line>Pilot Procedures - vats.im/pac/pilot</Line>
        <Line>ATC feedback - vats.im/pac/helpdesk</Line>
      </ControllerInfo>
      <ControllerInfo Callsign="TN_DEL">
        <Line>Tindal Delivery | ATIS available on 124.0</Line>
        <Line>Airspace, Charts, Tools - vats.im/pac/tools</Line>
        <Line>Pilot Procedures - vats.im/pac/pilot</Line>
>>>>>>> 908b5bbf
        <Line>ATC feedback - vats.im/pac/helpdesk</Line>
      </ControllerInfo>
    </Position>
    <Position Name="Darwin Tower" Type="ASD" DefaultCenter="-12.414722+130.876667" DefaultRange="60" MagneticVariation="-3">
      <Sectors>
        <Sector Name="DN ADC" />
        <Sector Name="DN SMC" />
        <Sector Name="DN ACD" />
      </Sectors>
      <Maps>
        <Map Name="ALL_CTA" />
        <Map Name="Darwin/DN_COAST" />
        <Map Name="Darwin/DN_TCU" />
        <Map Name="Darwin/DN_RWY11" />
      </Maps>
      <ATIS>
        <Editor Airport="YPDN" Frequency="128.25" />
        <Window Airport="YPDN" />
      </ATIS>
      <Strips Mode="State" Sort="Alpha">
      </Strips>
      <CFL QuickLevel="5000" />
      <ArrivalLists>
        <Airport Name="YPDN" />
      </ArrivalLists>
      <ControllerInfo>
<<<<<<< HEAD
        <Line>Darwin Tower</Line>
        <Line>ATIS available on 128.25</Line>
        <Line>Airspace, Charts, Tools - vats.im/pac/pilot</Line>
        <Line>ATC feedback - vats.im/pac/helpdesk</Line>
      </ControllerInfo>
      <ControllerInfo Callsign="DN_GND">
        <Line>Darwin Ground</Line>
        <Line>ATIS available on 128.25</Line>
        <Line>Airspace, Charts, Tools - vats.im/pac/pilot</Line>
        <Line>ATC feedback - vats.im/pac/helpdesk</Line>
      </ControllerInfo>
      <ControllerInfo Callsign="DN_DEL">
        <Line>Darwin Delivery</Line>
        <Line>ATIS available on 128.25</Line>
        <Line>Airspace, Charts, Tools - vats.im/pac/pilot</Line>
=======
        <Line>Darwin Tower | ATIS available on 128.25</Line>
        <Line>Airspace, Charts, Tools - vats.im/pac/tools</Line>
        <Line>Pilot Procedures - vats.im/pac/pilot</Line>
        <Line>ATC feedback - vats.im/pac/helpdesk</Line>
      </ControllerInfo>
      <ControllerInfo Callsign="DN_GND">
        <Line>Darwin Ground | ATIS available on 128.25</Line>
        <Line>Airspace, Charts, Tools - vats.im/pac/tools</Line>
        <Line>Pilot Procedures - vats.im/pac/pilot</Line>
        <Line>ATC feedback - vats.im/pac/helpdesk</Line>
      </ControllerInfo>
      <ControllerInfo Callsign="DN_DEL">
        <Line>Darwin Delivery | ATIS available on 128.25</Line>
        <Line>Airspace, Charts, Tools - vats.im/pac/tools</Line>
        <Line>Pilot Procedures - vats.im/pac/pilot</Line>
>>>>>>> 908b5bbf
        <Line>ATC feedback - vats.im/pac/helpdesk</Line>
      </ControllerInfo>
    </Position>
    <Position Name="Williamtown Tower" Type="ASD" DefaultCenter="-32.795+151.834444" DefaultRange="60" MagneticVariation="-12.4">
      <Sectors>
        <Sector Name="WLM ADC" />
        <Sector Name="WLM SMC" />
        <Sector Name="WLM ACD" />
      </Sectors>
      <Maps>
        <Map Name="ALL_CTA" />
        <Map Name="Williamtown/WLM_COAST" />
        <Map Name="Williamtown/WLM_TCU" />
        <Map Name="Williamtown/WLM_RWY12" />
      </Maps>
      <ATIS>
        <Editor Airport="YWLM" Frequency="134.45" />
        <Window Airport="YWLM" />
      </ATIS>
      <Strips Mode="State" Sort="Alpha">
      </Strips>
      <CFL QuickLevel="5000" />
      <ArrivalLists>
        <Airport Name="YWLM" />
      </ArrivalLists>
      <ControllerInfo>
<<<<<<< HEAD
        <Line>Willy Tower</Line>
        <Line>ATIS available on 134.45</Line>
        <Line>Airspace, Charts, Tools - vats.im/pac/pilot</Line>
        <Line>ATC feedback - vats.im/pac/helpdesk</Line>
      </ControllerInfo>
      <ControllerInfo Callsign="WLM_GND">
        <Line>Willy Ground</Line>
        <Line>ATIS available on 134.45</Line>
        <Line>Airspace, Charts, Tools - vats.im/pac/pilot</Line>
        <Line>ATC feedback - vats.im/pac/helpdesk</Line>
      </ControllerInfo>
      <ControllerInfo Callsign="WLM_DEL">
        <Line>Willy Delivery</Line>
        <Line>ATIS available on 134.45</Line>
        <Line>Airspace, Charts, Tools - vats.im/pac/pilot</Line>
=======
        <Line>Willy Tower | ATIS available on 134.45</Line>
        <Line>Airspace, Charts, Tools - vats.im/pac/tools</Line>
        <Line>Pilot Procedures - vats.im/pac/pilot</Line>
        <Line>ATC feedback - vats.im/pac/helpdesk</Line>
      </ControllerInfo>
      <ControllerInfo Callsign="WLM_GND">
        <Line>Willy Ground | ATIS available on 134.45</Line>
        <Line>Airspace, Charts, Tools - vats.im/pac/tools</Line>
        <Line>Pilot Procedures - vats.im/pac/pilot</Line>
        <Line>ATC feedback - vats.im/pac/helpdesk</Line>
      </ControllerInfo>
      <ControllerInfo Callsign="WLM_DEL">
        <Line>Willy Delivery | ATIS available on 134.45</Line>
        <Line>Airspace, Charts, Tools - vats.im/pac/tools</Line>
        <Line>Pilot Procedures - vats.im/pac/pilot</Line>
>>>>>>> 908b5bbf
        <Line>ATC feedback - vats.im/pac/helpdesk</Line>
      </ControllerInfo>
    </Position>
    <Position Name="Nowra Tower" Type="ASD" DefaultCenter="-34.948889+150.536944" DefaultRange="60" MagneticVariation="-12.8">
      <Sectors>
        <Sector Name="NW ADC" />
        <Sector Name="NW SMC" />
        <Sector Name="NW ACD" />
      </Sectors>
      <Maps>
        <Map Name="ALL_CTA" />
        <Map Name="Nowra/NW_COAST" />
        <Map Name="Nowra/NW_TCU" />
        <Map Name="Nowra/YSNW_ALLRWYS" />
      </Maps>
      <ATIS>
        <Editor Airport="YSNW" Frequency="125.65" />
        <Window Airport="YSNW" />
      </ATIS>
      <Strips Mode="State" Sort="Alpha">
      </Strips>
      <CFL QuickLevel="5000" />
      <ArrivalLists>
        <Airport Name="YSNW" />
      </ArrivalLists>
      <ControllerInfo>
<<<<<<< HEAD
        <Line>Nowra Tower</Line>
        <Line>ATIS available on 125.65</Line>
        <Line>Airspace, Charts, Tools - vats.im/pac/pilot</Line>
        <Line>ATC feedback - vats.im/pac/helpdesk</Line>
      </ControllerInfo>
      <ControllerInfo Callsign="NW_GND">
        <Line>Nowra Ground</Line>
        <Line>ATIS available on 125.65</Line>
        <Line>Airspace, Charts, Tools - vats.im/pac/pilot</Line>
        <Line>ATC feedback - vats.im/pac/helpdesk</Line>
      </ControllerInfo>
      <ControllerInfo Callsign="NW_DEL">
        <Line>Nowra Delivery</Line>
        <Line>ATIS available on 125.65</Line>
        <Line>Airspace, Charts, Tools - vats.im/pac/pilot</Line>
=======
        <Line>Nowra Tower | ATIS available on 125.65</Line>
        <Line>Airspace, Charts, Tools - vats.im/pac/tools</Line>
        <Line>Pilot Procedures - vats.im/pac/pilot</Line>
        <Line>ATC feedback - vats.im/pac/helpdesk</Line>
      </ControllerInfo>
      <ControllerInfo Callsign="NW_GND">
        <Line>Nowra Ground | ATIS available on 125.65</Line>
        <Line>Airspace, Charts, Tools - vats.im/pac/tools</Line>
        <Line>Pilot Procedures - vats.im/pac/pilot</Line>
        <Line>ATC feedback - vats.im/pac/helpdesk</Line>
      </ControllerInfo>
      <ControllerInfo Callsign="NW_DEL">
        <Line>Nowra Delivery | ATIS available on 125.65</Line>
        <Line>Airspace, Charts, Tools - vats.im/pac/tools</Line>
        <Line>Pilot Procedures - vats.im/pac/pilot</Line>
>>>>>>> 908b5bbf
        <Line>ATC feedback - vats.im/pac/helpdesk</Line>
      </ControllerInfo>
    </Position>
    <Position Name="Oakey Tower" Type="ASD" DefaultCenter="-27.411389+151.735278" DefaultRange="60" MagneticVariation="-10.6">
      <Sectors>
        <Sector Name="OK ADC" />
        <Sector Name="OK SMC" />
        <Sector Name="OK ACD" />
      </Sectors>
      <Maps>
        <Map Name="ALL_CTA" />
        <Map Name="Oakey/OK_TCU" />
        <Map Name="Oakey/YBOK_ALLRWYS" />
      </Maps>
      <ATIS>
        <Editor Airport="YBOK" Frequency="124.3" />
        <Window Airport="YBOK" />
      </ATIS>
      <Strips Mode="State" Sort="Alpha">
      </Strips>
      <CFL QuickLevel="5000" />
      <ArrivalLists>
        <Airport Name="YBOK" />
      </ArrivalLists>
      <ControllerInfo>
        <Line>Oakey Tower</Line>
<<<<<<< HEAD
        <Line>ATIS available on 124.3</Line>
        <Line>Airspace, Charts, Tools - vats.im/pac/pilot</Line>
        <Line>ATC feedback - vats.im/pac/helpdesk</Line>
      </ControllerInfo>
      <ControllerInfo Callsign="OK_GND">
        <Line>Oakey Ground</Line>
        <Line>ATIS available on 124.3</Line>
        <Line>Airspace, Charts, Tools - vats.im/pac/pilot</Line>
        <Line>ATC feedback - vats.im/pac/helpdesk</Line>
      </ControllerInfo>
      <ControllerInfo Callsign="OK_DEL">
        <Line>Oakey Delivery</Line>
        <Line>ATIS available on 124.3</Line>
        <Line>Airspace, Charts, Tools - vats.im/pac/pilot</Line>
=======
        <Line>ATIS available on 124.3 | Airspace, Charts, Tools - vats.im/pac/tools</Line>
        <Line>Pilot Procedures - vats.im/pac/pilot</Line>
        <Line>ATC feedback - vats.im/pac/helpdesk</Line>
      </ControllerInfo>
      <ControllerInfo Callsign="OK_GND">
        <Line>Oakey Ground | ATIS available on 124.3</Line>
        <Line>Airspace, Charts, Tools - vats.im/pac/tools</Line>
        <Line>Pilot Procedures - vats.im/pac/pilot</Line>
        <Line>ATC feedback - vats.im/pac/helpdesk</Line>
      </ControllerInfo>
      <ControllerInfo Callsign="OK_DEL">
        <Line>Oakey Delivery | ATIS available on 124.3</Line>
        <Line>Airspace, Charts, Tools - vats.im/pac/tools</Line>
        <Line>Pilot Procedures - vats.im/pac/pilot</Line>
>>>>>>> 908b5bbf
        <Line>ATC feedback - vats.im/pac/helpdesk</Line>
      </ControllerInfo>
    </Position>
    <Position Name="Edinburgh Tower" Type="ASD" DefaultCenter="-34.702500+138.620833" DefaultRange="60" MagneticVariation="-8">
      <Sectors>
        <Sector Name="ED ADC" />
        <Sector Name="ED SMC" />
      </Sectors>
      <Maps>
        <Map Name="ALL_CTA" />
        <Map Name="Adelaide/AD_COAST" />
        <Map Name="Adelaide/AD_TCU" />
        <Map Name="Adelaide/ED_RWY18" />
      </Maps>
      <ATIS>
        <Editor Airport="YPED" Frequency="126.25" />
        <Window Airport="YPED" />
      </ATIS>
      <Strips Mode="State" Sort="Alpha">
      </Strips>
      <CFL QuickLevel="5000" />
      <ArrivalLists>
        <Airport Name="YPED" />
      </ArrivalLists>
      <ControllerInfo>
<<<<<<< HEAD
        <Line>Edinburgh Tower</Line>
        <Line>ATIS available on 126.25</Line>
        <Line>Airspace, Charts, Tools - vats.im/pac/pilot</Line>
        <Line>ATC feedback - vats.im/pac/helpdesk</Line>
      </ControllerInfo>
      <ControllerInfo Callsign="ED_GND">
        <Line>Edinburgh Ground</Line>
        <Line>ATIS available on 126.25</Line>
        <Line>Airspace, Charts, Tools - vats.im/pac/pilot</Line>
=======
        <Line>Edinburgh Tower | ATIS available on 126.25</Line>
        <Line>Airspace, Charts, Tools - vats.im/pac/tools</Line>
        <Line>Pilot Procedures - vats.im/pac/pilot</Line>
        <Line>ATC feedback - vats.im/pac/helpdesk</Line>
      </ControllerInfo>
      <ControllerInfo Callsign="ED_GND">
        <Line>Edinburgh Ground | ATIS available on 126.25</Line>
        <Line>Airspace, Charts, Tools - vats.im/pac/tools</Line>
        <Line>Pilot Procedures - vats.im/pac/pilot</Line>
>>>>>>> 908b5bbf
        <Line>ATC feedback - vats.im/pac/helpdesk</Line>
      </ControllerInfo>
    </Position>
    <Position Name="Gingin Tower" Type="ASD" DefaultCenter="-31.465278+115.863333" DefaultRange="30" MagneticVariation="1.5">
      <Sectors>
        <Sector Name="GIG ADC" />
        <Sector Name="GIG SMC" />
      </Sectors>
      <Maps>
        <Map Name="ALL_CTA" />
        <Map Name="Perth/PH_TCU" />
        <Map Name="Perth/GIG_RWY08" />
      </Maps>
      <ATIS>
        <Editor Airport="YGIG" Frequency="134.5" />
        <Window Airport="YGIG" />
      </ATIS>
      <Strips Mode="State" Sort="Alpha">
      </Strips>
      <CFL QuickLevel="5000" />
      <ArrivalLists>
        <Airport Name="YGIG" />
      </ArrivalLists>
      <ControllerInfo>
<<<<<<< HEAD
        <Line>Gingin Tower</Line>
        <Line>ATIS available on 134.5</Line>
        <Line>Airspace, Charts, Tools - vats.im/pac/pilot</Line>
=======
        <Line>Gingin Tower | ATIS available on 134.5</Line>
        <Line>Airspace, Charts, Tools - vats.im/pac/tools</Line>
        <Line>Pilot Procedures - vats.im/pac/pilot</Line>
>>>>>>> 908b5bbf
        <Line>ATC feedback - vats.im/pac/helpdesk</Line>
      </ControllerInfo>
    </Position>
    <Position Name="Gold Coast Tower" Type="ASD" DefaultCenter="-28.164444+153.504722" DefaultRange="45" MagneticVariation="-11.4">
      <Sectors>
        <Sector Name="CG ADC" />
        <Sector Name="CG SMC" />
        <Sector Name="CG ACD" />
      </Sectors>
      <Maps>
        <Map Name="ALL_CTA" />
        <Map Name="Brisbane/BN_COAST" />
        <Map Name="Brisbane/BN_TCU" />
        <Map Name="Brisbane/CG_RWY14" />
      </Maps>
      <ATIS>
        <Editor Airport="YBCG" Frequency="134.5" />
        <Window Airport="YBCG" />
      </ATIS>
      <Strips Mode="State" Sort="Alpha">
      </Strips>
      <CFL QuickLevel="6000" />
      <ArrivalLists>
        <Airport Name="YBCG" />
      </ArrivalLists>
      <ControllerInfo>
<<<<<<< HEAD
        <Line>Gold Coast Tower</Line>
        <Line>ATIS available on 134.5</Line>
        <Line>Airspace, Charts, Tools - vats.im/pac/pilot</Line>
        <Line>ATC feedback - vats.im/pac/helpdesk</Line>
      </ControllerInfo>
      <ControllerInfo Callsign="CG_GND">
        <Line>Gold Coast Ground</Line>
        <Line>ATIS available on 134.5</Line>
        <Line>Airspace, Charts, Tools - vats.im/pac/pilot</Line>
        <Line>ATC feedback - vats.im/pac/helpdesk</Line>
      </ControllerInfo>
      <ControllerInfo Callsign="CG_DEL">
        <Line>Gold Coast Delivery</Line>
        <Line>ATIS available on 134.5</Line>
        <Line>Airspace, Charts, Tools - vats.im/pac/pilot</Line>
=======
        <Line>Gold Coast Tower | ATIS available on 134.5</Line>
        <Line>Airspace, Charts, Tools - vats.im/pac/tools</Line>
        <Line>Pilot Procedures - vats.im/pac/pilot</Line>
        <Line>ATC feedback - vats.im/pac/helpdesk</Line>
      </ControllerInfo>
      <ControllerInfo Callsign="CG_GND">
        <Line>Gold Coast Ground | ATIS available on 134.5</Line>
        <Line>Airspace, Charts, Tools - vats.im/pac/tools</Line>
        <Line>Pilot Procedures - vats.im/pac/pilot</Line>
        <Line>ATC feedback - vats.im/pac/helpdesk</Line>
      </ControllerInfo>
      <ControllerInfo Callsign="CG_DEL">
        <Line>Gold Coast Delivery | ATIS available on 134.5</Line>
        <Line>Airspace, Charts, Tools - vats.im/pac/tools</Line>
        <Line>Pilot Procedures - vats.im/pac/pilot</Line>
>>>>>>> 908b5bbf
        <Line>ATC feedback - vats.im/pac/helpdesk</Line>
      </ControllerInfo>
    </Position>
    <Position Name="Pearce Tower" Type="ASD" DefaultCenter="-31.667778+116.015000" DefaultRange="60" MagneticVariation="1.5">
      <Sectors>
        <Sector Name="PE ADC" />
        <Sector Name="PE SMC" />
        <Sector Name="PE ACD" />
      </Sectors>
      <Maps>
        <Map Name="ALL_CTA" />
        <Map Name="Perth/PH_COAST" />
        <Map Name="Perth/PH_TCU" />
        <Map Name="Perth/PE_RWY18" />
      </Maps>
      <ATIS>
        <Editor Airport="YPEA" Frequency="136.4" />
        <Window Airport="YPEA" />
      </ATIS>
      <Strips Mode="State" Sort="Alpha">
      </Strips>
      <CFL QuickLevel="5000" />
      <ArrivalLists>
        <Airport Name="YPEA" />
      </ArrivalLists>
      <ControllerInfo>
<<<<<<< HEAD
        <Line>Pearce Tower</Line>
        <Line>ATIS available on 136.4</Line>
        <Line>Airspace, Charts, Tools - vats.im/pac/pilot</Line>
        <Line>ATC feedback - vats.im/pac/helpdesk</Line>
      </ControllerInfo>
      <ControllerInfo Callsign="PE_GND">
        <Line>Pearce Ground</Line>
        <Line>ATIS available on 136.4</Line>
        <Line>Airspace, Charts, Tools - vats.im/pac/pilot</Line>
        <Line>ATC feedback - vats.im/pac/helpdesk</Line>
      </ControllerInfo>
      <ControllerInfo Callsign="PE_DEL">
        <Line>Pearce Delivery</Line>
        <Line>ATIS available on 136.4</Line>
        <Line>Airspace, Charts, Tools - vats.im/pac/pilot</Line>
=======
        <Line>Pearce Tower | ATIS available on 136.4</Line>
        <Line>Airspace, Charts, Tools - vats.im/pac/tools</Line>
        <Line>Pilot Procedures - vats.im/pac/pilot</Line>
        <Line>ATC feedback - vats.im/pac/helpdesk</Line>
      </ControllerInfo>
      <ControllerInfo Callsign="PE_GND">
        <Line>Pearce Ground | ATIS available on 136.4</Line>
        <Line>Airspace, Charts, Tools - vats.im/pac/tools</Line>
        <Line>Pilot Procedures - vats.im/pac/pilot</Line>
        <Line>ATC feedback - vats.im/pac/helpdesk</Line>
      </ControllerInfo>
      <ControllerInfo Callsign="PE_DEL">
        <Line>Pearce Delivery | ATIS available on 136.4</Line>
        <Line>Airspace, Charts, Tools - vats.im/pac/tools</Line>
        <Line>Pilot Procedures - vats.im/pac/pilot</Line>
>>>>>>> 908b5bbf
        <Line>ATC feedback - vats.im/pac/helpdesk</Line>
      </ControllerInfo>
    </Position>
    <Position Name="Richmond Tower" Type="ASD" DefaultCenter="-33.600556+150.780833" DefaultRange="40" MagneticVariation="-12.4">
      <Sectors>
        <Sector Name="RI ADC" />
        <Sector Name="RI SMC" />
      </Sectors>
      <Maps>
        <Map Name="ALL_CTA" />
        <Map Name="Sydney/SY_TCU" />
        <Map Name="Sydney/RI_RWY28" />
      </Maps>
      <ATIS>
        <Editor Airport="YSRI" Frequency="126.3" />
        <Window Airport="YSRI" />
      </ATIS>
      <Strips Mode="State" Sort="Alpha">
      </Strips>
      <CFL QuickLevel="5000" />
      <ArrivalLists>
        <Airport Name="YSRI" />
      </ArrivalLists>
      <ControllerInfo>
<<<<<<< HEAD
        <Line>Richmond Tower</Line>
        <Line>ATIS available on 126.3</Line>
        <Line>Airspace, Charts, Tools - vats.im/pac/pilot</Line>
        <Line>ATC feedback - vats.im/pac/helpdesk</Line>
      </ControllerInfo>
      <ControllerInfo Callsign="RI_GND">
        <Line>Richmond Ground</Line>
        <Line>ATIS available on 126.3</Line>
        <Line>Airspace, Charts, Tools - vats.im/pac/pilot</Line>
=======
        <Line>Richmond Tower | ATIS available on 126.3</Line>
        <Line>Airspace, Charts, Tools - vats.im/pac/tools</Line>
        <Line>Pilot Procedures - vats.im/pac/pilot</Line>
        <Line>ATC feedback - vats.im/pac/helpdesk</Line>
      </ControllerInfo>
      <ControllerInfo Callsign="RI_GND">
        <Line>Richmond Ground | ATIS available on 126.3</Line>
        <Line>Airspace, Charts, Tools - vats.im/pac/tools</Line>
        <Line>Pilot Procedures - vats.im/pac/pilot</Line>
>>>>>>> 908b5bbf
        <Line>ATC feedback - vats.im/pac/helpdesk</Line>
      </ControllerInfo>
    </Position>
    <Position Name="Curtin Tower" Type="ASD" DefaultCenter="-17.58139+123.82833" DefaultRange="50" MagneticVariation="-1.7">
      <Sectors>
        <Sector Name="CIN ADC" />
        <Sector Name="CIN SMC" />
        <Sector Name="CIN ACD" />
      </Sectors>
      <Maps>
        <Map Name="ALL_CTA" />
        <Map Name="Curtin/CIN_TCU" />
        <Map Name="Curtin/CIN_COAST" />
        <Map Name="Curtin/YCIN_ALLRWYS" />
      </Maps>
      <ATIS>
        <Editor Airport="YCIN" Frequency="134.8" />
        <Window Airport="YCIN" />
      </ATIS>
      <Strips Mode="State" Sort="Alpha">
      </Strips>
      <CFL QuickLevel="4000">
        <AdditionalLevels>2300</AdditionalLevels>
      </CFL>
      <ArrivalLists>
        <Airport Name="YCIN" />
      </ArrivalLists>
      <ControllerInfo>
<<<<<<< HEAD
        <Line>Curtin Tower</Line>
        <Line>ATIS available on 134.8</Line>
        <Line>Airspace, Charts, Tools - vats.im/pac/pilot</Line>
        <Line>ATC feedback - vats.im/pac/helpdesk</Line>
      </ControllerInfo>
      <ControllerInfo Callsign="CIN_GND">
        <Line>Curtin Ground</Line>
        <Line>ATIS available on 134.8</Line>
        <Line>Airspace, Charts, Tools - vats.im/pac/pilot</Line>
        <Line>ATC feedback - vats.im/pac/helpdesk</Line>
      </ControllerInfo>
      <ControllerInfo Callsign="CIN_DEL">
        <Line>Curtin Delivery</Line>
        <Line>ATIS available on 134.8</Line>
        <Line>Airspace, Charts, Tools - vats.im/pac/pilot</Line>
=======
        <Line>Curtin Tower | ATIS available on 134.8</Line>
        <Line>Airspace, Charts, Tools - vats.im/pac/tools</Line>
        <Line>Pilot Procedures - vats.im/pac/pilot</Line>
        <Line>ATC feedback - vats.im/pac/helpdesk</Line>
      </ControllerInfo>
      <ControllerInfo Callsign="CIN_GND">
        <Line>Curtin Ground | ATIS available on 134.8</Line>
        <Line>Airspace, Charts, Tools - vats.im/pac/tools</Line>
        <Line>Pilot Procedures - vats.im/pac/pilot</Line>
        <Line>ATC feedback - vats.im/pac/helpdesk</Line>
      </ControllerInfo>
      <ControllerInfo Callsign="CIN_DEL">
        <Line>Curtin Delivery | ATIS available on 134.8</Line>
        <Line>Airspace, Charts, Tools - vats.im/pac/tools</Line>
        <Line>Pilot Procedures - vats.im/pac/pilot</Line>
>>>>>>> 908b5bbf
        <Line>ATC feedback - vats.im/pac/helpdesk</Line>
      </ControllerInfo>
    </Position>
    <Position Name="Learmonth Tower" Type="ASD" DefaultCenter="-22.23556+114.08861" DefaultRange="50" MagneticVariation="-0.2">
      <Sectors>
        <Sector Name="LM ADC" />
        <Sector Name="LM SMC" />
      </Sectors>
      <Maps>
        <Map Name="ALL_CTA" />
        <Map Name="Learmonth/LM_TCU" />
        <Map Name="Learmonth/LM_COAST" />
        <Map Name="Learmonth/YPLM_ALLRWYS" />
      </Maps>
      <ATIS>
        <Editor Airport="YPLM" Frequency="123.3" />
        <Window Airport="YPLM" />
      </ATIS>
      <Strips Mode="State" Sort="Alpha">
      </Strips>
      <CFL QuickLevel="3000">
        <AdditionalLevels>2300</AdditionalLevels>
      </CFL>
      <ArrivalLists>
        <Airport Name="YPLM" />
      </ArrivalLists>
      <ControllerInfo>
<<<<<<< HEAD
        <Line>Learmonth Tower</Line>
        <Line>ATIS available on 123.3</Line>
        <Line>Airspace, Charts, Tools - vats.im/pac/pilot</Line>
        <Line>ATC feedback - vats.im/pac/helpdesk</Line>
      </ControllerInfo>
      <ControllerInfo Callsign="LM_GND">
        <Line>Learmonth Ground</Line>
        <Line>ATIS available on 123.3</Line>
        <Line>Airspace, Charts, Tools - vats.im/pac/pilot</Line>
=======
        <Line>Learmonth Tower | ATIS available on 123.3</Line>
        <Line>Airspace, Charts, Tools - vats.im/pac/tools</Line>
        <Line>Pilot Procedures - vats.im/pac/pilot</Line>
        <Line>ATC feedback - vats.im/pac/helpdesk</Line>
      </ControllerInfo>
      <ControllerInfo Callsign="LM_GND">
        <Line>Learmonth Ground | ATIS available on 123.3</Line>
        <Line>Airspace, Charts, Tools - vats.im/pac/tools</Line>
        <Line>Pilot Procedures - vats.im/pac/pilot</Line>
>>>>>>> 908b5bbf
        <Line>ATC feedback - vats.im/pac/helpdesk</Line>
      </ControllerInfo>
    </Position>
    <Position Name="Scherger Tower" Type="ASD" DefaultCenter="-12.62389+142.08722" DefaultRange="50" MagneticVariation="-4.9">
      <Sectors>
        <Sector Name="SG ADC" />
        <Sector Name="SG SMC" />
      </Sectors>
      <Maps>
        <Map Name="ALL_CTA" />
        <Map Name="Scherger/SG_TCU" />
        <Map Name="Scherger/SG_COAST" />
        <Map Name="Scherger/YBSG_ALLRWYS" />
      </Maps>
      <ATIS>
        <Editor Airport="YBSG" Frequency="132.25" />
        <Window Airport="YBSG" />
      </ATIS>
      <Strips Mode="State" Sort="Alpha">
      </Strips>
      <CFL QuickLevel="5000">
        <AdditionalLevels>1600,1700,1800</AdditionalLevels>
      </CFL>
      <ArrivalLists>
        <Airport Name="YBSG" />
      </ArrivalLists>
      <ControllerInfo>
<<<<<<< HEAD
        <Line>Scherger Tower</Line>
        <Line>ATIS available on 132.25</Line>
        <Line>Airspace, Charts, Tools - vats.im/pac/pilot</Line>
        <Line>ATC feedback - vats.im/pac/helpdesk</Line>
      </ControllerInfo>
      <ControllerInfo Callsign="SG_GND">
        <Line>Scherger Ground</Line>
        <Line>ATIS available on 132.25</Line>
        <Line>Airspace, Charts, Tools - vats.im/pac/pilot</Line>
=======
        <Line>Scherger Tower | ATIS available on 132.25</Line>
        <Line>Airspace, Charts, Tools - vats.im/pac/tools</Line>
        <Line>Pilot Procedures - vats.im/pac/pilot</Line>
        <Line>ATC feedback - vats.im/pac/helpdesk</Line>
      </ControllerInfo>
      <ControllerInfo Callsign="SG_GND">
        <Line>Scherger Ground | ATIS available on 132.25</Line>
        <Line>Airspace, Charts, Tools - vats.im/pac/tools</Line>
        <Line>Pilot Procedures - vats.im/pac/pilot</Line>
>>>>>>> 908b5bbf
        <Line>ATC feedback - vats.im/pac/helpdesk</Line>
      </ControllerInfo>
    </Position>
  </Group>
  <Group Name="Flow">
    <Position Name="Sydney Flow" Type="ASD" DefaultCenter="-33.9461+151.1772" DefaultRange="700" VisibilityRange="600" DynamicInfill="false">
      <Sectors>
        <Sector Name="SY FMP" />
      </Sectors>
      <Maps>
        <Map Name="ALL_SECTORS" />
        <Map Name="ALL_ROUTES_HIGH" />
        <Map Name="ALL_NAVAIDS" />
        <Map Name="COAST_ALL" />
        <Map Name="FIR_BDRY" />
        <Map Name="UPPER_SECTOR_FREQS" />
        <Map Name="CDO_MAP" />
      </Maps>
      <ManualVisibility>
        <Point>-33.9461+151.1772</Point>
      </ManualVisibility>
      <ATIS>
        <Window Airport="YSSY" />
      </ATIS>
      <ArrivalLists>
        <Airport Name="YSSY" />
      </ArrivalLists>
      <ControllerInfo Callsign="SY_FMP">
        <Line>Sydney Flow</Line>
        <Line>Tactical planning position - no control service offered</Line>
        <Line>ATC feedback - vats.im/pac/helpdesk</Line>
      </ControllerInfo>
    </Position>
    <Position Name="Melbourne Flow" Type="ASD" DefaultCenter="-37.6739+144.8431" DefaultRange="700" VisibilityRange="600" DynamicInfill="false">
      <Sectors>
        <Sector Name="ML FMP" />
      </Sectors>
      <Maps>
        <Map Name="ALL_SECTORS" />
        <Map Name="ALL_ROUTES_HIGH" />
        <Map Name="ALL_NAVAIDS" />
        <Map Name="COAST_ALL" />
        <Map Name="FIR_BDRY" />
        <Map Name="UPPER_SECTOR_FREQS" />
        <Map Name="CDO_MAP" />
      </Maps>
      <ManualVisibility>
        <Point>-37.6739+144.8431</Point>
      </ManualVisibility>
      <ATIS>
        <Window Airport="YMML" />
      </ATIS>
      <ArrivalLists>
        <Airport Name="YMML" />
      </ArrivalLists>
      <ControllerInfo Callsign="ML_FMP">
        <Line>Melbourne Flow</Line>
        <Line>Tactical planning position - no control service offered</Line>
        <Line>ATC feedback - vats.im/pac/helpdesk</Line>
      </ControllerInfo>
    </Position>
    <Position Name="Brisbane Flow" Type="ASD" DefaultCenter="-27.3845+153.1175" DefaultRange="1000" VisibilityRange="600" DynamicInfill="false">
      <Sectors>
        <Sector Name="BN FMP" />
      </Sectors>
      <Maps>
        <Map Name="ALL_SECTORS" />
        <Map Name="ALL_ROUTES_HIGH" />
        <Map Name="ALL_NAVAIDS" />
        <Map Name="COAST_ALL" />
        <Map Name="FIR_BDRY" />
        <Map Name="UPPER_SECTOR_FREQS" />
        <Map Name="CDO_MAP" />
      </Maps>
      <ManualVisibility>
        <Point>-27.3845+153.1175</Point>
      </ManualVisibility>
      <ATIS>
        <Window Airport="YBBN" />
      </ATIS>
      <ArrivalLists>
        <Airport Name="YBBN" />
      </ArrivalLists>
      <ControllerInfo Callsign="BN_FMP">
        <Line>Brisbane Flow</Line>
        <Line>Tactical planning position - no control service offered</Line>
        <Line>ATC feedback - vats.im/pac/helpdesk</Line>
      </ControllerInfo>
    </Position>
    <Position Name="Perth Flow" Type="ASD" DefaultCenter="-31.940278+115.966944" DefaultRange="900" VisibilityRange="600" DynamicInfill="false">
      <Sectors>
        <Sector Name="PH FMP" />
      </Sectors>
      <Maps>
        <Map Name="ALL_SECTORS" />
        <Map Name="ALL_ROUTES_HIGH" />
        <Map Name="ALL_NAVAIDS" />
        <Map Name="COAST_ALL" />
        <Map Name="FIR_BDRY" />
        <Map Name="UPPER_SECTOR_FREQS" />
        <Map Name="CDO_MAP" />
      </Maps>
      <ManualVisibility>
        <Point>-31.940278+115.966944</Point>
      </ManualVisibility>
      <ATIS>
        <Window Airport="YPPH" />
      </ATIS>
      <ArrivalLists>
        <Airport Name="YPPH" />
      </ArrivalLists>
      <ControllerInfo Callsign="PH_FMP">
        <Line>Perth Flow</Line>
        <Line>Tactical planning position - no control service offered</Line>
        <Line>ATC feedback - vats.im/pac/helpdesk</Line>
      </ControllerInfo>
    </Position>
    <Position Name="Adelaide Flow" Type="ASD" DefaultCenter="-34.947+138.525" DefaultRange="500" VisibilityRange="600" DynamicInfill="false">
      <Sectors>
        <Sector Name="AD FMP" />
      </Sectors>
      <Maps>
        <Map Name="ALL_SECTORS" />
        <Map Name="ALL_ROUTES_HIGH" />
        <Map Name="ALL_NAVAIDS" />
        <Map Name="COAST_ALL" />
        <Map Name="FIR_BDRY" />
        <Map Name="UPPER_SECTOR_FREQS" />
        <Map Name="CDO_MAP" />
      </Maps>
      <ManualVisibility>
        <Point>-34.947+138.525</Point>
      </ManualVisibility>
      <ATIS>
        <Window Airport="YPAD" />
      </ATIS>
      <ArrivalLists>
        <Airport Name="YPAD" />
      </ArrivalLists>      
      <ControllerInfo Callsign="AD_FMP">
        <Line>Adelaide Flow</Line>
        <Line>Tactical planning position - no control service offered</Line>
        <Line>ATC feedback - vats.im/pac/helpdesk</Line>
      </ControllerInfo>
    </Position>
    <Position Name="Canberra Flow" Type="ASD" DefaultCenter="-35.306111+149.195833" DefaultRange="500" VisibilityRange="600" DynamicInfill="false">
      <Sectors>
        <Sector Name="CB FMP" />
      </Sectors>
      <Maps>
        <Map Name="ALL_SECTORS" />
        <Map Name="ALL_ROUTES_HIGH" />
        <Map Name="ALL_NAVAIDS" />
        <Map Name="COAST_ALL" />
        <Map Name="FIR_BDRY" />
        <Map Name="UPPER_SECTOR_FREQS" />
        <Map Name="CDO_MAP" />
      </Maps>
      <ManualVisibility>
        <Point>-35.306111+149.195833</Point>
      </ManualVisibility>
      <ATIS>
        <Window Airport="YSCB" />
      </ATIS>
      <ArrivalLists>
        <Airport Name="YSCB" />
      </ArrivalLists>      
      <ControllerInfo Callsign="CB_FMP">
        <Line>Canberra Flow</Line>
        <Line>Tactical planning position - no control service offered</Line>
        <Line>ATC feedback - vats.im/pac/helpdesk</Line>
      </ControllerInfo>
    </Position>
    <Position Name="Cairns Flow" Type="ASD" DefaultCenter="-16.885833+145.755278" DefaultRange="800" VisibilityRange="600" DynamicInfill="false">
      <Sectors>
        <Sector Name="CS FMP" />
      </Sectors>
      <Maps>
        <Map Name="ALL_SECTORS" />
        <Map Name="ALL_ROUTES_HIGH" />
        <Map Name="ALL_NAVAIDS" />
        <Map Name="COAST_ALL" />
        <Map Name="FIR_BDRY" />
        <Map Name="UPPER_SECTOR_FREQS" />
        <Map Name="CDO_MAP" />
      </Maps>
      <ManualVisibility>
        <Point>-16.885833+145.755278</Point>
      </ManualVisibility>
      <ATIS>
        <Window Airport="YBCS" />
      </ATIS>
      <ArrivalLists>
        <Airport Name="YBCS" />
      </ArrivalLists>      
      <ControllerInfo Callsign="CS_FMP">
        <Line>Cairns Flow</Line>
        <Line>Tactical planning position - no control service offered</Line>
        <Line>ATC feedback - vats.im/pac/helpdesk</Line>
      </ControllerInfo>
    </Position>
  </Group>
</Positions>
<|MERGE_RESOLUTION|>--- conflicted
+++ resolved
@@ -1,4852 +1,3881 @@
-<?xml version="1.0" encoding="utf-8"?>
-<Positions xmlns:xsd="http://www.w3.org/2001/XMLSchema" xmlns:xsi="http://www.w3.org/2001/XMLSchema-instance">
-  <Group Name="Enroute">
-    <Position Name="Armidale" Type="ASD" DefaultCenter="-3233.200+15056.266" DefaultRange="950" VisibilityRange="600">
-      <Sectors>
-        <Sector Name="ARL" />
-        <Sector Name="MDE" />
-        <Sector Name="MLD" />
-        <Sector Name="OCN" />
-        <Sector Name="CNK" />
-        <Sector Name="MNN" />
-      </Sectors>
-      <ManualVisibility>
-        <Point>-32.405+150.710</Point>
-        <Point>-24.802+150.787</Point>
-        <Point>-19.656+140.362</Point>
-        <Point>-32.507+140.712</Point>
-      </ManualVisibility>
-      <Maps>
-        <Map Name="ALL_CTA" />
-        <Map Name="ALL_SECTORS" />
-        <Map Name="ALL_NAVAIDS" />
-        <Map Name="COAST_ALL" />
-        <Map Name="ALL_ROUTES_HIGH" />
-        <Map Name="ALL_POINTS_HIGH" />
-        <Map Name="FIR_BDRY" />
-        <Map Name="UPPER_SECTOR_FREQS" />
-      </Maps>
-      <Strips Mode="State" Sort="Time">
-        <Window Type="State" State="Jurisdiction" Visible="true" />
-        <Window Type="State" State="Announced" Visible="true" />
-        <Window Type="State" State="Preactive" Visible="true" />
-      </Strips>
-      <CFL QuickLevel="10000" />
-      <ArrivalLists>
-        <Airport Name="YSSY" />
-      </ArrivalLists>
-      <ControllerInfo>
-        <Line>Brisbane Centre</Line>
-<<<<<<< HEAD
-        <Line>Airspace, Charts, Tools - vats.im/pac/pilot</Line>
-=======
-        <Line>Airspace, Charts, Tools - vats.im/pac/tools</Line>
-        <Line>Pilot Procedures - vats.im/pac/pilot</Line>
->>>>>>> 908b5bbf
-        <Line>ATC feedback - vats.im/pac/helpdesk</Line>
-      </ControllerInfo>
-    </Position>
-    <Position Name="Huon" Type="ASD" DefaultCenter="-40.859861+146.245167" DefaultRange="730" VisibilityRange="600">
-      <Sectors>
-        <Sector Name="HUO" />
-        <Sector Name="WON" />
-        <Sector Name="HBA" />
-        <Sector Name="LTA" />
-      </Sectors>
-      <ManualVisibility>
-        <Point>-41.115+146.038</Point>
-        <Point>-33.804+148.270</Point>
-        <Point>-33.158+140.723</Point>
-      </ManualVisibility>
-      <Maps>
-        <Map Name="ALL_CTA" />
-        <Map Name="ALL_SECTORS" />
-        <Map Name="ALL_NAVAIDS" />
-        <Map Name="COAST_ALL" />
-        <Map Name="ALL_ROUTES_HIGH" />
-        <Map Name="ALL_POINTS_HIGH" />
-        <Map Name="FIR_BDRY" />
-        <Map Name="UPPER_SECTOR_FREQS" />
-      </Maps>
-      <Strips Mode="State" Sort="Time">
-        <Window Type="State" State="Jurisdiction" Visible="true" />
-        <Window Type="State" State="Announced" Visible="true" />
-        <Window Type="State" State="Preactive" Visible="true" />
-      </Strips>
-      <CFL QuickLevel="25000" />
-      <ArrivalLists>
-        <Airport Name="YMHB" />
-        <Airport Name="YMLT" />
-      </ArrivalLists>
-      <ControllerInfo>
-        <Line>Melbourne Centre</Line>
-<<<<<<< HEAD
-        <Line>Airspace, Charts, Tools - vats.im/pac/pilot</Line>         
-=======
-        <Line>Airspace, Charts, Tools - vats.im/pac/tools</Line>
-        <Line>Pilot Procedures - vats.im/pac/pilot</Line>         
->>>>>>> 908b5bbf
-        <Line>ATC feedback - vats.im/pac/helpdesk</Line>
-      </ControllerInfo>
-    </Position>
-    <Position Name="Mt Isa" Type="ASD" DefaultCenter="-194924.2967+1405500.9521" DefaultRange="2751" VisibilityRange="600">
-      <Sectors>
-        <Sector Name="ISA" />
-        <Sector Name="WEG" />
-        <Sector Name="ARA" />
-        <Sector Name="STR" />
-      </Sectors>
-      <ManualVisibility>
-        <Point>-152747.6868+1234623.9905</Point>
-        <Point>-152103.1805+1362648.3435</Point>
-        <Point>-203937.2766+1464854.3384</Point>
-        <Point>-272304.1469+1543929.8608</Point>
-      </ManualVisibility>
-      <Maps>
-        <Map Name="ALL_CTA" />
-        <Map Name="ALL_SECTORS" />
-        <Map Name="ALL_NAVAIDS" />
-        <Map Name="COAST_ALL" />
-        <Map Name="ALL_ROUTES_HIGH" />
-        <Map Name="ALL_POINTS_HIGH" />
-        <Map Name="FIR_BDRY" />
-        <Map Name="UPPER_SECTOR_FREQS" />
-        <Map Name="NEIGHBOUR_SUBSECTORS" />
-      </Maps>
-      <Strips Mode="State" Sort="Time">
-        <Window Type="State" State="Jurisdiction" Visible="true" />
-        <Window Type="State" State="Announced" Visible="true" />
-        <Window Type="State" State="Preactive" Visible="true" />
-      </Strips>
-      <CFL QuickLevel="25000" />
-      <ControllerInfo>
-        <Line>Brisbane Centre</Line>
-<<<<<<< HEAD
-        <Line>Airspace, Charts, Tools - vats.im/pac/pilot</Line>         
-=======
-        <Line>Airspace, Charts, Tools - vats.im/pac/tools</Line>
-        <Line>Pilot Procedures - vats.im/pac/pilot</Line>         
->>>>>>> 908b5bbf
-        <Line>ATC feedback - vats.im/pac/helpdesk</Line>
-      </ControllerInfo>
-    </Position>
-    <Position Name="Inverell" Type="ASD" DefaultCenter="-273810.000+1531547.000" DefaultRange="1200" VisibilityRange="600">
-      <Sectors>
-        <Sector Name="INL" />
-        <Sector Name="DOS" />
-        <Sector Name="BUR" />
-        <Sector Name="SDY" />
-        <Sector Name="GOL" />
-        <Sector Name="NSA" />
-        <Sector Name="BAN" />
-        <Sector Name="BAS" />
-        <Sector Name="BDN" />
-        <Sector Name="BDS" />
-        <Sector Name="BAC" />
-      </Sectors>
-      <ManualVisibility>
-        <Point>-25.725+150.343</Point>
-        <Point>-31.391+150.777</Point>
-        <Point>-19.010+147.268</Point>
-        <Point>-23.163+141.507</Point>
-      </ManualVisibility>
-      <Maps>
-        <Map Name="ALL_CTA" />
-        <Map Name="ALL_SECTORS" />
-        <Map Name="ALL_NAVAIDS" />
-        <Map Name="COAST_ALL" />
-        <Map Name="ALL_ROUTES_HIGH" />
-        <Map Name="ALL_POINTS_HIGH" />
-        <Map Name="FIR_BDRY" />
-        <Map Name="UPPER_SECTOR_FREQS" />
-      </Maps>
-      <Strips Mode="State" Sort="Time">
-        <Window Type="State" State="Jurisdiction" Visible="true" />
-        <Window Type="State" State="Announced" Visible="true" />
-        <Window Type="State" State="Preactive" Visible="true" />
-      </Strips>
-      <CFL QuickLevel="9000" />
-      <ArrivalLists>
-        <Airport Name="YBBN" />
-        <Airport Name="YBCG" />
-      </ArrivalLists>
-      <ControllerInfo>
-        <Line>Brisbane Centre</Line>
-<<<<<<< HEAD
-        <Line>Airspace, Charts, Tools - vats.im/pac/pilot</Line>         
-=======
-        <Line>Airspace, Charts, Tools - vats.im/pac/tools</Line>         
-        <Line>Pilot Procedures - vats.im/pac/pilot</Line>
->>>>>>> 908b5bbf
-        <Line>ATC feedback - vats.im/pac/helpdesk</Line>
-      </ControllerInfo>
-    </Position>
-    <Position Name="Keppel" Type="ASD" DefaultCenter="-240656.000+1495402.000" DefaultRange="1200" VisibilityRange="600">
-      <Sectors>
-        <Sector Name="KPL" />
-        <Sector Name="CVN" />
-        <Sector Name="SWY" />
-        <Sector Name="MKA" />
-        <Sector Name="RKA" />
-      </Sectors>
-      <ManualVisibility>
-        <Point>-25.725+150.343</Point>
-        <Point>-31.391+150.777</Point>
-        <Point>-19.010+147.268</Point>
-        <Point>-23.163+141.507</Point>
-      </ManualVisibility>
-      <Maps>
-        <Map Name="ALL_CTA" />
-        <Map Name="ALL_SECTORS" />
-        <Map Name="ALL_NAVAIDS" />
-        <Map Name="COAST_ALL" />
-        <Map Name="ALL_ROUTES_HIGH" />
-        <Map Name="ALL_POINTS_HIGH" />
-        <Map Name="FIR_BDRY" />
-        <Map Name="UPPER_SECTOR_FREQS" />
-      </Maps>
-      <Strips Mode="State" Sort="Time">
-        <Window Type="State" State="Jurisdiction" Visible="true" />
-        <Window Type="State" State="Announced" Visible="true" />
-        <Window Type="State" State="Preactive" Visible="true" />
-      </Strips>
-      <CFL QuickLevel="9000" />
-      <ArrivalLists>
-        <Airport Name="YBMK" />
-        <Airport Name="YBRK" />
-        <Airport Name="YBHM" />
-      </ArrivalLists>
-      <ControllerInfo>
-        <Line>Brisbane Centre</Line>
-<<<<<<< HEAD
-        <Line>Airspace, Charts, Tools - vats.im/pac/pilot</Line>         
-=======
-        <Line>Airspace, Charts, Tools - vats.im/pac/tools</Line>
-        <Line>Pilot Procedures - vats.im/pac/pilot</Line>         
->>>>>>> 908b5bbf
-        <Line>ATC feedback - vats.im/pac/helpdesk</Line>
-      </ControllerInfo>
-    </Position>
-    <Position Name="Howe" Type="ASD" DefaultCenter="-302049.482+1585027.3377" DefaultRange="1600" VisibilityRange="600">
-      <Sectors>
-        <Sector Name="HWE" />
-      </Sectors>
-      <Maps>
-        <Map Name="ALL_CTA" />
-        <Map Name="ALL_SECTORS" />
-        <Map Name="ALL_NAVAIDS" />
-        <Map Name="COAST_ALL" />
-        <Map Name="ALL_ROUTES_HIGH" />
-        <Map Name="ALL_POINTS_HIGH" />
-        <Map Name="FIR_BDRY" />
-        <Map Name="UPPER_SECTOR_FREQS" />
-      </Maps>
-      <Strips Mode="State" Sort="Time">
-        <Window Type="State" State="Jurisdiction" Visible="true" />
-        <Window Type="State" State="Announced" Visible="true" />
-        <Window Type="State" State="Preactive" Visible="true" />
-      </Strips>
-      <CFL QuickLevel="25000" />
-      <ControllerInfo>
-        <Line>Brisbane Centre</Line>
-<<<<<<< HEAD
-        <Line>Airspace, Charts, Tools - vats.im/pac/pilot</Line>         
-=======
-        <Line>Airspace, Charts, Tools - vats.im/pac/tools</Line>
-        <Line>Pilot Procedures - vats.im/pac/pilot</Line>         
->>>>>>> 908b5bbf
-        <Line>ATC feedback - vats.im/pac/helpdesk</Line>
-      </ControllerInfo>
-    </Position>
-    <Position Name="Territory" Type="ASD" DefaultCenter="-1600.000+12700.000" DefaultRange="2000" VisibilityRange="600">
-      <Sectors>
-        <Sector Name="TRT" />
-        <Sector Name="KIY" />
-        <Sector Name="DAE" />
-        <Sector Name="DAW" />
-        <Sector Name="ASH" />
-        <Sector Name="TRS" />
-      </Sectors>
-      <ManualVisibility>
-        <Point>-16.000+126.986</Point>
-        <Point>-14.930+119.923</Point>
-        <Point>-13.403+129.478</Point>
-        <Point>-19.447+130.986</Point>
-      </ManualVisibility>
-      <Maps>
-        <Map Name="ALL_CTA" />
-        <Map Name="ALL_SECTORS" />
-        <Map Name="ALL_NAVAIDS" />
-        <Map Name="COAST_ALL" />
-        <Map Name="ALL_ROUTES_HIGH" />
-        <Map Name="ALL_POINTS_HIGH" />
-        <Map Name="FIR_BDRY" />
-        <Map Name="UPPER_SECTOR_FREQS" />
-        <Map Name="NEIGHBOUR_SUBSECTORS" />
-      </Maps>
-      <Strips Mode="State" Sort="Time">
-        <Window Type="State" State="Jurisdiction" Visible="true" />
-        <Window Type="State" State="Announced" Visible="true" />
-        <Window Type="State" State="Preactive" Visible="true" />
-      </Strips>
-      <CFL QuickLevel="10000" />
-      <ArrivalLists>
-        <Airport Name="YPDN" />
-      </ArrivalLists>
-      <ControllerInfo>
-        <Line>Brisbane Centre</Line>
-<<<<<<< HEAD
-        <Line>Airspace, Charts, Tools - vats.im/pac/pilot</Line>         
-=======
-        <Line>Airspace, Charts, Tools - vats.im/pac/tools</Line>
-        <Line>Pilot Procedures - vats.im/pac/pilot</Line>         
->>>>>>> 908b5bbf
-        <Line>ATC feedback - vats.im/pac/helpdesk</Line>
-      </ControllerInfo>
-    </Position>
-    <Position Name="Alice Springs" Type="ASD" DefaultCenter="-302041.5031+1342547.7539" DefaultRange="2610" VisibilityRange="600">
-      <Sectors>
-        <Sector Name="ASP" />
-        <Sector Name="ASW" />
-        <Sector Name="WAR" />
-        <Sector Name="BKE" />
-        <Sector Name="FOR" />
-        <Sector Name="WRA" />
-        <Sector Name="ESP" />
-      </Sectors>
-      <ManualVisibility>
-        <Point>-270442.0946+1175658.5059</Point>
-        <Point>-290512.410+1264202.2137</Point>
-        <Point>-302918.4442+1332130.6189</Point>
-        <Point>-360329.0012+1424738.5877</Point>
-      </ManualVisibility>
-      <Maps>
-        <Map Name="ALL_CTA" />
-        <Map Name="ALL_SECTORS" />
-        <Map Name="ALL_NAVAIDS" />
-        <Map Name="COAST_ALL" />
-        <Map Name="ALL_ROUTES_HIGH" />
-        <Map Name="ALL_POINTS_HIGH" />
-        <Map Name="FIR_BDRY" />
-        <Map Name="UPPER_SECTOR_FREQS" />
-      </Maps>
-      <Strips Mode="State" Sort="Time">
-        <Window Type="State" State="Jurisdiction" Visible="true" />
-        <Window Type="State" State="Announced" Visible="true" />
-        <Window Type="State" State="Preactive" Visible="true" />
-      </Strips>
-      <CFL QuickLevel="25000" />
-      <ArrivalLists>
-        <Airport Name="YBAS" />
-      </ArrivalLists>
-      <ControllerInfo>
-        <Line>Melbourne Centre</Line>
-<<<<<<< HEAD
-        <Line>Airspace, Charts, Tools - vats.im/pac/pilot</Line>         
-=======
-        <Line>Airspace, Charts, Tools - vats.im/pac/tools</Line>
-        <Line>Pilot Procedures - vats.im/pac/pilot</Line>         
->>>>>>> 908b5bbf
-        <Line>ATC feedback - vats.im/pac/helpdesk</Line>
-      </ControllerInfo>
-    </Position>
-    <Position Name="Hyden" Type="ASD" DefaultCenter="-32.179139+116.762333" DefaultRange="1200" VisibilityRange="600">
-      <Sectors>
-        <Sector Name="HYD" />
-        <Sector Name="PIY" />
-        <Sector Name="JAR" />
-        <Sector Name="CRS" />
-        <Sector Name="GVE" />
-        <Sector Name="LEA" />
-        <Sector Name="GEL" />
-        <Sector Name="PHD" />
-        <Sector Name="PHA" />
-        <Sector Name="PEA" />
-      </Sectors>
-      <ManualVisibility>
-        <Point>-32.999+119.788</Point>
-        <Point>-27.353+116.633</Point>
-        <Point>-25.820+123.212</Point>
-        <Point>-22.015+116.355</Point>
-      </ManualVisibility>
-      <Maps>
-        <Map Name="ALL_CTA" />
-        <Map Name="ALL_SECTORS" />
-        <Map Name="ALL_NAVAIDS" />
-        <Map Name="COAST_ALL" />
-        <Map Name="ALL_ROUTES_HIGH" />
-        <Map Name="ALL_POINTS_HIGH" />
-        <Map Name="FIR_BDRY" />
-        <Map Name="UPPER_SECTOR_FREQS" />
-      </Maps>
-      <Strips Mode="State" Sort="Time">
-        <Window Type="State" State="Jurisdiction" Visible="true" />
-        <Window Type="State" State="Announced" Visible="true" />
-        <Window Type="State" State="Preactive" Visible="true" />
-      </Strips>
-      <CFL QuickLevel="9000" />
-      <ArrivalLists>
-        <Airport Name="YPPH" />
-      </ArrivalLists>
-      <ControllerInfo>
-        <Line>Melbourne Centre</Line>
-<<<<<<< HEAD
-        <Line>Airspace, Charts, Tools - vats.im/pac/pilot</Line>         
-=======
-        <Line>Airspace, Charts, Tools - vats.im/pac/tools</Line>
-        <Line>Pilot Procedures - vats.im/pac/pilot</Line>         
->>>>>>> 908b5bbf
-        <Line>ATC feedback - vats.im/pac/helpdesk</Line>
-      </ControllerInfo>
-    </Position>
-    <Position Name="Onslow" Type="ASD" DefaultCenter="-243721.9113+1183247.2943" DefaultRange="1800" VisibilityRange="600">
-      <Sectors>
-        <Sector Name="OLW" />
-        <Sector Name="POT" />
-        <Sector Name="MEK" />
-        <Sector Name="PAR" />
-        <Sector Name="NEW" />
-        <Sector Name="MTK" />
-        <Sector Name="MZI" />
-      </Sectors>
-      <ManualVisibility>
-        <Point>-32.999+119.788</Point>
-        <Point>-27.353+116.633</Point>
-        <Point>-25.820+123.212</Point>
-        <Point>-22.015+116.355</Point>
-      </ManualVisibility>
-      <Maps>
-        <Map Name="ALL_CTA" />
-        <Map Name="ALL_SECTORS" />
-        <Map Name="ALL_NAVAIDS" />
-        <Map Name="COAST_ALL" />
-        <Map Name="ALL_ROUTES_HIGH" />
-        <Map Name="ALL_POINTS_HIGH" />
-        <Map Name="FIR_BDRY" />
-        <Map Name="UPPER_SECTOR_FREQS" />
-      </Maps>
-      <Strips Mode="State" Sort="Time">
-        <Window Type="State" State="Jurisdiction" Visible="true" />
-        <Window Type="State" State="Announced" Visible="true" />
-        <Window Type="State" State="Preactive" Visible="true" />
-      </Strips>
-      <CFL QuickLevel="25000" />
-      <ControllerInfo>
-        <Line>Melbourne Centre</Line>
-<<<<<<< HEAD
-        <Line>Airspace, Charts, Tools - vats.im/pac/pilot</Line>         
-=======
-        <Line>Airspace, Charts, Tools - vats.im/pac/tools</Line>
-        <Line>Pilot Procedures - vats.im/pac/pilot</Line>         
->>>>>>> 908b5bbf
-        <Line>ATC feedback - vats.im/pac/helpdesk</Line>
-      </ControllerInfo>
-    </Position>
-    <Position Name="Kennedy" Type="ASD" DefaultCenter="-164428.000+1470710.000" DefaultRange="1100" VisibilityRange="600">
-      <Sectors>
-        <Sector Name="KEN" />
-        <Sector Name="TBP" />
-        <Sector Name="WIL" />
-        <Sector Name="BAR" />
-        <Sector Name="CS1" />
-        <Sector Name="CS2" />
-      </Sectors>
-      <ManualVisibility>
-        <Point>-18.565+147.837</Point>
-        <Point>-24.786+150.307</Point>
-        <Point>-23.655+142.199</Point>
-        <Point>-18.697+140.953</Point>
-      </ManualVisibility>
-      <Maps>
-        <Map Name="ALL_CTA" />
-        <Map Name="ALL_SECTORS" />
-        <Map Name="ALL_NAVAIDS" />
-        <Map Name="COAST_ALL" />
-        <Map Name="ALL_ROUTES_HIGH" />
-        <Map Name="ALL_POINTS_HIGH" />
-        <Map Name="FIR_BDRY" />
-        <Map Name="UPPER_SECTOR_FREQS" />
-      </Maps>
-      <Strips Mode="State" Sort="Time">
-        <Window Type="State" State="Jurisdiction" Visible="true" />
-        <Window Type="State" State="Announced" Visible="true" />
-        <Window Type="State" State="Preactive" Visible="true" />
-      </Strips>
-      <CFL QuickLevel="7000" />
-      <ArrivalLists>
-        <Airport Name="YBCS" />
-      </ArrivalLists>
-      <ControllerInfo>
-        <Line>Brisbane Centre</Line>
-<<<<<<< HEAD
-        <Line>Airspace, Charts, Tools - vats.im/pac/pilot</Line>         
-=======
-        <Line>Airspace, Charts, Tools - vats.im/pac/tools</Line>
-        <Line>Pilot Procedures - vats.im/pac/pilot</Line>         
->>>>>>> 908b5bbf
-        <Line>ATC feedback - vats.im/pac/helpdesk</Line>
-      </ControllerInfo>
-    </Position>
-    <Position Name="Tailem Bend" Type="ASD" DefaultCenter="-343343.9975+1374743.4216" DefaultRange="800" VisibilityRange="600">
-      <Sectors>
-        <Sector Name="TBD" />
-        <Sector Name="AUG" />
-        <Sector Name="AAE" />
-      </Sectors>
-      <ManualVisibility>
-        <Point>-270442.0946+1175658.5059</Point>
-        <Point>-290512.410+1264202.2137</Point>
-        <Point>-302918.4442+1332130.6189</Point>
-        <Point>-360329.0012+1424738.5877</Point>
-      </ManualVisibility>
-      <Maps>
-        <Map Name="ALL_CTA" />
-        <Map Name="ALL_SECTORS" />
-        <Map Name="ALL_NAVAIDS" />
-        <Map Name="COAST_ALL" />
-        <Map Name="ALL_ROUTES_HIGH" />
-        <Map Name="ALL_POINTS_HIGH" />
-        <Map Name="FIR_BDRY" />
-        <Map Name="UPPER_SECTOR_FREQS" />
-      </Maps>
-      <Strips Mode="State" Sort="Time">
-        <Window Type="State" State="Jurisdiction" Visible="true" />
-        <Window Type="State" State="Announced" Visible="true" />
-        <Window Type="State" State="Preactive" Visible="true" />
-      </Strips>
-      <CFL QuickLevel="9000" />
-      <ArrivalLists>
-        <Airport Name="YPAD" />
-      </ArrivalLists>
-      <ControllerInfo>
-        <Line>Melbourne Centre</Line>
-<<<<<<< HEAD
-        <Line>Airspace, Charts, Tools - vats.im/pac/pilot</Line>         
-=======
-        <Line>Airspace, Charts, Tools - vats.im/pac/tools</Line>
-        <Line>Pilot Procedures - vats.im/pac/pilot</Line>         
->>>>>>> 908b5bbf
-        <Line>ATC feedback - vats.im/pac/helpdesk</Line>
-      </ControllerInfo>
-    </Position>
-    <Position Name="Benalla" Type="ASD" DefaultCenter="-36.595056+146.952945" DefaultRange="420" VisibilityRange="600">
-      <Sectors>
-        <Sector Name="BLA" />
-        <Sector Name="ELW" />
-        <Sector Name="MAE" />
-        <Sector Name="MDN" />
-        <Sector Name="MDS" />
-        <Sector Name="MAV" />
-      </Sectors>
-      <ManualVisibility>
-        <Point>-33.293+141.617</Point>
-        <Point>-38.600+145.876</Point>
-        <Point>-32.691+150.237</Point>
-      </ManualVisibility>
-      <Maps>
-        <Map Name="ALL_CTA" />
-        <Map Name="ALL_SECTORS" />
-        <Map Name="ALL_NAVAIDS" />
-        <Map Name="COAST_ALL" />
-        <Map Name="ALL_ROUTES_HIGH" />
-        <Map Name="ALL_POINTS_HIGH" />
-        <Map Name="FIR_BDRY" />
-        <Map Name="UPPER_SECTOR_FREQS" />
-      </Maps>
-      <Strips Mode="State" Sort="Time">
-        <Window Type="State" State="Jurisdiction" Visible="true" />
-        <Window Type="State" State="Announced" Visible="true" />
-        <Window Type="State" State="Preactive" Visible="true" />
-      </Strips>
-      <CFL QuickLevel="9000" />
-      <ArrivalLists>
-        <Airport Name="YSCB" />
-        <Airport Name="YMML" />
-      </ArrivalLists>
-      <ControllerInfo>
-        <Line>Melbourne Centre</Line>
-<<<<<<< HEAD
-        <Line>Airspace, Charts, Tools - vats.im/pac/pilot</Line>         
-=======
-        <Line>Airspace, Charts, Tools - vats.im/pac/tools</Line>
-        <Line>Pilot Procedures - vats.im/pac/pilot</Line>         
->>>>>>> 908b5bbf
-        <Line>ATC feedback - vats.im/pac/helpdesk</Line>
-      </ControllerInfo>
-    </Position>
-    <Position Name="Mungo" Type="ASD" DefaultCenter="-360115.000+1434014.000" DefaultRange="785" VisibilityRange="600">
-      <Sectors>
-        <Sector Name="MUN" />
-        <Sector Name="YWE" />
-        <Sector Name="OXL" />
-        <Sector Name="GTH" />
-      </Sectors>
-      <ManualVisibility>
-        <Point>-300442.431+1322101.2305</Point>
-        <Point>-370345.000+1403044.7693</Point>
-        <Point>-383518.8782+1455829.7473</Point>
-        <Point>-324203.7518+1501444.2346</Point>
-      </ManualVisibility>
-      <Maps>
-        <Map Name="ALL_CTA" />
-        <Map Name="ALL_SECTORS" />
-        <Map Name="ALL_NAVAIDS" />
-        <Map Name="COAST_ALL" />
-        <Map Name="ALL_ROUTES_HIGH" />
-        <Map Name="ALL_POINTS_HIGH" />
-        <Map Name="FIR_BDRY" />
-        <Map Name="UPPER_SECTOR_FREQS" />
-      </Maps>
-      <Strips Mode="State" Sort="Time">
-        <Window Type="State" State="Jurisdiction" Visible="true" />
-        <Window Type="State" State="Announced" Visible="true" />
-        <Window Type="State" State="Preactive" Visible="true" />
-      </Strips>
-      <CFL QuickLevel="9000" />
-      <ArrivalLists>
-        <Airport Name="YMML" />
-      </ArrivalLists>
-      <ControllerInfo>
-        <Line>Melbourne Centre</Line>
-<<<<<<< HEAD
-        <Line>Airspace, Charts, Tools - vats.im/pac/pilot</Line>         
-=======
-        <Line>Airspace, Charts, Tools - vats.im/pac/tools</Line>
-        <Line>Pilot Procedures - vats.im/pac/pilot</Line>         
->>>>>>> 908b5bbf
-        <Line>ATC feedback - vats.im/pac/helpdesk</Line>
-      </ControllerInfo>
-    </Position>
-    <Position Name="Wollongong" Type="ASD" DefaultCenter="-37.497333+149.972889" DefaultRange="800" VisibilityRange="600">
-      <Sectors>
-        <Sector Name="WOL" />
-        <Sector Name="SNO" />
-        <Sector Name="CBE" />
-        <Sector Name="CBW" />
-      </Sectors>
-      <ManualVisibility>
-        <Point>-33.293+141.617</Point>
-        <Point>-38.600+145.876</Point>
-        <Point>-32.691+150.237</Point>
-      </ManualVisibility>
-      <Maps>
-        <Map Name="ALL_CTA" />
-        <Map Name="ALL_SECTORS" />
-        <Map Name="ALL_NAVAIDS" />
-        <Map Name="COAST_ALL" />
-        <Map Name="ALL_ROUTES_HIGH" />
-        <Map Name="ALL_POINTS_HIGH" />
-        <Map Name="FIR_BDRY" />
-        <Map Name="UPPER_SECTOR_FREQS" />
-      </Maps>
-      <Strips Mode="State" Sort="Time">
-        <Window Type="State" State="Jurisdiction" Visible="true" />
-        <Window Type="State" State="Announced" Visible="true" />
-        <Window Type="State" State="Preactive" Visible="true" />
-      </Strips>
-      <CFL QuickLevel="9000" />
-      <ArrivalLists>
-        <Airport Name="YSCB" />
-      </ArrivalLists>
-      <ControllerInfo>
-        <Line>Melbourne Centre</Line>
-<<<<<<< HEAD
-        <Line>Airspace, Charts, Tools - vats.im/pac/pilot</Line>         
-=======
-        <Line>Airspace, Charts, Tools - vats.im/pac/tools</Line>
-        <Line>Pilot Procedures - vats.im/pac/pilot</Line>         
->>>>>>> 908b5bbf
-        <Line>ATC feedback - vats.im/pac/helpdesk</Line>
-      </ControllerInfo>
-    </Position>
-    <Position Name="Gundagai" Type="ASD" DefaultCenter="-33.795972+149.332500" DefaultRange="420" VisibilityRange="600">
-      <Sectors>
-        <Sector Name="GUN" />
-        <Sector Name="BIK" />
-        <Sector Name="KAT" />
-        <Sector Name="SAN" />
-        <Sector Name="SAS" />
-        <Sector Name="SDS" />
-        <Sector Name="SDN" />
-        <Sector Name="SFW" />
-        <Sector Name="SFE" />
-      </Sectors>
-      <ManualVisibility>
-        <Point>-33.293+141.617</Point>
-        <Point>-38.600+145.876</Point>
-        <Point>-32.691+150.237</Point>
-      </ManualVisibility>
-      <Maps>
-        <Map Name="ALL_CTA" />
-        <Map Name="ALL_SECTORS" />
-        <Map Name="ALL_NAVAIDS" />
-        <Map Name="COAST_ALL" />
-        <Map Name="ALL_ROUTES_HIGH" />
-        <Map Name="ALL_POINTS_HIGH" />
-        <Map Name="FIR_BDRY" />
-        <Map Name="UPPER_SECTOR_FREQS" />
-      </Maps>
-      <Strips Mode="State" Sort="Time">
-        <Window Type="State" State="Jurisdiction" Visible="true" />
-        <Window Type="State" State="Announced" Visible="true" />
-        <Window Type="State" State="Preactive" Visible="true" />
-      </Strips>
-      <CFL QuickLevel="10000" />
-      <ArrivalLists>
-        <Airport Name="YSSY" />
-      </ArrivalLists>
-      <ControllerInfo>
-        <Line>Melbourne Centre</Line>
-<<<<<<< HEAD
-        <Line>Airspace, Charts, Tools - vats.im/pac/pilot</Line>         
-=======
-        <Line>Airspace, Charts, Tools - vats.im/pac/tools</Line>         
-        <Line>Pilot Procedures - vats.im/pac/pilot</Line>
->>>>>>> 908b5bbf
-        <Line>ATC feedback - vats.im/pac/helpdesk</Line>
-      </ControllerInfo>
-    </Position>
-  </Group>
-  <Position Name="YPAD" Type="ASMGCS" ASMGCSAirport="YPAD" DefaultCenter="-34.945000+138.526389" DefaultRange="2" MagneticVariation="-8" Rotation="-132">
-    <Maps>
-      <Map Name="Adelaide/ASMGCS_YPAD_RWY" />
-      <Map Name="Adelaide/ASMGCS_YPAD_TWY" />
-      <Map Name="Adelaide/ASMGCS_YPAD_APR" />
-      <Map Name="Adelaide/ASMGCS_YPAD_BLD" />
-    </Maps>
-  </Position>
-  <Position Name="YPED" Type="ASMGCS" ASMGCSAirport="YPED" DefaultCenter="-34.705833+138.624722" DefaultRange="2" MagneticVariation="-8" Rotation="90">
-    <Maps>
-      <Map Name="Adelaide/ASMGCS_YPED_RWY" />
-      <Map Name="Adelaide/ASMGCS_YPED_TWY" />
-      <Map Name="Adelaide/ASMGCS_YPED_APR" />
-      <Map Name="Adelaide/ASMGCS_YPED_BLD" />
-    </Maps>
-  </Position>
-  <Position Name="YAMB" Type="ASMGCS" ASMGCSAirport="YAMB" DefaultCenter="-27.632778+152.709444" DefaultRange="2" MagneticVariation="-11" Rotation="-58.2">
-    <Maps>
-      <Map Name="Amberley/ASMGCS_YAMB_RWY" />
-      <Map Name="Amberley/ASMGCS_YAMB_APR" />
-      <Map Name="Amberley/ASMGCS_YAMB_TWY" />
-      <Map Name="Amberley/ASMGCS_YAMB_BLD" />
-    </Maps>
-  </Position>
-  <Position Name="YMES" Type="ASMGCS" ASMGCSAirport="YMES" DefaultCenter="-38.098611+147.143611" DefaultRange="2" MagneticVariation="-12.8" Rotation="4">
-    <Maps>
-      <Map Name="East Sale/ASMGCS_YMES_RWY" />
-      <Map Name="East Sale/ASMGCS_YMES_APR" />
-      <Map Name="East Sale/ASMGCS_YMES_TWY" />
-      <Map Name="East Sale/ASMGCS_YMES_BLD" />
-    </Maps>
-  </Position>
-  <Position Name="YMEN" Type="ASMGCS" ASMGCSAirport="YMEN" DefaultCenter="-37.728056+144.901944" DefaultRange="2" MagneticVariation="-11.7" Rotation="-76">
-    <Maps>
-      <Map Name="Melbourne/ASMGCS_YMEN_RWY" />
-      <Map Name="Melbourne/ASMGCS_YMEN_APR" />
-      <Map Name="Melbourne/ASMGCS_YMEN_TWY" />
-      <Map Name="Melbourne/ASMGCS_YMEN_BLD" />
-    </Maps>
-  </Position>
-  <Position Name="YMML" Type="ASMGCS" ASMGCSAirport="YMML" DefaultCenter="-37.671389+144.840278" DefaultRange="3" MagneticVariation="-11" Rotation="-70">
-    <Maps>
-      <Map Name="Melbourne/ASMGCS_YMML_RWY" />
-      <Map Name="Melbourne/ASMGCS_YMML_TWY" />
-      <Map Name="Melbourne/ASMGCS_YMML_BLD" />
-      <Map Name="Melbourne/ASMGCS_YMML_APR" />
-    </Maps>
-  </Position>
-  <Position Name="YSSY" Type="ASMGCS" ASMGCSAirport="YSSY" DefaultCenter="-33.950833+151.179722" DefaultRange="3" MagneticVariation="-13" Rotation="25">
-    <Maps>
-      <Map Name="Sydney/ASMGCS_YSSY_RWY" />
-      <Map Name="Sydney/ASMGCS_YSSY_TWY" />
-      <Map Name="Sydney/ASMGCS_YSSY_BLD" />
-      <Map Name="Sydney/ASMGCS_YSSY_APR" />
-    </Maps>
-  </Position>
-  <Position Name="YSRI" Type="ASMGCS" ASMGCSAirport="YSRI" DefaultCenter="-33.601667+150.782500" DefaultRange="2" MagneticVariation="-12.4" Rotation="175">
-    <Maps>
-      <Map Name="Sydney/ASMGCS_YSRI_RWY" />
-      <Map Name="Sydney/ASMGCS_YSRI_APR" />
-      <Map Name="Sydney/ASMGCS_YSRI_TWY" />
-      <Map Name="Sydney/ASMGCS_YSRI_BLD" />
-    </Maps>
-  </Position>
-  <Position Name="YBBN" Type="ASMGCS" ASMGCSAirport="YBBN" DefaultCenter="-27.3942+153.1218" DefaultRange="5" MagneticVariation="-11" Rotation="-15">
-    <Maps>
-      <Map Name="Brisbane/ASMGCS_YBBN_RWY" />
-      <Map Name="Brisbane/ASMGCS_YBBN_APR" />
-      <Map Name="Brisbane/ASMGCS_YBBN_TWY" />
-      <Map Name="Brisbane/ASMGCS_YBBN_BLD" />
-    </Maps>
-  </Position>
-  <Position Name="YBCG" Type="ASMGCS" ASMGCSAirport="YBCG" DefaultCenter="-28.165000+153.508333" DefaultRange="2" MagneticVariation="-11" Rotation="130">
-    <Maps>
-      <Map Name="Brisbane/ASMGCS_YBCG_RWY" />
-      <Map Name="Brisbane/ASMGCS_YBCG_APR" />
-      <Map Name="Brisbane/ASMGCS_YBCG_TWY" />
-      <Map Name="Brisbane/ASMGCS_YBCG_BLD" />
-    </Maps>
-  </Position>
-  <Position Name="YSCB" Type="ASMGCS" ASMGCSAirport="YSCB" DefaultCenter="-35.306090+149.193797" DefaultRange="3" MagneticVariation="-12" Rotation="102">
-    <Maps>
-      <Map Name="Canberra/ASMGCS_YSCB_RWY" />
-      <Map Name="Canberra/ASMGCS_YSCB_APR" />
-      <Map Name="Canberra/ASMGCS_YSCB_TWY" />
-      <Map Name="Canberra/ASMGCS_YSCB_BLD" />
-    </Maps>
-  </Position>
-  <Position Name="YPPH" Type="ASMGCS" ASMGCSAirport="YPPH" DefaultCenter="-31.9402+115.966944" DefaultRange="3" MagneticVariation="1.6" Rotation="74">
-    <Maps>
-      <Map Name="Perth/ASMGCS_YPPH_RWY" />
-      <Map Name="Perth/ASMGCS_YPPH_APR" />
-      <Map Name="Perth/ASMGCS_YPPH_TWY" />
-      <Map Name="Perth/ASMGCS_YPPH_BLD" />
-    </Maps>
-  </Position>
-  <Position Name="YPEA" Type="ASMGCS" ASMGCSAirport="YPEA" DefaultCenter="-31.673953+116.016917" DefaultRange="2" MagneticVariation="1.5" Rotation="5">
-    <Maps>
-      <Map Name="Perth/ASMGCS_YPEA_RWY" />
-      <Map Name="Perth/ASMGCS_YPEA_APR" />
-      <Map Name="Perth/ASMGCS_YPEA_TWY" />
-      <Map Name="Perth/ASMGCS_YPEA_BLD" />
-    </Maps>
-  </Position>
-  <Position Name="YBCS" Type="ASMGCS" ASMGCSAirport="YBCS" DefaultCenter="-16.878476+145.750094" DefaultRange="2" MagneticVariation="-7" Rotation="120.4">
-    <Maps>
-      <Map Name="Cairns/ASMGCS_YBCS_RWY" />
-      <Map Name="Cairns/ASMGCS_YBCS_APR" />
-      <Map Name="Cairns/ASMGCS_YBCS_TWY" />
-      <Map Name="Cairns/ASMGCS_YBCS_BLD" />
-    </Maps>
-  </Position>
-  <Position Name="YBTL" Type="ASMGCS" ASMGCSAirport="YBTL" DefaultCenter="-19.248889+146.765833" DefaultRange="2" MagneticVariation="-7" Rotation="-107">
-    <Maps>
-      <Map Name="Townsville/ASMGCS_YBTL_RWY" />
-      <Map Name="Townsville/ASMGCS_YBTL_TWY" />
-      <Map Name="Townsville/ASMGCS_YBTL_APR" />
-      <Map Name="Townsville/ASMGCS_YBTL_BLD" />
-    </Maps>
-  </Position>
-  <Position Name="YPTN" Type="ASMGCS" ASMGCSAirport="YPTN" DefaultCenter="-14.519167+132.381944" DefaultRange="2" MagneticVariation="-3" Rotation="134">
-    <Maps>
-      <Map Name="Tindal/ASMGCS_YPTN_RWY" />
-      <Map Name="Tindal/ASMGCS_YPTN_APR" />
-      <Map Name="Tindal/ASMGCS_YPTN_TWY" />
-      <Map Name="Tindal/ASMGCS_YPTN_BLD" />
-    </Maps>
-  </Position>
-  <Position Name="YPDN" Type="ASMGCS" ASMGCSAirport="YPDN" DefaultCenter="-12.414167+130.879167" DefaultRange="2" MagneticVariation="-3" Rotation="164">
-    <Maps>
-      <Map Name="Darwin/ASMGCS_YPDN_RWY" />
-      <Map Name="Darwin/ASMGCS_YPDN_APR" />
-      <Map Name="Darwin/ASMGCS_YPDN_TWY" />
-      <Map Name="Darwin/ASMGCS_YPDN_BLD" />
-    </Maps>
-  </Position>
-  <Position Name="YWLM" Type="ASMGCS" ASMGCSAirport="YWLM" DefaultCenter="-32.793611+151.836667" DefaultRange="2" MagneticVariation="-12" Rotation="152">
-    <Maps>
-      <Map Name="Williamtown/ASMGCS_YWLM_RWY" />
-      <Map Name="Williamtown/ASMGCS_YWLM_APR" />
-      <Map Name="Williamtown/ASMGCS_YWLM_TWY" />
-      <Map Name="Williamtown/ASMGCS_YWLM_BLD" />
-    </Maps>
-  </Position>
-  <Position Name="YSNW" Type="ASMGCS" ASMGCSAirport="YSNW" DefaultCenter="-34.944444+150.542778" DefaultRange="2" MagneticVariation="-12.8" Rotation="-31">
-    <Maps>
-      <Map Name="Nowra/ASMGCS_YSNW_RWY" />
-      <Map Name="Nowra/ASMGCS_YSNW_APR" />
-      <Map Name="Nowra/ASMGCS_YSNW_TWY" />
-      <Map Name="Nowra/ASMGCS_YSNW_BLD" />
-    </Maps>
-  </Position>
-  <Position Name="YBOK" Type="ASMGCS" ASMGCSAirport="YBOK" DefaultCenter="-27.408333+151.736667" DefaultRange="2" MagneticVariation="-10.6" Rotation="0">
-    <Maps>
-      <Map Name="Oakey/ASMGCS_YBOK_RWY" />
-      <Map Name="Oakey/ASMGCS_YBOK_APR" />
-      <Map Name="Oakey/ASMGCS_YBOK_TWY" />
-      <Map Name="Oakey/ASMGCS_YBOK_BLD" />
-    </Maps>
-  </Position>
-  <Position Name="YGIG" Type="ASMGCS" ASMGCSAirport="YGIG" DefaultCenter="-31.465278+115.863333" DefaultRange="2" MagneticVariation="1.5" Rotation="14">
-    <Maps>
-      <Map Name="Perth/ASMGCS_YGIG_RWY" />
-      <Map Name="Perth/ASMGCS_YGIG_APR" />
-      <Map Name="Perth/ASMGCS_YGIG_TWY" />
-      <Map Name="Perth/ASMGCS_YGIG_BLD" />
-    </Maps>
-  </Position>
-  <Position Name="YBSG" Type="ASMGCS" ASMGCSAirport="YBSG" DefaultCenter="-123733.000+1420511.000" DefaultRange="3" MagneticVariation="-4.9" Rotation="-26.5">
-    <Maps>
-      <Map Name="Scherger/ASMGCS_YBSG_RWY" />
-      <Map Name="Scherger/ASMGCS_YBSG_APR" />
-      <Map Name="Scherger/ASMGCS_YBSG_TWY" />
-      <Map Name="Scherger/ASMGCS_YBSG_BLD" />
-    </Maps>
-  </Position>
-  <Position Name="YCIN" Type="ASMGCS" ASMGCSAirport="YCIN" DefaultCenter="-173453.000+1234942.000" DefaultRange="3" MagneticVariation="-1.7" Rotation="-18.5">
-    <Maps>
-      <Map Name="Curtin/ASMGCS_YCIN_RWY" />
-      <Map Name="Curtin/ASMGCS_YCIN_APR" />
-      <Map Name="Curtin/ASMGCS_YCIN_TWY" />
-      <Map Name="Curtin/ASMGCS_YCIN_BLD" />
-    </Maps>
-  </Position>
-  <Position Name="YPLM" Type="ASMGCS" ASMGCSAirport="YPLM" DefaultCenter="-221408.000+1140519.000" DefaultRange="3" MagneticVariation="-0.2" Rotation="-93.5">
-    <Maps>
-      <Map Name="Learmonth/ASMGCS_YPLM_RWY" />
-      <Map Name="Learmonth/ASMGCS_YPLM_APR" />
-      <Map Name="Learmonth/ASMGCS_YPLM_TWY" />
-      <Map Name="Learmonth/ASMGCS_YPLM_BLD" />
-    </Maps>
-  </Position>
-  <Group Name="Class D">
-    <Position Name="YBAF" Type="ASMGCS" ASMGCSAirport="YBAF" DefaultCenter="-27.568889+153.006389" DefaultRange="1" MagneticVariation="-11" Rotation="-7">
-      <Maps>
-        <Map Name="Brisbane/ASMGCS_YBAF_RWY" />
-        <Map Name="Brisbane/ASMGCS_YBAF_APR" />
-        <Map Name="Brisbane/ASMGCS_YBAF_TWY" />
-        <Map Name="Brisbane/ASMGCS_YBAF_BLD" />
-      </Maps>
-    </Position>
-    <Position Name="YMAV" Type="ASMGCS" ASMGCSAirport="YMAV" DefaultCenter="-38.038056+144.474722" DefaultRange="3" MagneticVariation="-11.6" Rotation="94">
-      <Maps>
-        <Map Name="Melbourne/ASMGCS_YMAV_RWY" />
-        <Map Name="Melbourne/ASMGCS_YMAV_APR" />
-        <Map Name="Melbourne/ASMGCS_YMAV_TWY" />
-        <Map Name="Melbourne/ASMGCS_YMAV_BLD" />
-      </Maps>
-    </Position>
-    <Position Name="YMMB" Type="ASMGCS" ASMGCSAirport="YMMB" DefaultCenter="-37.977778+145.096944" DefaultRange="1" MagneticVariation="-11.8" Rotation="-74">
-      <Maps>
-        <Map Name="Melbourne/ASMGCS_YMMB_RWY" />
-        <Map Name="Melbourne/ASMGCS_YMMB_APR" />
-        <Map Name="Melbourne/ASMGCS_YMMB_TWY" />
-        <Map Name="Melbourne/ASMGCS_YMMB_BLD" />
-      </Maps>
-    </Position>
-    <Position Name="YPJT" Type="ASMGCS" ASMGCSAirport="YPJT" DefaultCenter="-32.098333+115.881389" DefaultRange="1" MagneticVariation="1.7" Rotation="-146">
-      <Maps>
-        <Map Name="Perth/ASMGCS_YPJT_RWY" />
-        <Map Name="Perth/ASMGCS_YPJT_APR" />
-        <Map Name="Perth/ASMGCS_YPJT_TWY" />
-        <Map Name="Perth/ASMGCS_YPJT_BLD" />
-      </Maps>
-    </Position>
-    <Position Name="YPPF" Type="ASMGCS" ASMGCSAirport="YPPF" DefaultCenter="-34.794167+138.631389" DefaultRange="1" MagneticVariation="-8" Rotation="-110">
-      <Maps>
-        <Map Name="Adelaide/ASMGCS_YPPF_RWY" />
-        <Map Name="Adelaide/ASMGCS_YPPF_APR" />
-        <Map Name="Adelaide/ASMGCS_YPPF_TWY" />
-        <Map Name="Adelaide/ASMGCS_YPPF_BLD" />
-      </Maps>
-    </Position>
-    <Position Name="YSBK" Type="ASMGCS" ASMGCSAirport="YSBK" DefaultCenter="-33.921944+150.991111" DefaultRange="1" MagneticVariation="-12.6" Rotation="-21">
-      <Maps>
-        <Map Name="Sydney/ASMGCS_YSBK_RWY" />
-        <Map Name="Sydney/ASMGCS_YSBK_APR" />
-        <Map Name="Sydney/ASMGCS_YSBK_TWY" />
-        <Map Name="Sydney/ASMGCS_YSBK_BLD" />
-      </Maps>
-    </Position>
-    <Position Name="YSCN" Type="ASMGCS" ASMGCSAirport="YSCN" DefaultCenter="-34.041111+150.687778" DefaultRange="1" MagneticVariation="-12.5" Rotation="38">
-      <Maps>
-        <Map Name="Sydney/ASMGCS_YSCN_RWY" />
-        <Map Name="Sydney/ASMGCS_YSCN_APR" />
-        <Map Name="Sydney/ASMGCS_YSCN_TWY" />
-        <Map Name="Sydney/ASMGCS_YSCN_BLD" />
-      </Maps>
-    </Position>
-    <Position Name="YBMK" Type="ASMGCS" ASMGCSAirport="YBMK" DefaultCenter="-21.171111+149.180000" DefaultRange="2" MagneticVariation="-8.4" Rotation="-49">
-      <Maps>
-        <Map Name="Mackay/ASMGCS_YBMK_RWY" />
-        <Map Name="Mackay/ASMGCS_YBMK_APR" />
-        <Map Name="Mackay/ASMGCS_YBMK_TWY" />
-        <Map Name="Mackay/ASMGCS_YBMK_BLD" />
-      </Maps>
-    </Position>
-    <Position Name="YBRK" Type="ASMGCS" ASMGCSAirport="YBRK" DefaultCenter="-23.380556+150.473333" DefaultRange="2" MagneticVariation="-9.2" Rotation="122">
-      <Maps>
-        <Map Name="Rockhampton/ASMGCS_YBRK_RWY" />
-        <Map Name="Rockhampton/ASMGCS_YBRK_APR" />
-        <Map Name="Rockhampton/ASMGCS_YBRK_TWY" />
-        <Map Name="Rockhampton/ASMGCS_YBRK_BLD" />
-      </Maps>
-    </Position>
-    <Position Name="YMHB" Type="ASMGCS" ASMGCSAirport="YMHB" DefaultCenter="-42.838889+147.510278" DefaultRange="2" MagneticVariation="-15.3" Rotation="-30">
-      <Maps>
-        <Map Name="Hobart/ASMGCS_YMHB_RWY" />
-        <Map Name="Hobart/ASMGCS_YMHB_APR" />
-        <Map Name="Hobart/ASMGCS_YMHB_TWY" />
-        <Map Name="Hobart/ASMGCS_YMHB_BLD" />
-        <Map Name="Hobart/YCBG_RWY" />
-      </Maps>
-    </Position>
-    <Position Name="YMLT" Type="ASMGCS" ASMGCSAirport="YMLT" DefaultCenter="-41.545278+147.208889" DefaultRange="2" MagneticVariation="-14.4" Rotation="-43">
-      <Maps>
-        <Map Name="Launceston/ASMGCS_YMLT_RWY" />
-        <Map Name="Launceston/ASMGCS_YMLT_APR" />
-        <Map Name="Launceston/ASMGCS_YMLT_TWY" />
-        <Map Name="Launceston/ASMGCS_YMLT_BLD" />
-      </Maps>
-    </Position>
-  </Group>
-  <Group Name="Procedural">
-    <Position Name="YMAY" Type="ASMGCS" ASMGCSAirport="YMAY" DefaultCenter="-36.069444+146.960000" DefaultRange="1" MagneticVariation="-11.9" Rotation="21">
-      <Maps>
-        <Map Name="Albury/ASMGCS_YMAY_RWY" />
-        <Map Name="Albury/ASMGCS_YMAY_APR" />
-        <Map Name="Albury/ASMGCS_YMAY_TWY" />
-        <Map Name="Albury/ASMGCS_YMAY_BLD" />
-      </Maps>
-    </Position>
-    <Position Name="YBAS" Type="ASMGCS" ASMGCSAirport="YBAS" DefaultCenter="-23.805833+133.898056" DefaultRange="2" MagneticVariation="-4.6" Rotation="154">
-      <Maps>
-        <Map Name="Alice Springs/ASMGCS_YBAS_RWY" />
-        <Map Name="Alice Springs/ASMGCS_YBAS_APR" />
-        <Map Name="Alice Springs/ASMGCS_YBAS_TWY" />
-        <Map Name="Alice Springs/ASMGCS_YBAS_BLD" />
-      </Maps>
-    </Position>
-    <Position Name="YBHM" Type="ASMGCS" ASMGCSAirport="YBHM" DefaultCenter="-20.358056+148.951667" DefaultRange="2" MagneticVariation="-8.1" Rotation="135">
-      <Maps>
-        <Map Name="Hamilton Island/ASMGCS_YBHM_RWY" />
-        <Map Name="Hamilton Island/ASMGCS_YBHM_APR" />
-        <Map Name="Hamilton Island/ASMGCS_YBHM_TWY" />
-        <Map Name="Hamilton Island/ASMGCS_YBHM_BLD" />
-      </Maps>
-    </Position>
-    <Position Name="YBRM" Type="ASMGCS" ASMGCSAirport="YBRM" DefaultCenter="-17.948611+122.226944" DefaultRange="2" MagneticVariation="-1.7" Rotation="166">
-      <Maps>
-        <Map Name="Broome/ASMGCS_YBRM_RWY" />
-        <Map Name="Broome/ASMGCS_YBRM_APR" />
-        <Map Name="Broome/ASMGCS_YBRM_TWY" />
-        <Map Name="Broome/ASMGCS_YBRM_BLD" />
-      </Maps>
-    </Position>
-    <Position Name="YBSU" Type="ASMGCS" ASMGCSAirport="YBSU" DefaultCenter="-26.597500+153.081944" DefaultRange="2" MagneticVariation="-10.8" Rotation="-42">
-      <Maps>
-        <Map Name="Sunshine Coast/ASMGCS_YBSU_RWY" />
-        <Map Name="Sunshine Coast/ASMGCS_YBSU_APR" />
-        <Map Name="Sunshine Coast/ASMGCS_YBSU_TWY" />
-        <Map Name="Sunshine Coast/ASMGCS_YBSU_BLD" />
-      </Maps>
-    </Position>
-    <Position Name="YCFS" Type="ASMGCS" ASMGCSAirport="YCFS" DefaultCenter="-30.325278+153.112778" DefaultRange="2" MagneticVariation="-12" Rotation="-119">
-      <Maps>
-        <Map Name="Coffs Harbour/ASMGCS_YCFS_RWY" />
-        <Map Name="Coffs Harbour/ASMGCS_YCFS_APR" />
-        <Map Name="Coffs Harbour/ASMGCS_YCFS_TWY" />
-        <Map Name="Coffs Harbour/ASMGCS_YCFS_BLD" />
-      </Maps>
-    </Position>
-    <Position Name="YPKA" Type="ASMGCS" ASMGCSAirport="YPKA" DefaultCenter="-20.710833+116.772778" DefaultRange="2" MagneticVariation="-0.9" Rotation="-173">
-      <Maps>
-        <Map Name="Karratha/ASMGCS_YPKA_RWY" />
-        <Map Name="Karratha/ASMGCS_YPKA_APR" />
-        <Map Name="Karratha/ASMGCS_YPKA_TWY" />
-        <Map Name="Karratha/ASMGCS_YPKA_BLD" />
-      </Maps>
-    </Position>
-    <Position Name="YSTW" Type="ASMGCS" ASMGCSAirport="YSTW" DefaultCenter="-31.081111+150.841944" DefaultRange="2" MagneticVariation="-11.5" Rotation="-32">
-      <Maps>
-        <Map Name="Tamworth/ASMGCS_YSTW_RWY" />
-        <Map Name="Tamworth/ASMGCS_YSTW_APR" />
-        <Map Name="Tamworth/ASMGCS_YSTW_TWY" />
-        <Map Name="Tamworth/ASMGCS_YSTW_BLD" />
-      </Maps>
-    </Position>
-    <Position Name="YPWR" Type="ASMGCS" ASMGCSAirport="YPWR" DefaultCenter="-310851.000+1364840.000" DefaultRange="2" MagneticVariation="-6.5" Rotation="-89">
-      <Maps>
-        <Map Name="Woomera/ASMGCS_YPWR_RWY" />
-        <Map Name="Woomera/ASMGCS_YPWR_APR" />
-        <Map Name="Woomera/ASMGCS_YPWR_TWY" />
-        <Map Name="Woomera/ASMGCS_YPWR_BLD" />
-      </Maps>
-    </Position>
-  </Group>
-  <Group Name="Procedural TWR">
-    <Position Name="Albury Tower" Type="ASD" DefaultCenter="-36.067778+146.958056" DefaultRange="95" MagneticVariation="-11.9">
-      <Sectors>
-        <Sector Name="AY ADC" />
-        <Sector Name="AY SMC" />
-      </Sectors>
-      <Maps>
-        <Map Name="ALL_CTA" />
-        <Map Name="Albury/AY_TCU" />
-        <Map Name="Albury/AY_RWY07" />
-        <Map Name="Albury/AY_RADIALS" />
-      </Maps>
-      <ATIS>
-        <Editor Airport="YMAY" Frequency="133.85" />
-        <Window Airport="YMAY" />
-      </ATIS>
-      <Strips Mode="State" Sort="Time" />
-      <CFL QuickLevel="7000">
-        <AdditionalLevels>3400,5400</AdditionalLevels>
-      </CFL>
-      <ArrivalLists>
-        <Airport Name="YMAY" />
-      </ArrivalLists>
-      <ControllerInfo>
-<<<<<<< HEAD
-        <Line>Albury Tower</Line>
-        <Line>ATIS available on 133.85</Line>
-        <Line>Airspace, Charts, Tools - vats.im/pac/pilot</Line>
-        <Line>ATC feedback - vats.im/pac/helpdesk</Line>
-      </ControllerInfo>
-      <ControllerInfo Callsign="AY_GND">
-        <Line>Albury Ground</Line>
-        <Line>ATIS available on 133.85</Line>
-        <Line>Airspace, Charts, Tools - vats.im/pac/pilot</Line>
-=======
-        <Line>Albury Tower | ATIS available on 133.85</Line>
-        <Line>Airspace, Charts, Tools - vats.im/pac/tools</Line>
-        <Line>Pilot Procedures - vats.im/pac/pilot</Line>
-        <Line>ATC feedback - vats.im/pac/helpdesk</Line>
-      </ControllerInfo>
-      <ControllerInfo Callsign="AY_GND">
-        <Line>Albury Ground | ATIS available on 133.85</Line>
-        <Line>Airspace, Charts, Tools - vats.im/pac/tools</Line>
-        <Line>Pilot Procedures - vats.im/pac/pilot</Line>
->>>>>>> 908b5bbf
-        <Line>ATC feedback - vats.im/pac/helpdesk</Line>
-      </ControllerInfo>
-    </Position>
-    <Position Name="Alice Springs Tower" Type="ASD" DefaultCenter="-23.808333+133.900833" DefaultRange="80" MagneticVariation="-4.6">
-      <Sectors>
-        <Sector Name="AS ADC" />
-      </Sectors>
-      <Maps>
-        <Map Name="ALL_CTA" />
-        <Map Name="Alice Springs/AS_TCU" />
-        <Map Name="Alice Springs/AS_RWY12" />
-        <Map Name="Alice Springs/AS_RADIALS" />
-      </Maps>
-      <ATIS>
-        <Editor Airport="YBAS" Frequency="123.000" />
-        <Window Airport="YBAS" />
-      </ATIS>
-      <Strips Mode="State" Sort="Time" />
-      <CFL QuickLevel="7000">
-        <AdditionalLevels>5200</AdditionalLevels>
-      </CFL>
-      <ArrivalLists>
-        <Airport Name="YBAS" />
-      </ArrivalLists>
-      <ControllerInfo>
-<<<<<<< HEAD
-        <Line>Alice Tower</Line>
-        <Line>ATIS available on 123.0</Line>
-        <Line>Airspace, Charts, Tools - vats.im/pac/pilot</Line>
-=======
-        <Line>Alice Tower | ATIS available on 123.0</Line>
-        <Line>Airspace, Charts, Tools - vats.im/pac/tools</Line>
-        <Line>Pilot Procedures - vats.im/pac/pilot</Line>
->>>>>>> 908b5bbf
-        <Line>ATC feedback - vats.im/pac/helpdesk</Line>
-      </ControllerInfo>
-    </Position>
-    <Position Name="Broome Tower" Type="ASD" DefaultCenter="-17.949444+122.227778" DefaultRange="140" MagneticVariation="-1.7">
-      <Sectors>
-        <Sector Name="BRM ADC" />
-        <Sector Name="BRM SMC" />
-      </Sectors>
-      <Maps>
-        <Map Name="ALL_CTA" />
-        <Map Name="Broome/BRM_COAST" />
-        <Map Name="Broome/BRM_TCU" />
-        <Map Name="Broome/YBRM_ALLRWYS" />
-        <Map Name="Broome/BRM_BEARINGS" />
-      </Maps>
-      <ATIS>
-        <Editor Airport="YBRM" Frequency="128.2" />
-        <Window Airport="YBRM" />
-      </ATIS>
-      <Strips Mode="State" Sort="Time" />
-      <CFL QuickLevel="5000">
-        <AdditionalLevels>2100</AdditionalLevels>
-      </CFL>
-      <ArrivalLists>
-        <Airport Name="YBRM" />
-      </ArrivalLists>
-      <ControllerInfo>
-<<<<<<< HEAD
-        <Line>Broome Tower</Line>
-        <Line>ATIS available on 128.2</Line>
-        <Line>Airspace, Charts, Tools - vats.im/pac/pilot</Line>
-        <Line>ATC feedback - vats.im/pac/helpdesk</Line>
-      </ControllerInfo>
-      <ControllerInfo Callsign="BRM_GND">
-        <Line>Broome Ground</Line>
-        <Line>ATIS available on 128.2</Line>
-        <Line>Airspace, Charts, Tools - vats.im/pac/pilot</Line>
-=======
-        <Line>Broome Tower | ATIS available on 128.2</Line>
-        <Line>Airspace, Charts, Tools - vats.im/pac/tools</Line>
-        <Line>Pilot Procedures - vats.im/pac/pilot</Line>
-        <Line>ATC feedback - vats.im/pac/helpdesk</Line>
-      </ControllerInfo>
-      <ControllerInfo Callsign="BRM_GND">
-        <Line>Broome Ground | ATIS available on 128.2</Line>
-        <Line>Airspace, Charts, Tools - vats.im/pac/tools</Line>
-        <Line>Pilot Procedures - vats.im/pac/pilot</Line>
->>>>>>> 908b5bbf
-        <Line>ATC feedback - vats.im/pac/helpdesk</Line>
-      </ControllerInfo>
-    </Position>
-    <Position Name="Coffs Harbour Tower" Type="ASD" DefaultCenter="-30.320556+153.116389" DefaultRange="100" MagneticVariation="-12">
-      <Sectors>
-        <Sector Name="CFS ADC" />
-      </Sectors>
-      <Maps>
-        <Map Name="ALL_CTA" />
-        <Map Name="Coffs Harbour/CFS_COAST" />
-        <Map Name="Coffs Harbour/CFS_TCU" />
-        <Map Name="Coffs Harbour/YCFS_ALLRWYS" />
-        <Map Name="Coffs Harbour/CFS_RADIALS" />
-      </Maps>
-      <ATIS>
-        <Editor Airport="YCFS" Frequency="130.3" />
-        <Window Airport="YCFS" />
-      </ATIS>
-      <Strips Mode="State" Sort="Time" />
-      <CFL QuickLevel="7000">
-        <AdditionalLevels>3300</AdditionalLevels>
-      </CFL>
-      <ArrivalLists>
-        <Airport Name="YCFS" />
-      </ArrivalLists>
-      <ControllerInfo>
-<<<<<<< HEAD
-        <Line>Coffs Harbour Tower</Line>
-        <Line>ATIS available on 130.3</Line>
-        <Line>Airspace, Charts, Tools - vats.im/pac/pilot</Line>
-=======
-        <Line>Coffs Tower | ATIS available on 130.3</Line>
-        <Line>Airspace, Charts, Tools - vats.im/pac/tools</Line>
-        <Line>Pilot Procedures - vats.im/pac/pilot</Line>
->>>>>>> 908b5bbf
-        <Line>ATC feedback - vats.im/pac/helpdesk</Line>
-      </ControllerInfo>
-    </Position>
-    <Position Name="Hamilton Island Tower" Type="ASD" DefaultCenter="-20.358056+148.951667" DefaultRange="100" MagneticVariation="-8.1">
-      <Sectors>
-        <Sector Name="HM ADC" />
-      </Sectors>
-      <Maps>
-        <Map Name="ALL_CTA" />
-        <Map Name="Hamilton Island/HM_COAST" />
-        <Map Name="Hamilton Island/HM_TCU" />
-        <Map Name="Hamilton Island/YBHM_ALLRWYS" />
-      </Maps>
-      <ATIS>
-        <Editor Airport="YBHM" Frequency="128.35" />
-        <Window Airport="YBHM" />
-      </ATIS>
-      <Strips Mode="State" Sort="Time" />
-      <CFL QuickLevel="5000">
-        <AdditionalLevels>2800,3900</AdditionalLevels>
-      </CFL>
-      <ArrivalLists>
-        <Airport Name="YBHM" />
-      </ArrivalLists>
-      <ControllerInfo>
-<<<<<<< HEAD
-        <Line>Hamilton Island Tower</Line>
-        <Line>ATIS available on 128.35</Line>
-        <Line>Airspace, Charts, Tools - vats.im/pac/pilot</Line>
-=======
-        <Line>Hamilton Tower | ATIS available on 128.35</Line>
-        <Line>Airspace, Charts, Tools - vats.im/pac/tools</Line>
-        <Line>Pilot Procedures - vats.im/pac/pilot</Line>
->>>>>>> 908b5bbf
-        <Line>ATC feedback - vats.im/pac/helpdesk</Line>
-      </ControllerInfo>
-    </Position>
-    <Position Name="Sunshine Coast Tower" Type="ASD" DefaultCenter="-26.603333+153.091111" DefaultRange="90" MagneticVariation="-10.8">
-      <Sectors>
-        <Sector Name="SU ADC" />
-        <Sector Name="SU SMC" />
-      </Sectors>
-      <Maps>
-        <Map Name="ALL_CTA" />
-        <Map Name="Sunshine Coast/SU_COAST" />
-        <Map Name="Sunshine Coast/SU_TCU" />
-        <Map Name="Sunshine Coast/SU_RWY13" />
-        <Map Name="Sunshine Coast/SU_RADIALS" />
-      </Maps>
-      <ATIS>
-        <Editor Airport="YBSU" Frequency="119.8" />
-        <Window Airport="YBSU" />
-      </ATIS>
-      <Strips Mode="State" Sort="Time" />
-      <CFL QuickLevel="5000">
-        <AdditionalLevels>1900,2800,4100</AdditionalLevels>
-      </CFL>
-      <ArrivalLists>
-        <Airport Name="YBSU" />
-      </ArrivalLists>
-      <ControllerInfo>
-<<<<<<< HEAD
-        <Line>Sunshine Coast Tower</Line>
-        <Line>ATIS available on 119.8</Line>
-        <Line>Airspace, Charts, Tools - vats.im/pac/pilot</Line>
-        <Line>ATC feedback - vats.im/pac/helpdesk</Line>
-      </ControllerInfo>
-      <ControllerInfo Callsign="SU_GND">
-        <Line>Sunshine Coast Ground</Line>
-        <Line>ATIS available on 119.8</Line>
-        <Line>Airspace, Charts, Tools - vats.im/pac/pilot</Line>
-=======
-        <Line>Sunshine Coast Tower | ATIS available on 119.8</Line>
-        <Line>Airspace, Charts, Tools - vats.im/pac/tools</Line>
-        <Line>Pilot Procedures - vats.im/pac/pilot</Line>
-        <Line>ATC feedback - vats.im/pac/helpdesk</Line>
-      </ControllerInfo>
-      <ControllerInfo Callsign="SU_GND">
-        <Line>Sunshine Coast Ground | ATIS available on 119.8</Line>
-        <Line>Airspace, Charts, Tools - vats.im/pac/tools</Line>
-        <Line>Pilot Procedures - vats.im/pac/pilot</Line>
->>>>>>> 908b5bbf
-        <Line>ATC feedback - vats.im/pac/helpdesk</Line>
-      </ControllerInfo>
-    </Position>
-    <Position Name="Karratha Tower" Type="ASD" DefaultCenter="-20.712222+116.773333" DefaultRange="130" MagneticVariation="-0.9">
-      <Sectors>
-        <Sector Name="KA ADC" />
-        <Sector Name="KA SMC" />
-      </Sectors>
-      <Maps>
-        <Map Name="ALL_CTA" />
-        <Map Name="Karratha/KA_COAST" />
-        <Map Name="Karratha/KA_TCU" />
-        <Map Name="Karratha/YPKA_ALLRWYS" />
-        <Map Name="Karratha/KA_RADIALS" />
-      </Maps>
-      <ATIS>
-        <Editor Airport="YPKA" Frequency="134.55" />
-        <Window Airport="YPKA" />
-      </ATIS>
-      <Strips Mode="State" Sort="Time" />
-      <CFL QuickLevel="5000">
-        <AdditionalLevels>2200</AdditionalLevels>
-      </CFL>
-      <ArrivalLists>
-        <Airport Name="YPKA" />
-      </ArrivalLists>
-      <ControllerInfo>
-<<<<<<< HEAD
-        <Line>Karratha Tower</Line>
-        <Line>ATIS available on 134.55</Line>
-        <Line>Airspace, Charts, Tools - vats.im/pac/pilot</Line>
-        <Line>ATC feedback - vats.im/pac/helpdesk</Line>
-      </ControllerInfo>
-      <ControllerInfo Callsign="KA_GND">
-        <Line>Karratha Ground</Line>
-        <Line>ATIS available on 134.55</Line>
-        <Line>Airspace, Charts, Tools - vats.im/pac/pilot</Line>
-=======
-        <Line>Karratha Tower | ATIS available on 134.55</Line>
-        <Line>Airspace, Charts, Tools - vats.im/pac/tools</Line>
-        <Line>Pilot Procedures - vats.im/pac/pilot</Line>
-        <Line>ATC feedback - vats.im/pac/helpdesk</Line>
-      </ControllerInfo>
-      <ControllerInfo Callsign="KA_GND">
-        <Line>Karratha Ground | ATIS available on 134.55</Line>
-        <Line>Airspace, Charts, Tools - vats.im/pac/tools</Line>
-        <Line>Pilot Procedures - vats.im/pac/pilot</Line>
->>>>>>> 908b5bbf
-        <Line>ATC feedback - vats.im/pac/helpdesk</Line>
-      </ControllerInfo>
-    </Position>
-    <Position Name="Tamworth Tower" Type="ASD" DefaultCenter="-31.083889+150.846667" DefaultRange="80" MagneticVariation="-11.5">
-      <Sectors>
-        <Sector Name="TW ADC" />
-        <Sector Name="TW ADCS" />
-        <Sector Name="TW SMC" />
-      </Sectors>
-      <Maps>
-        <Map Name="ALL_CTA" />
-        <Map Name="Tamworth/TW_TCU" />
-        <Map Name="Tamworth/YSTW_ALLRWYS" />
-        <Map Name="Tamworth/TW_RADIALS" />
-      </Maps>
-      <ATIS>
-        <Editor Airport="YSTW" Frequency="123.8" />
-        <Window Airport="YSTW" />
-      </ATIS>
-      <Strips Mode="Beacon" Sort="Alpha" />
-      <CFL QuickLevel="7000">
-        <AdditionalLevels>4300</AdditionalLevels>
-      </CFL>
-      <ArrivalLists>
-        <Airport Name="YSTW" />
-      </ArrivalLists>
-      <ControllerInfo>
-<<<<<<< HEAD
-        <Line>Tamworth Tower</Line>
-        <Line>ATIS available on 123.8</Line>
-        <Line>Airspace, Charts, Tools - vats.im/pac/pilot</Line>
-        <Line>ATC feedback - vats.im/pac/helpdesk</Line>
-      </ControllerInfo>
-      <ControllerInfo>
-        <Line>Tamworth Tower (South)</Line>
-        <Line>ATIS available on 123.8</Line>
-        <Line>Airspace, Charts, Tools - vats.im/pac/pilot</Line>
-        <Line>ATC feedback - vats.im/pac/helpdesk</Line>
-      </ControllerInfo>
-      <ControllerInfo Callsign="TW_GND">
-        <Line>Tamworth Ground</Line>
-        <Line>ATIS available on 123.8</Line>
-        <Line>Airspace, Charts, Tools - vats.im/pac/pilot</Line>
-=======
-        <Line>Tamworth Tower | ATIS available on 123.8</Line>
-        <Line>Airspace, Charts, Tools - vats.im/pac/tools</Line>
-        <Line>Pilot Procedures - vats.im/pac/pilot</Line>
-        <Line>ATC feedback - vats.im/pac/helpdesk</Line>
-      </ControllerInfo>
-      <ControllerInfo>
-        <Line>Tamworth Tower (South) | ATIS available on 123.8</Line>
-        <Line>Airspace, Charts, Tools - vats.im/pac/tools</Line>
-        <Line>Pilot Procedures - vats.im/pac/pilot</Line>
-        <Line>ATC feedback - vats.im/pac/helpdesk</Line>
-      </ControllerInfo>
-      <ControllerInfo Callsign="TW_GND">
-        <Line>Tamworth Ground | ATIS available on 123.8</Line>
-        <Line>Airspace, Charts, Tools - vats.im/pac/tools</Line>
-        <Line>Pilot Procedures - vats.im/pac/pilot</Line>
->>>>>>> 908b5bbf
-        <Line>ATC feedback - vats.im/pac/helpdesk</Line>
-      </ControllerInfo>
-    </Position>
-    <Position Name="Woomera Tower" Type="ASD" DefaultCenter="-31.14417+136.81694" DefaultRange="50" MagneticVariation="-6.5">
-      <Sectors>
-        <Sector Name="WR ADC" />
-      </Sectors>
-      <Maps>
-        <Map Name="ALL_CTA" />
-        <Map Name="Woomera/WR_TCU" />
-        <Map Name="Woomera/WR_COAST" />
-        <Map Name="Woomera/YPWR_ALLRWYS" />
-        <Map Name="Woomera/WR_BEARINGS" />
-      </Maps>
-      <ATIS>
-        <Editor Airport="YPWR" Frequency="118.1" />
-        <Window Airport="YPWR" />
-      </ATIS>
-      <Strips Mode="Beacon" Sort="Alpha" />
-      <CFL QuickLevel="12000">
-        <AdditionalLevels>2300</AdditionalLevels>
-      </CFL>
-      <ArrivalLists>
-        <Airport Name="YPWR" />
-      </ArrivalLists>
-      <ControllerInfo>
-<<<<<<< HEAD
-        <Line>Woomera Tower</Line>
-        <Line>ATIS available on 118.1</Line>
-        <Line>Airspace, Charts, Tools - vats.im/pac/pilot</Line>
-=======
-        <Line>Woomera Tower | ATIS available on 118.1</Line>
-        <Line>Airspace, Charts, Tools - vats.im/pac/tools</Line>
-        <Line>Pilot Procedures - vats.im/pac/pilot</Line>
->>>>>>> 908b5bbf
-        <Line>ATC feedback - vats.im/pac/helpdesk</Line>
-      </ControllerInfo>
-    </Position>
-  </Group>
-  <Group Name="Oceanic">
-    <Position Name="Tasman Oceanic" Type="ASD" DefaultCenter="-284300.4413+1583827.4585" DefaultRange="5300" VisibilityRange="1500">
-      <Sectors>
-        <Sector Name="TSN" />
-        <Sector Name="FLD" />
-        <Sector Name="COL" />
-        <Sector Name="HWE" />
-      </Sectors>
-      <ManualVisibility>
-        <Point>-284300.4413+1583827.4585</Point>
-        <Point>-16.034167+161.287500</Point>
-      </ManualVisibility>
-      <Maps>
-        <Map Name="ALL_CTA" />
-        <Map Name="ALL_SECTORS" />
-        <Map Name="COAST_ALL" />
-        <Map Name="ALL_ROUTES_HIGH" />
-        <Map Name="ALL_POINTS_HIGH" />
-        <Map Name="FIR_BDRY" />
-        <Map Name="UPPER_SECTOR_FREQS" />
-      </Maps>
-      <Strips Mode="State" Sort="Alpha">
-        <Window Type="State" State="Jurisdiction" Visible="true" />
-        <Window Type="State" State="Announced" Visible="true" />
-        <Window Type="State" State="Preactive" Visible="true" />
-      </Strips>
-      <CFL QuickLevel="29000" />
-      <ControllerInfo>
-        <Line>Brisbane Radio</Line>
-        <Line>Position reports required. Check your Sim Zulu time is correct.</Line>
-<<<<<<< HEAD
-=======
-        <Line>Pilot Procedures - vats.im/pac/pilot</Line>
->>>>>>> 908b5bbf
-        <Line>ATC feedback - vats.im/pac/helpdesk</Line>
-      </ControllerInfo>
-    </Position>
-    <Position Name="Indian Oceanic" Type="ASD" DefaultCenter="-155400.0+0971040.0" DefaultRange="5000">
-      <Sectors>
-        <Sector Name="IND" />
-        <Sector Name="INS" />
-        <Sector Name="INE" />
-      </Sectors>
-      <Maps>
-        <Map Name="ALL_CTA" />
-        <Map Name="ALL_SECTORS" />
-        <Map Name="COAST_ALL" />
-        <Map Name="ALL_ROUTES_HIGH" />
-        <Map Name="ALL_POINTS_HIGH" />
-        <Map Name="FIR_BDRY" />
-        <Map Name="UPPER_SECTOR_FREQS" />
-        <Map Name="NEIGHBOUR_SUBSECTORS" />
-      </Maps>
-      <Strips Mode="State" Sort="Alpha">
-        <Window Type="State" State="Jurisdiction" Visible="true" />
-        <Window Type="State" State="Announced" Visible="true" />
-        <Window Type="State" State="Preactive" Visible="true" />
-      </Strips>
-      <CFL QuickLevel="29000" />
-      <ControllerInfo>
-        <Line>Brisbane Radio</Line>
-        <Line>Position reports required. Check your Sim Zulu time is correct.</Line>
-<<<<<<< HEAD
-=======
-        <Line>Pilot Procedures - vats.im/pac/pilot</Line>
->>>>>>> 908b5bbf
-        <Line>ATC feedback - vats.im/pac/helpdesk</Line>
-      </ControllerInfo>
-    </Position>
-  </Group>
-  <!--
-  <Group Name="EVENT">
-   <Position Name="EVENT Alice TCU" Type="ASD" DefaultCenter="-23.808333+133.900833" DefaultRange="300" VisibilityRange="200" MagneticVariation="-4.6">
-      <Sectors>
-        <Sector Name="AAP" />
-      </Sectors>
-      <Maps>
-        <Map Name="ALL_CTA" />
-        <Map Name="TMA_LL_LABELS" />
-        <Map Name="ALL_SECTORS" />
-        <Map Name="Alice Springs/AS_TCU" />
-        <Map Name="Alice Springs/AS_RWY12" />
-      </Maps>
-      <ATIS>
-        <Editor Airport="YBAS" Frequency="123.000" />
-        <Window Airport="YBAS" />
-      </ATIS>
-      <Strips Mode="Beacon" Sort="Alpha">
-        <Window Type="ADEP" Beacon="YBAS" Visible="true" />
-      </Strips>
-      <CFL QuickLevel="24000" />
-      <ArrivalLists>
-        <Airport Name="YBAS" />
-      </ArrivalLists>
-      <ControllerInfo>
-        <Line>Alice Approach</Line>
-        <Line>ATIS available on 123.0</Line>
-<<<<<<< HEAD
-        <Line>Airspace, Charts, Tools - vats.im/pac/pilot</Line>
-=======
-        <Line>Airspace, Charts, Tools - vats.im/pac/tools</Line>
->>>>>>> 908b5bbf
-        <Line>ATC feedback - vats.im/pac/helpdesk</Line>
-      </ControllerInfo>
-    </Position>
-    <Position Name="Alice Springs EVENT Tower" Type="ASD" DefaultCenter="-23.808333+133.900833" DefaultRange="80" MagneticVariation="-4.6">
-      <Sectors>
-        <Sector Name="ASE ADC" />
-      </Sectors>
-      <Maps>
-        <Map Name="ALL_CTA" />
-        <Map Name="Alice Springs/AS_TCU" />
-        <Map Name="Alice Springs/AS_RWY12" />
-      </Maps>
-      <ATIS>
-        <Editor Airport="YBAS" Frequency="123.000" />
-        <Window Airport="YBAS" />
-      </ATIS>
-      <Strips Mode="Beacon" Sort="Alpha">
-        <Window Type="ADEP" Beacon="YBAS" Visible="true" />
-      </Strips>
-      <CFL QuickLevel="7000" />
-      <ArrivalLists>
-        <Airport Name="YBAS" />
-      </ArrivalLists>
-      <ControllerInfo>
-        <Line>Alice Tower</Line>
-        <Line>ATIS available on 123.0</Line>
-<<<<<<< HEAD
-        <Line>Airspace, Charts, Tools - vats.im/pac/pilot</Line>
-=======
-        <Line>Airspace, Charts, Tools - vats.im/pac/tools</Line>
->>>>>>> 908b5bbf
-        <Line>ATC feedback - vats.im/pac/helpdesk</Line>
-      </ControllerInfo>
-    </Position>
-  </Group> -->
-  <Group Name="TCU">
-    <Position Name="Adelaide TCU" Type="ASD" DefaultCenter="-34.947+138.525" DefaultRange="200" VisibilityRange="100" MagneticVariation="-8">
-      <Sectors>
-        <Sector Name="AAE" />
-        <Sector Name="AAW" />
-      </Sectors>
-      <ManualVisibility>
-        <Point>-34.947+138.525</Point>
-      </ManualVisibility>
-      <Maps>
-        <Map Name="ALL_CTA" />
-        <Map Name="Adelaide/AD_COAST" />
-        <Map Name="Adelaide/AD_TCU" />
-        <Map Name="Adelaide/AD_RWY23" />
-        <Map Name="TMA_LL_LABELS"/>
-        <Map Name="ALL_SECTORS" />
-      </Maps>
-      <ATIS>
-        <Editor Airport="YPAD" Frequency="134.5" Server="rw1.vatpac.org" />
-        <Window Airport="YPAD" />
-      </ATIS>
-      <Strips Mode="Beacon" Sort="Alpha">
-        <Window Type="ADEP" Beacon="YPAD" Visible="true" />
-        <Window Type="ADEP" Beacon="YPPF" Visible="true" />
-      </Strips>
-      <CFL QuickLevel="24000">
-        <AdditionalLevels>1600,1800,2100,2800,3100,3200,3300,3800</AdditionalLevels>
-      </CFL>
-      <ArrivalLists>
-        <Airport Name="YPAD" />
-      </ArrivalLists>
-      <ControllerInfo>
-<<<<<<< HEAD
-        <Line>Adelaide Approach</Line>
-        <Line>ATIS available on 134.5</Line>
-        <Line>Airspace, Charts, Tools - vats.im/pac/pilot</Line>
-        <Line>ATC feedback - vats.im/pac/helpdesk</Line>
-      </ControllerInfo>
-      <ControllerInfo Callsign="AD-W_APP">
-        <Line>Adelaide Approach (West)</Line>
-        <Line>ATIS available on 134.5</Line>
-        <Line>Airspace, Charts, Tools - vats.im/pac/pilot</Line>
-=======
-        <Line>Adelaide Approach | ATIS available on 134.5</Line>
-        <Line>Airspace, Charts, Tools - vats.im/pac/tools</Line>
-        <Line>Pilot Procedures - vats.im/pac/pilot</Line>
-        <Line>ATC feedback - vats.im/pac/helpdesk</Line>
-      </ControllerInfo>
-      <ControllerInfo Callsign="AD-W_APP">
-        <Line>Adelaide Approach (West) | ATIS available on 134.5</Line>
-        <Line>Airspace, Charts, Tools - vats.im/pac/tools</Line>
-        <Line>Pilot Procedures - vats.im/pac/pilot</Line>
->>>>>>> 908b5bbf
-        <Line>ATC feedback - vats.im/pac/helpdesk</Line>
-      </ControllerInfo>
-    </Position>
-    <Position Name="Amberley TCU" Type="ASD" DefaultCenter="-27.640556+152.711944" DefaultRange="150" MagneticVariation="-11">
-      <Sectors>
-        <Sector Name="AMA" />
-      </Sectors>
-      <Maps>
-        <Map Name="ALL_CTA" />
-        <Map Name="Amberley/AMB_TCU" />
-        <Map Name="Amberley/AMB_RWY15" />
-        <Map Name="ALL_SECTORS" />
-      </Maps>
-      <ATIS>
-        <Editor Airport="YAMB" Frequency="123.3" />
-        <Window Airport="YAMB" />
-      </ATIS>
-      <Strips Mode="Beacon" Sort="Alpha">
-        <Window Type="ADEP" Beacon="YAMB" Visible="true" />
-      </Strips>
-      <CFL QuickLevel="21000">
-        <AdditionalLevels>3400,3800,5100</AdditionalLevels>
-      </CFL>
-      <ArrivalLists>
-        <Airport Name="YAMB" />
-      </ArrivalLists>
-      <ControllerInfo>
-<<<<<<< HEAD
-        <Line>Amberley Approach</Line>
-        <Line>ATIS available on 123.3</Line>
-        <Line>Airspace, Charts, Tools - vats.im/pac/pilot</Line>
-=======
-        <Line>Amberley Approach | ATIS available on 123.3</Line>
-        <Line>Airspace, Charts, Tools - vats.im/pac/tools</Line>
-        <Line>Pilot Procedures - vats.im/pac/pilot</Line>
->>>>>>> 908b5bbf
-        <Line>ATC feedback - vats.im/pac/helpdesk</Line>
-      </ControllerInfo>
-    </Position>
-    <!--<Position Name="Avalon TCU" Type="ASD" DefaultCenter="-38.039444+144.469444" DefaultRange="100" VisibilityRange="150" MagneticVariation="-11.6">
-      <Sectors>
-        <Sector Name="MAV" />
-      </Sectors>
-      <ManualVisibility>
-        <Point>-3740.4+14450.6</Point>
-      </ManualVisibility>
-      <Maps>
-        <Map Name="ALL_CTA" />
-        <Map Name="Melbourne/ML_COAST" />
-        <Map Name="Melbourne/ML_TCU" />
-        <Map Name="Melbourne/AV_RWY18" />
-        <Map Name="ALL_SECTORS" />
-      </Maps>
-      <ATIS>
-        <Editor Airport="YMAV" Frequency="118.2" />
-      </ATIS>
-      <Strips Mode="Beacon" Sort="Alpha">
-        <Window Type="ADEP" Beacon="YMAV" Visible="true" />
-      </Strips>
-      <CFL QuickLevel="6000">
-        <AdditionalLevels>1600,1900,2300,2600,2700,2900,3100,3700,3300,4100,4700</AdditionalLevels>
-      </CFL>
-      <ArrivalLists>
-        <Airport Name="YMAV" />
-      </ArrivalLists>
-      <ControllerInfo>
-        <Line>Avalon Approach</Line>
-        <Line>ATIS available on 118.2</Line>
-<<<<<<< HEAD
-        <Line>Airspace, Charts, Tools - vats.im/pac/pilot</Line>
-=======
-        <Line>Airspace, Charts, Tools - vats.im/pac/tools</Line>
->>>>>>> 908b5bbf
-        <Line>ATC feedback - vats.im/pac/helpdesk</Line>
-      </ControllerInfo>
-    </Position> -->
-    <Position Name="East Sale TCU" Type="ASD" DefaultCenter="-38.098889+147.149444" DefaultRange="220" MagneticVariation="-12.8">
-      <Sectors>
-        <Sector Name="ESA" />
-      </Sectors>
-      <Maps>
-        <Map Name="ALL_CTA" />
-        <Map Name="East Sale/ES_COAST" />
-        <Map Name="East Sale/ES_TCU" />
-        <Map Name="East Sale/ES_RWY22" />
-        <Map Name="ALL_SECTORS" />
-      </Maps>
-      <ATIS>
-        <Editor Airport="YMES" Frequency="125.4" />
-        <Window Airport="YMES" />
-      </ATIS>
-      <Strips Mode="Beacon" Sort="Alpha">
-        <Window Type="ADEP" Beacon="YMES" Visible="true" />
-      </Strips>
-      <CFL QuickLevel="20000">
-        <AdditionalLevels>1900,3400,4400</AdditionalLevels>
-      </CFL>
-      <ArrivalLists>
-        <Airport Name="YMES" />
-      </ArrivalLists>
-      <ControllerInfo>
-<<<<<<< HEAD
-        <Line>Sale Approach</Line>
-        <Line>ATIS available on 125.4</Line>
-        <Line>Airspace, Charts, Tools - vats.im/pac/pilot</Line>
-=======
-        <Line>Sale Approach | ATIS available on 125.4</Line>
-        <Line>Airspace, Charts, Tools - vats.im/pac/tools</Line>
-        <Line>Pilot Procedures - vats.im/pac/pilot</Line>
->>>>>>> 908b5bbf
-        <Line>ATC feedback - vats.im/pac/helpdesk</Line>
-      </ControllerInfo>
-    </Position>
-    <Position Name="Melbourne TCU" Type="ASD" DefaultCenter="-3740.4+14450.6" DefaultRange="150" VisibilityRange="100" MagneticVariation="-11">
-      <Sectors>
-        <Sector Name="MAE" />
-        <Sector Name="MDN" />
-        <Sector Name="MDS" />
-        <Sector Name="MAV" />
-      </Sectors>
-      <ManualVisibility>
-        <Point>-3740.4+14450.6</Point>
-      </ManualVisibility>
-      <Maps>
-        <Map Name="ALL_CTA" />
-        <Map Name="Melbourne/ML_COAST" />
-        <Map Name="Melbourne/ML_TCU" />
-        <Map Name="Melbourne/ML_RWY16" />
-        <Map Name="ALL_SECTORS" />
-        <Map Name="TMA_LL_LABELS"/>
-      </Maps>
-      <ATIS>
-        <Editor Airport="YMML" Frequency="118.0" />
-        <Window Airport="YMML" />
-        <Window Airport="YMAV" />
-      </ATIS>
-      <Strips Mode="Beacon" Sort="Alpha">
-        <Window Type="ADEP" Beacon="YMML" Visible="true" />
-        <Window Type="ADEP" Beacon="YMAV" Visible="true" />
-        <Window Type="ADEP" Beacon="YMMB" Visible="true" />
-        <Window Type="ADEP" Beacon="YMEN" Visible="true" />
-      </Strips>
-      <CFL QuickLevel="24000">
-        <AdditionalLevels>1600,1900,2300,2600,2700,2900,3100,3700,3300,4100,4700</AdditionalLevels>
-      </CFL>
-      <ArrivalLists>
-        <Airport Name="YMML" />
-      </ArrivalLists>
-      <ControllerInfo>
-<<<<<<< HEAD
-        <Line>Melbourne Approach</Line>
-        <Line>ATIS available on 118.0</Line>
-        <Line>Airspace, Charts, Tools - vats.im/pac/pilot</Line>
-        <Line>ATC feedback - vats.im/pac/helpdesk</Line>
-      </ControllerInfo>
-      <ControllerInfo Callsign="ML_DEP">
-        <Line>Melbourne Departures</Line>
-        <Line>ATIS available on 118.0</Line>
-        <Line>Airspace, Charts, Tools - vats.im/pac/pilot</Line>
-        <Line>ATC feedback - vats.im/pac/helpdesk</Line>
-      </ControllerInfo>
-      <ControllerInfo Callsign="ML-S_DEP">
-        <Line>Melbourne Departures (South)</Line>
-        <Line>ATIS available on 118.0</Line>
-        <Line>Airspace, Charts, Tools - vats.im/pac/pilot</Line>
-        <Line>ATC feedback - vats.im/pac/helpdesk</Line>
-      </ControllerInfo>
-      <ControllerInfo Callsign="AV_APP">
-        <Line>Avalon Approach</Line>
-        <Line>ATIS available on 118.2</Line>
-        <Line>Airspace, Charts, Tools - vats.im/pac/pilot</Line>
-=======
-        <Line>Melbourne Approach | ATIS available on 118.0</Line>
-        <Line>Airspace, Charts, Tools - vats.im/pac/tools</Line>
-        <Line>Pilot Procedures - vats.im/pac/pilot</Line>
-        <Line>ATC feedback - vats.im/pac/helpdesk</Line>
-      </ControllerInfo>
-      <ControllerInfo Callsign="ML_DEP">
-        <Line>Melbourne Departures | ATIS available on 118.0</Line>
-        <Line>Airspace, Charts, Tools - vats.im/pac/tools</Line>
-        <Line>Pilot Procedures - vats.im/pac/pilot</Line>
-        <Line>ATC feedback - vats.im/pac/helpdesk</Line>
-      </ControllerInfo>
-      <ControllerInfo Callsign="ML-S_DEP">
-        <Line>Melbourne Departures (South) | ATIS available on 118.0</Line>
-        <Line>Airspace, Charts, Tools - vats.im/pac/tools</Line>
-        <Line>Pilot Procedures - vats.im/pac/pilot</Line>
-        <Line>ATC feedback - vats.im/pac/helpdesk</Line>
-      </ControllerInfo>
-      <ControllerInfo Callsign="AV_APP">
-        <Line>Avalon Approach | ATIS available on 118.2</Line>
-        <Line>Airspace, Charts, Tools - vats.im/pac/tools</Line>
-        <Line>Pilot Procedures - vats.im/pac/pilot</Line>
->>>>>>> 908b5bbf
-        <Line>ATC feedback - vats.im/pac/helpdesk</Line>
-      </ControllerInfo>
-    </Position>
-    <Position Name="Sydney TCU" Type="ASD" DefaultCenter="-33.9461+151.1772" DefaultRange="190" VisibilityRange="100" MagneticVariation="-13">
-      <Sectors>
-        <Sector Name="SAS" />
-        <Sector Name="SAN" />
-        <Sector Name="SDN" />
-        <Sector Name="SDS" />
-        <Sector Name="SFW" />
-        <Sector Name="SFE" />
-        <Sector Name="SRI" />
-      </Sectors>
-      <ManualVisibility>
-        <Point>-33.9461+151.1772</Point>
-      </ManualVisibility>
-      <Maps>
-        <Map Name="ALL_CTA" />
-        <Map Name="Sydney/SY_COAST" />
-        <Map Name="Sydney/SY_TCU" />
-        <Map Name="Sydney/SY_RWY34PROPS" />
-        <Map Name="ALL_SECTORS" />
-        <Map Name="TMA_LL_LABELS"/>
-      </Maps>
-      <ATIS>
-        <Editor Airport="YSSY" Frequency="118.55" />
-        <Window Airport="YSSY" />
-      </ATIS>
-      <Strips Mode="Beacon" Sort="Alpha">
-        <Window Type="ADEP" Beacon="YSSY" Visible="true" />
-        <Window Type="ADEP" Beacon="YSBK" Visible="true" />
-        <Window Type="ADEP" Beacon="YSCN" Visible="true" />
-      </Strips>
-      <CFL QuickLevel="28000">
-        <AdditionalLevels>1600,1800,2100,2200,2700,3700</AdditionalLevels>
-      </CFL>
-      <ArrivalLists>
-        <Airport Name="YSSY" />
-      </ArrivalLists>
-      <ControllerInfo>
-        <Line>Sydney Approach | ATIS available on 118.55</Line>
-        <Line>Indep Visual Approach Guide - vats.im/pac/iva</Line>
-<<<<<<< HEAD
-        <Line>Airspace, Charts, Tools - vats.im/pac/pilot</Line>
-=======
-        <Line>Airspace, Charts, Tools - vats.im/pac/tools</Line>
-        <Line>Pilot Procedures - vats.im/pac/pilot</Line>
->>>>>>> 908b5bbf
-        <Line>ATC feedback - vats.im/pac/helpdesk</Line>
-      </ControllerInfo>
-      <ControllerInfo Callsign="SY-N_APP">
-        <Line>Sydney Approach (North) | ATIS available on 118.55</Line>
-        <Line>Indep Visual Approach Guide - vats.im/pac/iva</Line>
-<<<<<<< HEAD
-        <Line>Airspace, Charts, Tools - vats.im/pac/pilot</Line>
-        <Line>ATC feedback - vats.im/pac/helpdesk</Line>
-      </ControllerInfo>
-      <ControllerInfo Callsign="SY_DEP">
-        <Line>Sydney Departures</Line>
-        <Line>ATIS available on 118.55</Line>
-        <Line>Airspace, Charts, Tools - vats.im/pac/pilot</Line>
-        <Line>ATC feedback - vats.im/pac/helpdesk</Line>
-      </ControllerInfo>
-      <ControllerInfo Callsign="SY-N_DEP">
-        <Line>Sydney Departures (North)</Line>
-        <Line>ATIS available on 118.55</Line>
-        <Line>Airspace, Charts, Tools - vats.im/pac/pilot</Line>
-=======
-        <Line>Airspace, Charts, Tools - vats.im/pac/tools</Line>
-        <Line>Pilot Procedures - vats.im/pac/pilot</Line>
-        <Line>ATC feedback - vats.im/pac/helpdesk</Line>
-      </ControllerInfo>
-      <ControllerInfo Callsign="SY_DEP">
-        <Line>Sydney Departures | ATIS available on 118.55</Line>
-        <Line>Airspace, Charts, Tools - vats.im/pac/tools</Line>
-        <Line>Pilot Procedures - vats.im/pac/pilot</Line>
-        <Line>ATC feedback - vats.im/pac/helpdesk</Line>
-      </ControllerInfo>
-      <ControllerInfo Callsign="SY-N_DEP">
-        <Line>Sydney Departures (North) | ATIS available on 118.55</Line>
-        <Line>Airspace, Charts, Tools - vats.im/pac/tools</Line>
-        <Line>Pilot Procedures - vats.im/pac/pilot</Line>
->>>>>>> 908b5bbf
-        <Line>ATC feedback - vats.im/pac/helpdesk</Line>
-      </ControllerInfo>
-      <ControllerInfo Callsign="SY-DE_APP">
-        <Line>Sydney Director (East) | ATIS available on 118.55</Line>
-        <Line>Indep Visual Approach Guide - vats.im/pac/iva</Line>
-<<<<<<< HEAD
-        <Line>Airspace, Charts, Tools - vats.im/pac/pilot</Line>
-=======
-        <Line>Airspace, Charts, Tools - vats.im/pac/tools</Line>
-        <Line>Pilot Procedures - vats.im/pac/pilot</Line>
->>>>>>> 908b5bbf
-        <Line>ATC feedback - vats.im/pac/helpdesk</Line>
-      </ControllerInfo>
-      <ControllerInfo Callsign="SY-D_APP">
-        <Line>Sydney Director | ATIS available on 118.55</Line>
-        <Line>Indep Visual Approach Guide - vats.im/pac/iva</Line>
-<<<<<<< HEAD
-        <Line>Airspace, Charts, Tools - vats.im/pac/pilot</Line>
-=======
-        <Line>Airspace, Charts, Tools - vats.im/pac/tools</Line>
-        <Line>Pilot Procedures - vats.im/pac/pilot</Line>
->>>>>>> 908b5bbf
-        <Line>ATC feedback - vats.im/pac/helpdesk</Line>
-      </ControllerInfo>
-      <ControllerInfo Callsign="SY-C_DEP">
-        <Line>Sydney Centre</Line>
-        <Line>ATIS available on 118.55</Line>
-<<<<<<< HEAD
-        <Line>Airspace, Charts, Tools - vats.im/pac/pilot</Line>
-=======
-        <Line>Airspace, Charts, Tools - vats.im/pac/tools</Line>
-        <Line>Pilot Procedures - vats.im/pac/pilot</Line>
->>>>>>> 908b5bbf
-        <Line>ATC feedback - vats.im/pac/helpdesk</Line>
-      </ControllerInfo>
-    </Position>
-    <Position Name="Brisbane TCU" Type="ASD" DefaultCenter="-27.648889+153.039167" DefaultRange="220" VisibilityRange="100" MagneticVariation="-11">
-      <Sectors>
-        <Sector Name="BAN" />
-        <Sector Name="BAS" />
-        <Sector Name="BDN" />
-        <Sector Name="BDS" />
-        <Sector Name="BAC" />
-      </Sectors>
-      <ManualVisibility>
-        <Point>-27.3942+153.1218</Point>
-        <Point>-28.166667+153.500</Point>
-      </ManualVisibility>
-      <Maps>
-        <Map Name="ALL_CTA" />
-        <Map Name="Brisbane/BN_COAST" />
-        <Map Name="Brisbane/BN_TCU" />
-        <Map Name="Brisbane/BN_RWY01PROPS" />
-        <Map Name="Brisbane/CG_RWY32" />
-        <Map Name="ALL_SECTORS" />
-        <Map Name="TMA_LL_LABELS"/>
-      </Maps>
-      <ATIS>
-        <Editor Airport="YBBN" Frequency="125.5" />
-        <Window Airport="YBBN" />
-        <Window Airport="YBCG" />
-      </ATIS>
-      <Strips Mode="Beacon" Sort="Alpha">
-        <Window Type="ADEP" Beacon="YBBN" Visible="true" />
-        <Window Type="ADEP" Beacon="YBCG" Visible="true" />
-        <Window Type="ADEP" Beacon="YBAF" Visible="true" />
-      </Strips>
-      <CFL QuickLevel="18000">
-        <AdditionalLevels>1700,1800,1900,2400,2900,3400,3800,4400,5100</AdditionalLevels>
-      </CFL>
-      <ArrivalLists>
-        <Airport Name="YBBN" />
-        <Airport Name="YBCG" />
-      </ArrivalLists>
-      <ControllerInfo>
-<<<<<<< HEAD
-        <Line>Brisbane Approach</Line>
-        <Line>ATIS available on 125.5</Line>
-        <Line>Airspace, Charts, Tools - vats.im/pac/pilot</Line>
-        <Line>ATC feedback - vats.im/pac/helpdesk</Line>
-      </ControllerInfo>
-      <ControllerInfo Callsign="BN-S_APP">
-        <Line>Brisbane Approach (South)</Line>
-        <Line>ATIS available on 125.5</Line>
-        <Line>Airspace, Charts, Tools - vats.im/pac/pilot</Line>
-        <Line>ATC feedback - vats.im/pac/helpdesk</Line>
-      </ControllerInfo>
-      <ControllerInfo Callsign="BN-C_APP">
-        <Line>Brisbane Approach (Gold Coast)</Line>
-        <Line>ATIS available on 134.5</Line>
-        <Line>Airspace, Charts, Tools - vats.im/pac/pilot</Line>
-        <Line>ATC feedback - vats.im/pac/helpdesk</Line>
-      </ControllerInfo>
-      <ControllerInfo Callsign="BN_DEP">
-        <Line>Brisbane Departures</Line>
-        <Line>ATIS available on 125.5</Line>
-        <Line>Airspace, Charts, Tools - vats.im/pac/pilot</Line>
-        <Line>ATC feedback - vats.im/pac/helpdesk</Line>
-      </ControllerInfo>
-      <ControllerInfo Callsign="BN-S_DEP">
-        <Line>Brisbane Departures (South)</Line>
-        <Line>ATIS available on 125.5</Line>
-        <Line>Airspace, Charts, Tools - vats.im/pac/pilot</Line>
-=======
-        <Line>Brisbane Approach | ATIS available on 125.5</Line>
-        <Line>Airspace, Charts, Tools - vats.im/pac/tools</Line>
-        <Line>Pilot Procedures - vats.im/pac/pilot</Line>
-        <Line>ATC feedback - vats.im/pac/helpdesk</Line>
-      </ControllerInfo>
-      <ControllerInfo Callsign="BN-S_APP">
-        <Line>Brisbane Approach (South) | ATIS available on 125.5</Line>
-        <Line>Airspace, Charts, Tools - vats.im/pac/tools</Line>
-        <Line>Pilot Procedures - vats.im/pac/pilot</Line>
-        <Line>ATC feedback - vats.im/pac/helpdesk</Line>
-      </ControllerInfo>
-      <ControllerInfo Callsign="BN-C_APP">
-        <Line>Brisbane Approach (Gold Coast) | ATIS available on 125.5</Line>
-        <Line>Airspace, Charts, Tools - vats.im/pac/tools</Line>
-        <Line>Pilot Procedures - vats.im/pac/pilot</Line>
-        <Line>ATC feedback - vats.im/pac/helpdesk</Line>
-      </ControllerInfo>
-      <ControllerInfo Callsign="BN_DEP">
-        <Line>Brisbane Departures | ATIS available on 125.5</Line>
-        <Line>Airspace, Charts, Tools - vats.im/pac/tools</Line>
-        <Line>Pilot Procedures - vats.im/pac/pilot</Line>
-        <Line>ATC feedback - vats.im/pac/helpdesk</Line>
-      </ControllerInfo>
-      <ControllerInfo Callsign="BN-S_DEP">
-        <Line>Brisbane Departures (South) | ATIS available on 125.5</Line>
-        <Line>Airspace, Charts, Tools - vats.im/pac/tools</Line>
-        <Line>Pilot Procedures - vats.im/pac/pilot</Line>
->>>>>>> 908b5bbf
-        <Line>ATC feedback - vats.im/pac/helpdesk</Line>
-      </ControllerInfo>
-    </Position>
-    <Position Name="Canberra TCU" Type="ASD" DefaultCenter="-35.306944+149.195" DefaultRange="150" VisibilityRange="100" MagneticVariation="-12.5">
-      <Sectors>
-        <Sector Name="CBE" />
-        <Sector Name="CBW" />
-      </Sectors>
-      <ManualVisibility>
-        <Point>-35.306944+149.195</Point>
-      </ManualVisibility>
-      <Maps>
-        <Map Name="ALL_CTA" />
-        <Map Name="Canberra/CB_COAST" />
-        <Map Name="Canberra/CB_TCU" />
-        <Map Name="Canberra/CB_RWY1712" />
-        <Map Name="ALL_SECTORS" />
-        <Map Name="TMA_LL_LABELS"/>
-      </Maps>
-      <ATIS>
-        <Editor Airport="YSCB" Frequency="127.45" />
-        <Window Airport="YSCB" />
-      </ATIS>
-      <Strips Mode="State" Sort="Alpha">
-      </Strips>
-      <CFL QuickLevel="24000">
-        <AdditionalLevels>4300,4400,4800,5100,5400,6200,6700,7700</AdditionalLevels>
-      </CFL>
-      <ArrivalLists>
-        <Airport Name="YSCB" />
-      </ArrivalLists>
-      <ControllerInfo>
-<<<<<<< HEAD
-        <Line>Canberra Approach</Line>
-        <Line>ATIS available on 127.45</Line>
-        <Line>Airspace, Charts, Tools - vats.im/pac/pilot</Line>
-        <Line>ATC feedback - vats.im/pac/helpdesk</Line>
-      </ControllerInfo>
-      <ControllerInfo Callsign="CB-W_APP">
-        <Line>Canberra Approach (West)</Line>
-        <Line>ATIS available on 127.45</Line>
-        <Line>Airspace, Charts, Tools - vats.im/pac/pilot</Line>
-=======
-        <Line>Canberra Approach | ATIS available on 127.45</Line>
-        <Line>Airspace, Charts, Tools - vats.im/pac/tools</Line>
-        <Line>Pilot Procedures - vats.im/pac/pilot</Line>
-        <Line>ATC feedback - vats.im/pac/helpdesk</Line>
-      </ControllerInfo>
-      <ControllerInfo Callsign="CB-W_APP">
-        <Line>Canberra Approach (West) | ATIS available on 127.45</Line>
-        <Line>Airspace, Charts, Tools - vats.im/pac/tools</Line>
-        <Line>Pilot Procedures - vats.im/pac/pilot</Line>
->>>>>>> 908b5bbf
-        <Line>ATC feedback - vats.im/pac/helpdesk</Line>
-      </ControllerInfo>
-    </Position>
-    <Position Name="Perth TCU" Type="ASD" DefaultCenter="-31.940278+115.966944" DefaultRange="150" VisibilityRange="100" MagneticVariation="1.6">
-      <Sectors>
-        <Sector Name="PHA" />
-        <Sector Name="PHD" />
-        <Sector Name="PEA" />
-      </Sectors>
-      <ManualVisibility>
-        <Point>-31.940278+115.966944</Point>
-      </ManualVisibility>
-      <Maps>
-        <Map Name="ALL_CTA" />
-        <Map Name="Perth/PH_COAST" />
-        <Map Name="Perth/PH_TCU" />
-        <Map Name="Perth/PH_RWY0306" />
-        <Map Name="ALL_SECTORS" />
-        <Map Name="TMA_LL_LABELS"/>
-      </Maps>
-      <ATIS>
-        <Editor Airport="YPPH" Frequency="123.8" />
-        <Window Airport="YPPH" />
-      </ATIS>
-      <Strips Mode="Beacon" Sort="Alpha">
-        <Window Type="ADEP" Beacon="YPPH" Visible="true" />
-        <Window Type="ADEP" Beacon="YPJT" Visible="true" />
-      </Strips>
-      <CFL QuickLevel="18000">
-        <AdditionalLevels>1900,2700,2800,3100,3300</AdditionalLevels>
-      </CFL>
-      <ArrivalLists>
-        <Airport Name="YPPH" />
-      </ArrivalLists>
-      <ControllerInfo>
-<<<<<<< HEAD
-        <Line>Perth Approach</Line>
-        <Line>ATIS available on 123.8</Line>
-        <Line>Airspace, Charts, Tools - vats.im/pac/pilot</Line>
-        <Line>ATC feedback - vats.im/pac/helpdesk</Line>
-      </ControllerInfo>
-      <ControllerInfo Callsign="PH_DEP">
-        <Line>Perth Departures</Line>
-        <Line>ATIS available on 123.8</Line>
-        <Line>Airspace, Charts, Tools - vats.im/pac/pilot</Line>
-        <Line>ATC feedback - vats.im/pac/helpdesk</Line>
-      </ControllerInfo>
-      <ControllerInfo Callsign="PE_APP">
-        <Line>Pearce Approach</Line>
-        <Line>ATIS available on 136.4</Line>
-        <Line>Airspace, Charts, Tools - vats.im/pac/pilot</Line>
-=======
-        <Line>Perth Approach | ATIS available on 123.8</Line>
-        <Line>Airspace, Charts, Tools - vats.im/pac/tools</Line>
-        <Line>Pilot Procedures - vats.im/pac/pilot</Line>
-        <Line>ATC feedback - vats.im/pac/helpdesk</Line>
-      </ControllerInfo>
-      <ControllerInfo Callsign="PH_DEP">
-        <Line>Perth Departures | ATIS available on 123.8</Line>
-        <Line>Airspace, Charts, Tools - vats.im/pac/tools</Line>
-        <Line>Pilot Procedures - vats.im/pac/pilot</Line>
-        <Line>ATC feedback - vats.im/pac/helpdesk</Line>
-      </ControllerInfo>
-      <ControllerInfo Callsign="PE_APP">
-        <Line>Pearce Approach | ATIS available on 123.8</Line>
-        <Line>Airspace, Charts, Tools - vats.im/pac/tools</Line>
-        <Line>Pilot Procedures - vats.im/pac/pilot</Line>
->>>>>>> 908b5bbf
-        <Line>ATC feedback - vats.im/pac/helpdesk</Line>
-      </ControllerInfo>
-    </Position>
-    <Position Name="Cairns TCU" Type="ASD" DefaultCenter="-16.885833+145.755278" DefaultRange="150" MagneticVariation="-6.7">
-      <Sectors>
-        <Sector Name="CS1" />
-        <Sector Name="CS2" />
-      </Sectors>
-      <Maps>
-        <Map Name="ALL_CTA" />
-        <Map Name="Cairns/CS_COAST" />
-        <Map Name="Cairns/CS_TCU" />
-        <Map Name="Cairns/CS_RWY15" />
-        <Map Name="ALL_SECTORS" />
-        <Map Name="TMA_LL_LABELS"/>
-      </Maps>
-      <ATIS>
-        <Editor Airport="YBCS" Frequency="131.1" />
-        <Window Airport="YBCS" />
-      </ATIS>
-      <Strips Mode="Beacon" Sort="Alpha">
-        <Window Type="ADEP" Beacon="YBCS" Visible="true" />
-      </Strips>
-      <CFL QuickLevel="18000">
-        <AdditionalLevels>3300,3900,4700,4900,5200,5400,5800,6800</AdditionalLevels>
-      </CFL>
-      <ArrivalLists>
-        <Airport Name="YBCS" />
-      </ArrivalLists>
-      <ControllerInfo>
-<<<<<<< HEAD
-        <Line>Cairns Approach</Line>
-        <Line>ATIS available on 131.1</Line>
-        <Line>Airspace, Charts, Tools - vats.im/pac/pilot</Line>
-        <Line>ATC feedback - vats.im/pac/helpdesk</Line>
-      </ControllerInfo>
-      <ControllerInfo Callsign="CS-W_APP">
-        <Line>Cairns Approach (West)</Line>
-        <Line>ATIS available on 131.1</Line>
-        <Line>Airspace, Charts, Tools - vats.im/pac/pilot</Line>
-=======
-        <Line>Cairns Approach | ATIS available on 131.1</Line>
-        <Line>Airspace, Charts, Tools - vats.im/pac/tools</Line>
-        <Line>Pilot Procedures - vats.im/pac/pilot</Line>
-        <Line>ATC feedback - vats.im/pac/helpdesk</Line>
-      </ControllerInfo>
-      <ControllerInfo Callsign="CS-W_APP">
-        <Line>Cairns Approach (West) | ATIS available on 131.1</Line>
-        <Line>Airspace, Charts, Tools - vats.im/pac/tools</Line>
-        <Line>Pilot Procedures - vats.im/pac/pilot</Line>
->>>>>>> 908b5bbf
-        <Line>ATC feedback - vats.im/pac/helpdesk</Line>
-      </ControllerInfo>
-    </Position>
-    <Position Name="Townsville TCU" Type="ASD" DefaultCenter="-19.2525+146.765278" DefaultRange="150" MagneticVariation="-7">
-      <Sectors>
-        <Sector Name="TLA" />
-      </Sectors>
-      <Maps>
-        <Map Name="ALL_CTA" />
-        <Map Name="Townsville/TL_COAST" />
-        <Map Name="Townsville/TL_TCU" />
-        <Map Name="Townsville/TL_RWY01" />
-        <Map Name="ALL_SECTORS" />
-        <Map Name="TMA_LL_LABELS"/>
-      </Maps>
-      <ATIS>
-        <Editor Airport="YBTL" Frequency="133.5" />
-        <Window Airport="YBTL" />
-      </ATIS>
-      <Strips Mode="State" Sort="Alpha">
-      </Strips>
-      <CFL QuickLevel="18000">
-        <AdditionalLevels>2700,3600,4700,5100,5200</AdditionalLevels>
-      </CFL>
-      <ArrivalLists>
-        <Airport Name="YBTL" />
-      </ArrivalLists>
-      <ControllerInfo>
-<<<<<<< HEAD
-        <Line>Townsville Approach</Line>
-        <Line>ATIS available on 133.5</Line>
-        <Line>Airspace, Charts, Tools - vats.im/pac/pilot</Line>
-=======
-        <Line>Townsville Approach | ATIS available on 133.5</Line>
-        <Line>Airspace, Charts, Tools - vats.im/pac/tools</Line>
-        <Line>Pilot Procedures - vats.im/pac/pilot</Line>
->>>>>>> 908b5bbf
-        <Line>ATC feedback - vats.im/pac/helpdesk</Line>
-      </ControllerInfo>
-    </Position>
-    <Position Name="Tindal TCU" Type="ASD" DefaultCenter="-14.521111+132.377778" DefaultRange="150" MagneticVariation="-3">
-      <Sectors>
-        <Sector Name="TNA" />
-      </Sectors>
-      <Maps>
-        <Map Name="ALL_CTA" />
-        <Map Name="Tindal/TN_TCU" />
-        <Map Name="Tindal/TN_RWY14" />
-        <Map Name="ALL_SECTORS" />
-      </Maps>
-      <ATIS>
-        <Editor Airport="YPTN" Frequency="124.000" />
-        <Window Airport="YPTN" />
-      </ATIS>
-      <Strips Mode="Beacon" Sort="Alpha">
-        <Window Type="ADEP" Beacon="YPTN" Visible="true" />
-      </Strips>
-      <CFL QuickLevel="18000">
-        <AdditionalLevels>2300</AdditionalLevels>
-      </CFL>
-      <ArrivalLists>
-        <Airport Name="YPTN" />
-      </ArrivalLists>
-      <ControllerInfo>
-<<<<<<< HEAD
-        <Line>Tindal Approach</Line>
-        <Line>ATIS available on 124.0</Line>
-        <Line>Airspace, Charts, Tools - vats.im/pac/pilot</Line>
-=======
-        <Line>Tindal Approach | ATIS available on 124.0</Line>
-        <Line>Airspace, Charts, Tools - vats.im/pac/tools</Line>
-        <Line>Pilot Procedures - vats.im/pac/pilot</Line>
->>>>>>> 908b5bbf
-        <Line>ATC feedback - vats.im/pac/helpdesk</Line>
-      </ControllerInfo>
-    </Position>
-    <Position Name="Darwin TCU" Type="ASD" DefaultCenter="-12.414722+130.876667" DefaultRange="200" MagneticVariation="-3">
-      <Sectors>
-        <Sector Name="DAE" />
-        <Sector Name="DAW" />
-      </Sectors>
-      <Maps>
-        <Map Name="ALL_CTA" />
-        <Map Name="Darwin/DN_COAST" />
-        <Map Name="Darwin/DN_TCU" />
-        <Map Name="Darwin/DN_RWY11" />
-        <Map Name="ALL_SECTORS" />
-        <Map Name="TMA_LL_LABELS"/>
-      </Maps>
-      <ATIS>
-        <Editor Airport="YPDN" Frequency="128.25" />
-        <Window Airport="YPDN" />
-      </ATIS>
-      <Strips Mode="Beacon" Sort="Alpha">
-        <Window Type="ADEP" Beacon="YPDN" Visible="true" />
-      </Strips>
-      <CFL QuickLevel="18000">
-        <AdditionalLevels>1700</AdditionalLevels>
-      </CFL>
-      <ArrivalLists>
-        <Airport Name="YPDN" />
-      </ArrivalLists>
-      <ControllerInfo>
-<<<<<<< HEAD
-        <Line>Darwin Approach</Line>
-        <Line>ATIS available on 128.25</Line>
-        <Line>Airspace, Charts, Tools - vats.im/pac/pilot</Line>
-        <Line>ATC feedback - vats.im/pac/helpdesk</Line>
-      </ControllerInfo>
-      <ControllerInfo Callsign="DN-W_APP">
-        <Line>Darwin Approach (West)</Line>
-        <Line>ATIS available on 128.25</Line>
-        <Line>Airspace, Charts, Tools - vats.im/pac/pilot</Line>
-=======
-        <Line>Darwin Approach | ATIS available on 128.25</Line>
-        <Line>Airspace, Charts, Tools - vats.im/pac/tools</Line>
-        <Line>Pilot Procedures - vats.im/pac/pilot</Line>
-        <Line>ATC feedback - vats.im/pac/helpdesk</Line>
-      </ControllerInfo>
-      <ControllerInfo Callsign="DN-W_APP">
-        <Line>Darwin Approach (West) | ATIS available on 128.25</Line>
-        <Line>Airspace, Charts, Tools - vats.im/pac/tools</Line>
-        <Line>Pilot Procedures - vats.im/pac/pilot</Line>
->>>>>>> 908b5bbf
-        <Line>ATC feedback - vats.im/pac/helpdesk</Line>
-      </ControllerInfo>
-    </Position>
-    <Position Name="Williamtown TCU" Type="ASD" DefaultCenter="-32.795+151.834444" DefaultRange="120" MagneticVariation="-12.4">
-      <Sectors>
-        <Sector Name="WAH" />
-        <Sector Name="WAL" />
-      </Sectors>
-      <Maps>
-        <Map Name="ALL_CTA" />
-        <Map Name="Williamtown/WLM_COAST" />
-        <Map Name="Williamtown/WLM_TCU" />
-        <Map Name="Williamtown/WLM_RWY12" />
-        <Map Name="ALL_SECTORS" />
-        <Map Name="TMA_LL_LABELS"/>
-      </Maps>
-      <ATIS>
-        <Editor Airport="YWLM" Frequency="134.45" />
-        <Window Airport="YWLM" />
-      </ATIS>
-      <Strips Mode="Beacon" Sort="Alpha">
-        <Window Type="ADEP" Beacon="YWLM" Visible="true" />
-      </Strips>
-      <CFL QuickLevel="12000">
-        <AdditionalLevels>1600,3100</AdditionalLevels>
-      </CFL>
-      <ArrivalLists>
-        <Airport Name="YWLM" />
-      </ArrivalLists>
-      <ControllerInfo>
-<<<<<<< HEAD
-        <Line>Willy Approach</Line>
-        <Line>ATIS available on 134.45</Line>
-        <Line>Airspace, Charts, Tools - vats.im/pac/pilot</Line>
-        <Line>ATC feedback - vats.im/pac/helpdesk</Line>
-      </ControllerInfo>
-      <ControllerInfo Callsign="WLM-L_APP">
-        <Line>Willy Approach (Lower)</Line>
-        <Line>ATIS available on 134.45</Line>
-        <Line>Airspace, Charts, Tools - vats.im/pac/pilot</Line>
-=======
-        <Line>Willy Approach | ATIS available on 134.45</Line>
-        <Line>Airspace, Charts, Tools - vats.im/pac/tools</Line>
-        <Line>Pilot Procedures - vats.im/pac/pilot</Line>
-        <Line>ATC feedback - vats.im/pac/helpdesk</Line>
-      </ControllerInfo>
-      <ControllerInfo Callsign="WLM-L_APP">
-        <Line>Willy Approach (Lower) | ATIS available on 134.45</Line>
-        <Line>Airspace, Charts, Tools - vats.im/pac/tools</Line>
-        <Line>Pilot Procedures - vats.im/pac/pilot</Line>
->>>>>>> 908b5bbf
-        <Line>ATC feedback - vats.im/pac/helpdesk</Line>
-      </ControllerInfo>
-    </Position>
-    <Position Name="Nowra TCU" Type="ASD" DefaultCenter="-34.948889+150.536944" DefaultRange="100" MagneticVariation="-12.8">
-      <Sectors>
-        <Sector Name="NWA" />
-      </Sectors>
-      <Maps>
-        <Map Name="ALL_CTA" />
-        <Map Name="Nowra/NW_COAST" />
-        <Map Name="Nowra/NW_TCU" />
-        <Map Name="Nowra/YSNW_ALLRWYS" />
-        <Map Name="ALL_SECTORS" />
-      </Maps>
-      <ATIS>
-        <Editor Airport="YSNW" Frequency="125.65" />
-        <Window Airport="YSNW" />
-      </ATIS>
-      <Strips Mode="Beacon" Sort="Alpha">
-        <Window Type="ADEP" Beacon="YSNW" Visible="true" />
-      </Strips>
-      <CFL QuickLevel="12500">
-        <AdditionalLevels>2300,4300</AdditionalLevels>
-      </CFL>
-      <ArrivalLists>
-        <Airport Name="YSNW" />
-      </ArrivalLists>
-      <ControllerInfo>
-<<<<<<< HEAD
-        <Line>Nowra Approach</Line>
-        <Line>ATIS available on 125.65</Line>
-        <Line>Airspace, Charts, Tools - vats.im/pac/pilot</Line>
-=======
-        <Line>Nowra Approach | ATIS available on 125.65</Line>
-        <Line>Airspace, Charts, Tools - vats.im/pac/tools</Line>
-        <Line>Pilot Procedures - vats.im/pac/pilot</Line>
->>>>>>> 908b5bbf
-        <Line>ATC feedback - vats.im/pac/helpdesk</Line>
-      </ControllerInfo>
-    </Position>
-    <Position Name="Oakey TCU" Type="ASD" DefaultCenter="-27.411389+151.735278" DefaultRange="150" MagneticVariation="-10.6">
-      <Sectors>
-        <Sector Name="OKA" />
-      </Sectors>
-      <Maps>
-        <Map Name="ALL_CTA" />
-        <Map Name="Oakey/OK_TCU" />
-        <Map Name="Oakey/YBOK_ALLRWYS" />
-        <Map Name="ALL_SECTORS" />
-      </Maps>
-      <ATIS>
-        <Editor Airport="YBOK" Frequency="124.3" />
-        <Window Airport="YBOK" />
-      </ATIS>
-      <Strips Mode="Beacon" Sort="Alpha">
-        <Window Type="ADEP" Beacon="YBOK" Visible="true" />
-      </Strips>
-      <CFL QuickLevel="12500">
-        <AdditionalLevels>3700,4600</AdditionalLevels>
-      </CFL>
-      <ArrivalLists>
-        <Airport Name="YBOK" />
-      </ArrivalLists>
-      <ControllerInfo>
-<<<<<<< HEAD
-        <Line>Oakey Approach</Line>
-        <Line>ATIS available on 124.3</Line>
-        <Line>Airspace, Charts, Tools - vats.im/pac/pilot</Line>
-=======
-        <Line>Oakey Approach | ATIS available on 124.3</Line>
-        <Line>Airspace, Charts, Tools - vats.im/pac/tools</Line>
-        <Line>Pilot Procedures - vats.im/pac/pilot</Line>
->>>>>>> 908b5bbf
-        <Line>ATC feedback - vats.im/pac/helpdesk</Line>
-      </ControllerInfo>
-    </Position>
-    <Position Name="Hobart TCU" Type="ASD" DefaultCenter="-424958.000+1473038.400" DefaultRange="319" VisibilityRange="150" MagneticVariation="-14.8">
-      <Sectors>
-        <Sector Name="HBA" />
-      </Sectors>
-      <Maps>
-        <Map Name="ALL_CTA" />
-        <Map Name="Hobart/HB_COAST" />
-        <Map Name="Hobart/HB_TCU" />
-        <Map Name="Hobart/HB_RWY12" />
-        <Map Name="ALL_SECTORS" />
-        <Map Name="TMA_LL_LABELS"/>
-      </Maps>
-      <ATIS>
-        <Editor Airport="YMHB" Frequency="128.45" />
-        <Window Airport="YMHB" />
-        <Window Airport="YMAV" />
-      </ATIS>
-      <Strips Mode="Beacon" Sort="Alpha">
-        <Window Type="ADEP" Beacon="YMHB" Visible="true" />
-      </Strips>
-      <CFL QuickLevel="24000">
-        <AdditionalLevels>3200,3700,4200,5100,5600,5800,6300</AdditionalLevels>
-      </CFL>
-      <ArrivalLists>
-        <Airport Name="YMHB" />
-      </ArrivalLists>
-      <ControllerInfo>
-<<<<<<< HEAD
-        <Line>Hobart Approach</Line>
-        <Line>ATIS available on 128.45</Line>
-        <Line>Airspace, Charts, Tools - vats.im/pac/pilot</Line>
-=======
-        <Line>Hobart Approach | ATIS available on 128.45</Line>
-        <Line>Airspace, Charts, Tools - vats.im/pac/tools</Line>
-        <Line>Pilot Procedures - vats.im/pac/pilot</Line>
->>>>>>> 908b5bbf
-        <Line>ATC feedback - vats.im/pac/helpdesk</Line>
-      </ControllerInfo>
-    </Position>
-    <Position Name="Launceston TCU" Type="ASD" DefaultCenter="-413237.800+1471247.700" DefaultRange="319" VisibilityRange="150" MagneticVariation="-14.8">
-      <Sectors>
-        <Sector Name="LTA" />
-      </Sectors>
-      <Maps>
-        <Map Name="ALL_CTA" />
-        <Map Name="Launceston/LT_COAST" />
-        <Map Name="Launceston/LT_TCU" />
-        <Map Name="Launceston/LT_RWY32L" />
-        <Map Name="ALL_SECTORS" />
-        <Map Name="TMA_LL_LABELS"/>
-      </Maps>
-      <ATIS>
-        <Editor Airport="YMLT" Frequency="134.75" />
-        <Window Airport="YMLT" />
-      </ATIS>
-      <Strips Mode="Beacon" Sort="Alpha">
-        <Window Type="ADEP" Beacon="YMLT" Visible="true" />
-      </Strips>
-      <CFL QuickLevel="24000">
-        <AdditionalLevels>3200,3700,4200,5100,5600,5800,6300</AdditionalLevels>
-      </CFL>
-      <ArrivalLists>
-        <Airport Name="YMLT" />
-      </ArrivalLists>
-      <ControllerInfo>
-<<<<<<< HEAD
-        <Line>Launceston Approach</Line>
-        <Line>ATIS available on 134.75</Line>
-        <Line>Airspace, Charts, Tools - vats.im/pac/pilot</Line>
-=======
-        <Line>Launceston Approach | ATIS available on 134.75</Line>
-        <Line>Airspace, Charts, Tools - vats.im/pac/tools</Line>
-        <Line>Pilot Procedures - vats.im/pac/pilot</Line>
->>>>>>> 908b5bbf
-        <Line>ATC feedback - vats.im/pac/helpdesk</Line>
-      </ControllerInfo>
-    </Position>
-    <Position Name="Mackay TCU" Type="ASD" DefaultCenter="-21.293889+149.171667" DefaultRange="150" MagneticVariation="-8.4">
-      <Sectors>
-        <Sector Name="MKA" />
-      </Sectors>
-      <ManualVisibility>
-        <Point>-21.171+149.180</Point>
-        <Point>-23.383+150.483</Point>
-      </ManualVisibility>
-      <Maps>
-        <Map Name="ALL_CTA" />
-        <Map Name="Mackay/MK_COAST" />
-        <Map Name="Mackay/MK_TCU" />
-        <Map Name="Mackay/MK_RWY14" />
-        <Map Name="ALL_SECTORS" />
-        <Map Name="TMA_LL_LABELS"/>
-      </Maps>
-      <ATIS>
-        <Editor Airport="YBMK" Frequency="128.0" />
-        <Window Airport="YBMK" />
-      </ATIS>
-      <Strips Mode="Beacon" Sort="Alpha">
-        <Window Type="ADEP" Beacon="YBMK" Visible="true" />
-      </Strips>
-      <CFL QuickLevel="15000">
-        <AdditionalLevels>3100,4700</AdditionalLevels>
-      </CFL>
-      <ArrivalLists>
-        <Airport Name="YBMK" />
-      </ArrivalLists>
-      <ControllerInfo>
-<<<<<<< HEAD
-        <Line>Coral Approach</Line>
-        <Line>ATIS available on 128.0</Line>
-        <Line>Airspace, Charts, Tools - vats.im/pac/pilot</Line>
-=======
-        <Line>Coral Approach | ATIS available on 128.0</Line>
-        <Line>Airspace, Charts, Tools - vats.im/pac/tools</Line>
-        <Line>Pilot Procedures - vats.im/pac/pilot</Line>
->>>>>>> 908b5bbf
-        <Line>ATC feedback - vats.im/pac/helpdesk</Line>
-      </ControllerInfo>
-    </Position>
-    <Position Name="Rockhampton TCU" Type="ASD" DefaultCenter="-23.381944+150.475278" DefaultRange="180" MagneticVariation="-9.2">
-      <Sectors>
-        <Sector Name="RKA" />
-      </Sectors>
-      <ManualVisibility>
-        <Point>-23.383+150.483</Point>
-        <Point>-21.171+149.180</Point>
-      </ManualVisibility>
-      <Maps>
-        <Map Name="ALL_CTA" />
-        <Map Name="Rockhampton/RK_COAST" />
-        <Map Name="Rockhampton/RK_TCU" />
-        <Map Name="Rockhampton/RK_RWY15" />
-        <Map Name="ALL_SECTORS" />
-        <Map Name="TMA_LL_LABELS"/>
-      </Maps>
-      <ATIS>
-        <Editor Airport="YBRK" Frequency="128.5" />
-        <Window Airport="YBRK" />
-      </ATIS>
-      <Strips Mode="Beacon" Sort="Alpha">
-        <Window Type="ADEP" Beacon="YBRK" Visible="true" />
-      </Strips>
-      <CFL QuickLevel="15000">
-        <AdditionalLevels>3200</AdditionalLevels>
-      </CFL>
-      <ArrivalLists>
-        <Airport Name="YBRK" />
-      </ArrivalLists>
-      <ControllerInfo>
-<<<<<<< HEAD
-        <Line>Coral Approach</Line>
-        <Line>ATIS available on 128.5</Line>
-        <Line>Airspace, Charts, Tools - vats.im/pac/pilot</Line>
-=======
-        <Line>Coral Approach | ATIS available on 128.5</Line>
-        <Line>Airspace, Charts, Tools - vats.im/pac/tools</Line>
-        <Line>Pilot Procedures - vats.im/pac/pilot</Line>
->>>>>>> 908b5bbf
-        <Line>ATC feedback - vats.im/pac/helpdesk</Line>
-      </ControllerInfo>
-    </Position>
-    <Position Name="Curtin TCU" Type="ASD" DefaultCenter="-17.58139+123.82833" DefaultRange="150" VisibilityRange="100" MagneticVariation="-1.7">
-      <Sectors>
-        <Sector Name="CIA" />
-      </Sectors>
-      <Maps>
-        <Map Name="ALL_CTA" />
-        <Map Name="Curtin/CIN_TCU" />
-        <Map Name="Curtin/YCIN_ALLRWYS" />
-        <Map Name="ALL_SECTORS" />
-      </Maps>
-      <ATIS>
-        <Editor Airport="YCIN" Frequency="134.8" />
-        <Window Airport="YCIN" />
-      </ATIS>
-      <Strips Mode="State" Sort="Alpha">
-      </Strips>
-      <CFL QuickLevel="20000">
-        <AdditionalLevels>1600,1800,2100,2800,3100,3200,3300,3800</AdditionalLevels>
-      </CFL>
-      <ArrivalLists>
-        <Airport Name="YCIN" />
-      </ArrivalLists>
-      <ControllerInfo>
-<<<<<<< HEAD
-        <Line>Curtin Approach</Line>
-        <Line>ATIS available on 134.8</Line>
-        <Line>Airspace, Charts, Tools - vats.im/pac/pilot</Line>
-=======
-        <Line>Curtin Approach | ATIS available on 134.8</Line>
-        <Line>Airspace, Charts, Tools - vats.im/pac/tools</Line>
-        <Line>Pilot Procedures - vats.im/pac/pilot</Line>
->>>>>>> 908b5bbf
-        <Line>ATC feedback - vats.im/pac/helpdesk</Line>
-      </ControllerInfo>
-    </Position>
-    <Position Name="Learmonth TCU" Type="ASD" DefaultCenter="-22.23556+114.08861" DefaultRange="150" VisibilityRange="100" MagneticVariation="-0.2">
-      <Sectors>
-        <Sector Name="LMA" />
-      </Sectors>
-      <Maps>
-        <Map Name="ALL_CTA" />
-        <Map Name="Learmonth/LM_COAST" />
-        <Map Name="Learmonth/LM_TCU" />
-        <Map Name="Learmonth/YPLM_ALLRWYS" />
-        <Map Name="ALL_SECTORS" />
-      </Maps>
-      <ATIS>
-        <Editor Airport="YPLM" Frequency="123.3" />
-        <Window Airport="YPLM" />
-      </ATIS>
-      <Strips Mode="Beacon" Sort="Alpha">
-        <Window Type="ADEP" Beacon="YPLM" Visible="true" />
-      </Strips>
-      <CFL QuickLevel="28000">
-        <AdditionalLevels>2300</AdditionalLevels>
-      </CFL>
-      <ArrivalLists>
-        <Airport Name="YPLM" />
-      </ArrivalLists>
-      <ControllerInfo>
-<<<<<<< HEAD
-        <Line>Learmonth Approach</Line>
-        <Line>ATIS available on 123.3</Line>
-        <Line>Airspace, Charts, Tools - vats.im/pac/pilot</Line>
-=======
-        <Line>Learmonth Approach | ATIS available on 123.3</Line>
-        <Line>Airspace, Charts, Tools - vats.im/pac/tools</Line>
-        <Line>Pilot Procedures - vats.im/pac/pilot</Line>
->>>>>>> 908b5bbf
-        <Line>ATC feedback - vats.im/pac/helpdesk</Line>
-      </ControllerInfo>
-    </Position>
-    <Position Name="Scherger TCU" Type="ASD" DefaultCenter="-12.62389+142.08722" DefaultRange="150" VisibilityRange="100" MagneticVariation="-4.9">
-      <Sectors>
-        <Sector Name="SGA" />
-      </Sectors>
-      <Maps>
-        <Map Name="ALL_CTA" />
-        <Map Name="Scherger/SG_COAST" />
-        <Map Name="Scherger/SG_TCU" />
-        <Map Name="Scherger/YBSG_ALLRWYS" />
-        <Map Name="ALL_SECTORS" />
-      </Maps>
-      <ATIS>
-        <Editor Airport="YBSG" Frequency="132.25" />
-        <Window Airport="YBSG" />
-      </ATIS>
-      <Strips Mode="Beacon" Sort="Alpha">
-        <Window Type="ADEP" Beacon="YBSG" Visible="true" />
-      </Strips>
-      <CFL QuickLevel="24000">
-        <AdditionalLevels>1700</AdditionalLevels>
-      </CFL>
-      <ArrivalLists>
-        <Airport Name="YBSG" />
-      </ArrivalLists>
-      <ControllerInfo>
-<<<<<<< HEAD
-        <Line>Scherger Approach</Line>
-        <Line>ATIS available on 132.25</Line>
-        <Line>Airspace, Charts, Tools - vats.im/pac/pilot</Line>
-=======
-        <Line>Scherger Approach | ATIS available on 132.25</Line>
-        <Line>Airspace, Charts, Tools - vats.im/pac/tools</Line>
-        <Line>Pilot Procedures - vats.im/pac/pilot</Line>
->>>>>>> 908b5bbf
-        <Line>ATC feedback - vats.im/pac/helpdesk</Line>
-      </ControllerInfo>
-    </Position>
-  </Group>
-  <Group Name="Class D TWR">
-    <Position Name="Archerfield Tower" Type="ASD" DefaultCenter="-27.570278+153.008056" DefaultRange="30" MagneticVariation="-11">
-      <Sectors>
-        <Sector Name="AF ADC" />
-        <Sector Name="AF ADCN" />
-        <Sector Name="AF SMC" />
-      </Sectors>
-      <Maps>
-        <Map Name="ALL_CTA" />
-        <Map Name="Brisbane/BN_TCU"/>
-        <Map Name="TMA_LL_LABELS" />
-        <Map Name="Metro_D/AF_ARRS_DEPS" />
-        <Map Name="Metro_D/AF_FULL_NAMES" />
-      </Maps>
-      <ATIS>
-        <Editor Airport="YBAF" Frequency="120.9" />
-        <Window Airport="YBAF" />
-      </ATIS>
-      <Strips Mode="State" Sort="Time" />
-      <CFL QuickLevel="4000" />
-      <ArrivalLists>
-        <Airport Name="YBAF" />
-      </ArrivalLists>
-      <ControllerInfo>
-<<<<<<< HEAD
-        <Line>Archer Tower</Line>
-        <Line>ATIS available on 120.9</Line>
-        <Line>Airspace, Charts, Tools - vats.im/pac/pilot</Line>
-        <Line>ATC feedback - vats.im/pac/helpdesk</Line>
-      </ControllerInfo>
-      <ControllerInfo Callsign="AF_GND">
-        <Line>Archer Ground</Line>
-        <Line>ATIS available on 120.9</Line>
-        <Line>Airspace, Charts, Tools - vats.im/pac/pilot</Line>
-=======
-        <Line>Archer Tower | ATIS available on 120.9</Line>
-        <Line>Airspace, Charts, Tools - vats.im/pac/tools</Line>
-        <Line>Pilot Procedures - vats.im/pac/pilot</Line>
-        <Line>ATC feedback - vats.im/pac/helpdesk</Line>
-      </ControllerInfo>
-      <ControllerInfo Callsign="AF_GND">
-        <Line>Archer Ground | ATIS available on 120.9</Line>
-        <Line>Airspace, Charts, Tools - vats.im/pac/tools</Line>
-        <Line>Pilot Procedures - vats.im/pac/pilot</Line>
->>>>>>> 908b5bbf
-        <Line>ATC feedback - vats.im/pac/helpdesk</Line>
-      </ControllerInfo>
-    </Position>
-    <Position Name="Avalon Tower" Type="ASD" DefaultCenter="-38.039444+144.469444" DefaultRange="50" MagneticVariation="-11.6" DynamicInfill="false">
-      <Sectors>
-        <Sector Name="AV ADC" />
-        <!-- <Sector Name="AV SMC" /> -->
-      </Sectors>
-      <Maps>
-        <Map Name="ALL_CTA" />
-        <Map Name="Melbourne/ML_COAST" />
-        <Map Name="Melbourne/ML_TCU" />
-        <Map Name="Melbourne/AV_RWY18" />
-      </Maps>
-      <ATIS>
-        <Editor Airport="YMAV" Frequency="118.2" />
-        <Window Airport="YMAV" />
-      </ATIS>
-      <Strips Mode="State" Sort="Time" />
-      <CFL QuickLevel="4000" />
-      <ArrivalLists>
-        <Airport Name="YMAV" />
-      </ArrivalLists>
-      <ControllerInfo>
-<<<<<<< HEAD
-        <Line>Avalon Tower</Line>
-        <Line>ATIS available on 118.2</Line>
-        <Line>Airspace, Charts, Tools - vats.im/pac/pilot</Line>
-=======
-        <Line>Avalon Tower | ATIS available on 118.2</Line>
-        <Line>Airspace, Charts, Tools - vats.im/pac/tools</Line>
-        <Line>Pilot Procedures - vats.im/pac/pilot</Line>
->>>>>>> 908b5bbf
-        <Line>ATC feedback - vats.im/pac/helpdesk</Line>
-      </ControllerInfo>
-      <!-- <ControllerInfo Callsign="AV_GND">
-        <Line>Avalon Ground</Line>
-        <Line>ATIS available on 118.2</Line>
-<<<<<<< HEAD
-        <Line>Airspace, Charts, Tools - vats.im/pac/pilot</Line>
-=======
-        <Line>Airspace, Charts, Tools - vats.im/pac/tools</Line>
->>>>>>> 908b5bbf
-        <Line>ATC feedback - vats.im/pac/helpdesk</Line>
-      </ControllerInfo> -->
-    </Position>
-    <Position Name="Bankstown Tower" Type="ASD" DefaultCenter="-33.924444+150.988333" DefaultRange="30" MagneticVariation="-12.6">
-      <Sectors>
-        <Sector Name="BK ADC" />
-        <Sector Name="BK ADCC" />
-        <Sector Name="BK SMC" />
-      </Sectors>
-      <Maps>
-        <Map Name="ALL_CTA" />
-        <Map Name="C_LL_LABELS" />
-        <Map Name="Sydney/SY_TCU" />
-        <Map Name="Metro_D/BK_ARRS_DEPS" />
-        <Map Name="Metro_D/BK_FULL_NAMES" />
-      </Maps>
-      <ATIS>
-        <Editor Airport="YSBK" Frequency="120.9" />
-        <Window Airport="YSBK" />
-      </ATIS>
-      <Strips Mode="State" Sort="Time" />
-      <CFL QuickLevel="3000" />
-      <ArrivalLists>
-        <Airport Name="YSBK" />
-      </ArrivalLists>
-      <ControllerInfo>
-<<<<<<< HEAD
-        <Line>Bankstown Tower</Line>
-        <Line>ATIS available on 120.9</Line>
-        <Line>Airspace, Charts, Tools - vats.im/pac/pilot</Line>
-        <Line>ATC feedback - vats.im/pac/helpdesk</Line>
-      </ControllerInfo>
-      <ControllerInfo Callsign="BK_GND">
-        <Line>Bankstown Ground</Line>
-        <Line>ATIS available on 120.9</Line>
-        <Line>Airspace, Charts, Tools - vats.im/pac/pilot</Line>
-=======
-        <Line>Bankstown Tower | ATIS available on 120.9</Line>
-        <Line>Airspace, Charts, Tools - vats.im/pac/tools</Line>
-        <Line>Pilot Procedures - vats.im/pac/pilot</Line>
-        <Line>ATC feedback - vats.im/pac/helpdesk</Line>
-      </ControllerInfo>
-      <ControllerInfo Callsign="BK_GND">
-        <Line>Bankstown Ground | ATIS available on 120.9</Line>
-        <Line>Airspace, Charts, Tools - vats.im/pac/tools</Line>
-        <Line>Pilot Procedures - vats.im/pac/pilot</Line>
->>>>>>> 908b5bbf
-        <Line>ATC feedback - vats.im/pac/helpdesk</Line>
-      </ControllerInfo>
-    </Position>
-    <Position Name="Camden Tower" Type="ASD" DefaultCenter="-34.040278+150.686667" DefaultRange="30" MagneticVariation="-12.5">
-      <Sectors>
-        <Sector Name="CN ADC" />
-        <Sector Name="CN SMC" />
-      </Sectors>
-      <Maps>
-        <Map Name="ALL_CTA" />
-        <Map Name="C_LL_LABELS" />
-        <Map Name="Sydney/SY_TCU" />
-        <Map Name="Sydney/SY_VFR" />
-      </Maps>
-      <ATIS>
-        <Editor Airport="YSCN" Frequency="125.1" />
-        <Window Airport="YSCN" />
-      </ATIS>
-      <Strips Mode="State" Sort="Time" />
-      <CFL QuickLevel="3000" />
-      <ArrivalLists>
-        <Airport Name="YSCN" />
-      </ArrivalLists>
-      <ControllerInfo>
-<<<<<<< HEAD
-        <Line>Camden Tower</Line>
-        <Line>ATIS available on 125.1</Line>
-        <Line>Airspace, Charts, Tools - vats.im/pac/pilot</Line>
-        <Line>ATC feedback - vats.im/pac/helpdesk</Line>
-      </ControllerInfo>
-      <ControllerInfo Callsign="CN_GND">
-        <Line>Camden Ground</Line>
-        <Line>ATIS available on 125.1</Line>
-        <Line>Airspace, Charts, Tools - vats.im/pac/pilot</Line>
-=======
-        <Line>Camden Tower | ATIS available on 125.1</Line>
-        <Line>Airspace, Charts, Tools - vats.im/pac/tools</Line>
-        <Line>Pilot Procedures - vats.im/pac/pilot</Line>
-        <Line>ATC feedback - vats.im/pac/helpdesk</Line>
-      </ControllerInfo>
-      <ControllerInfo Callsign="CN_GND">
-        <Line>Camden Ground | ATIS available on 125.1</Line>
-        <Line>Airspace, Charts, Tools - vats.im/pac/tools</Line>
-        <Line>Pilot Procedures - vats.im/pac/pilot</Line>
->>>>>>> 908b5bbf
-        <Line>ATC feedback - vats.im/pac/helpdesk</Line>
-      </ControllerInfo>
-    </Position>
-    <Position Name="Hobart Tower" Type="ASD" DefaultCenter="-42.836111+147.510278" DefaultRange="65" MagneticVariation="-15.3">
-      <Sectors>
-        <Sector Name="HB ADC" />
-        <Sector Name="HB SMC" />
-      </Sectors>
-      <Maps>
-        <Map Name="ALL_CTA" />
-        <Map Name="Hobart/HB_COAST" />
-        <Map Name="Hobart/HB_TCU" />
-        <Map Name="Hobart/HB_RWY12" />
-      </Maps>
-      <ATIS>
-        <Editor Airport="YMHB" Frequency="128.45" />
-        <Window Airport="YMHB" />
-      </ATIS>
-      <Strips Mode="State" Sort="Time" />
-      <CFL QuickLevel="8000">
-        <AdditionalLevels>3900,4200,5600</AdditionalLevels>
-      </CFL>
-      <ArrivalLists>
-        <Airport Name="YMHB" />
-      </ArrivalLists>
-      <ControllerInfo>
-<<<<<<< HEAD
-        <Line>Hobart Tower</Line>
-        <Line>ATIS available on 128.45</Line>
-        <Line>Airspace, Charts, Tools - vats.im/pac/pilot</Line>
-        <Line>ATC feedback - vats.im/pac/helpdesk</Line>
-      </ControllerInfo>
-      <ControllerInfo Callsign="HB_GND">
-        <Line>Hobart Ground</Line>
-        <Line>ATIS available on 128.45</Line>
-        <Line>Airspace, Charts, Tools - vats.im/pac/pilot</Line>
-=======
-        <Line>Hobart Tower | ATIS available on 128.45</Line>
-        <Line>Airspace, Charts, Tools - vats.im/pac/tools</Line>
-        <Line>Pilot Procedures - vats.im/pac/pilot</Line>
-        <Line>ATC feedback - vats.im/pac/helpdesk</Line>
-      </ControllerInfo>
-      <ControllerInfo Callsign="HB_GND">
-        <Line>Hobart Ground | ATIS available on 128.45</Line>
-        <Line>Airspace, Charts, Tools - vats.im/pac/tools</Line>
-        <Line>Pilot Procedures - vats.im/pac/pilot</Line>
->>>>>>> 908b5bbf
-        <Line>ATC feedback - vats.im/pac/helpdesk</Line>
-      </ControllerInfo>
-    </Position>
-    <Position Name="Jandakot Tower" Type="ASD" DefaultCenter="-32.097500+115.881111" DefaultRange="30" MagneticVariation="1.7">
-      <Sectors>
-        <Sector Name="JT ADC" />
-        <Sector Name="JT ADCC" />
-        <Sector Name="JT SMC" />
-      </Sectors>
-      <Maps>
-        <Map Name="ALL_CTA" />
-        <Map Name="Perth/PH_COAST" />
-        <Map Name="Perth/PH_TCU" />
-        <Map Name="Metro_D/JT_ARRS_DEPS" />
-        <Map Name="Metro_D/JT_FULL_NAMES" />
-      </Maps>
-      <ATIS>
-        <Editor Airport="YPJT" Frequency="128.65" />
-        <Window Airport="YPJT" />
-      </ATIS>
-      <Strips Mode="State" Sort="Time" />
-      <CFL QuickLevel="3000" />
-      <ArrivalLists>
-        <Airport Name="YPJT" />
-      </ArrivalLists>
-      <ControllerInfo>
-<<<<<<< HEAD
-        <Line>Jandakot Tower</Line>
-        <Line>ATIS available on 128.65</Line>
-        <Line>Airspace, Charts, Tools - vats.im/pac/pilot</Line>
-        <Line>ATC feedback - vats.im/pac/helpdesk</Line>
-      </ControllerInfo>
-      <ControllerInfo Callsign="JT_GND">
-        <Line>Jandakot Ground</Line>
-        <Line>ATIS available on 128.65</Line>
-        <Line>Airspace, Charts, Tools - vats.im/pac/pilot</Line>
-=======
-        <Line>Jandakot Tower | ATIS available on 128.65</Line>
-        <Line>Airspace, Charts, Tools - vats.im/pac/tools</Line>
-        <Line>Pilot Procedures - vats.im/pac/pilot</Line>
-        <Line>ATC feedback - vats.im/pac/helpdesk</Line>
-      </ControllerInfo>
-      <ControllerInfo Callsign="JT_GND">
-        <Line>Jandakot Ground | ATIS available on 128.65</Line>
-        <Line>Airspace, Charts, Tools - vats.im/pac/tools</Line>
-        <Line>Pilot Procedures - vats.im/pac/pilot</Line>
->>>>>>> 908b5bbf
-        <Line>ATC feedback - vats.im/pac/helpdesk</Line>
-      </ControllerInfo>
-    </Position>
-    <Position Name="Launceston Tower" Type="ASD" DefaultCenter="-41.545278+147.214167" DefaultRange="65" MagneticVariation="-14.4">
-      <Sectors>
-        <Sector Name="LT ADC" />
-      </Sectors>
-      <Maps>
-        <Map Name="ALL_CTA" />
-        <Map Name="Launceston/LT_COAST" />
-        <Map Name="Launceston/LT_TCU" />
-        <Map Name="Launceston/LT_RWY32L" />
-      </Maps>
-      <ATIS>
-        <Editor Airport="YMLT" Frequency="134.75" />
-        <Window Airport="YMLT" />
-      </ATIS>
-      <Strips Mode="State" Sort="Time" />
-      <CFL QuickLevel="8000">
-        <AdditionalLevels>3200,5800,6300</AdditionalLevels>
-      </CFL>
-      <ArrivalLists>
-        <Airport Name="YMLT" />
-      </ArrivalLists>
-      <ControllerInfo>
-<<<<<<< HEAD
-        <Line>Launy Tower</Line>
-        <Line>ATIS available on 134.75</Line>
-        <Line>Airspace, Charts, Tools - vats.im/pac/pilot</Line>
-=======
-        <Line>Launy Tower | ATIS available on 134.75</Line>
-        <Line>Airspace, Charts, Tools - vats.im/pac/tools</Line>
-        <Line>Pilot Procedures - vats.im/pac/pilot</Line>
->>>>>>> 908b5bbf
-        <Line>ATC feedback - vats.im/pac/helpdesk</Line>
-      </ControllerInfo>
-    </Position>
-    <Position Name="Mackay Tower" Type="ASD" DefaultCenter="-21.171389+149.179722" DefaultRange="65" MagneticVariation="-8.4">
-      <Sectors>
-        <Sector Name="MK ADC" />
-        <Sector Name="MK SMC" />
-      </Sectors>
-      <Maps>
-        <Map Name="ALL_CTA" />
-        <Map Name="Mackay/MK_COAST" />
-        <Map Name="Mackay/MK_TCU" />
-        <Map Name="Mackay/MK_RWY14" />
-      </Maps>
-      <ATIS>
-        <Editor Airport="YBMK" Frequency="128.0" />
-        <Window Airport="YBMK" />
-      </ATIS>
-      <Strips Mode="State" Sort="Time" />
-      <CFL QuickLevel="6000" />
-      <ArrivalLists>
-        <Airport Name="YBMK" />
-      </ArrivalLists>
-      <ControllerInfo>
-<<<<<<< HEAD
-        <Line>Mackay Tower</Line>
-        <Line>ATIS available on 128.0</Line>
-        <Line>Airspace, Charts, Tools - vats.im/pac/pilot</Line>
-        <Line>ATC feedback - vats.im/pac/helpdesk</Line>
-      </ControllerInfo>
-      <ControllerInfo Callsign="MK_GND">
-        <Line>Mackay Ground</Line>
-        <Line>ATIS available on 128.0</Line>
-        <Line>Airspace, Charts, Tools - vats.im/pac/pilot</Line>
-=======
-        <Line>Mackay Tower | ATIS available on 128.0</Line>
-        <Line>Airspace, Charts, Tools - vats.im/pac/tools</Line>
-        <Line>Pilot Procedures - vats.im/pac/pilot</Line>
-        <Line>ATC feedback - vats.im/pac/helpdesk</Line>
-      </ControllerInfo>
-      <ControllerInfo Callsign="MK_GND">
-        <Line>Mackay Ground | ATIS available on 128.0</Line>
-        <Line>Airspace, Charts, Tools - vats.im/pac/tools</Line>
-        <Line>Pilot Procedures - vats.im/pac/pilot</Line>
->>>>>>> 908b5bbf
-        <Line>ATC feedback - vats.im/pac/helpdesk</Line>
-      </ControllerInfo>
-    </Position>
-    <Position Name="Moorabbin Tower" Type="ASD" DefaultCenter="-37.975833+145.102222" DefaultRange="30" MagneticVariation="-11.8">
-      <Sectors>
-        <Sector Name="MB ADC" />
-        <Sector Name="MB ADCW" />
-        <Sector Name="MB SMC" />
-      </Sectors>
-      <Maps>
-        <Map Name="ALL_CTA" />
-        <Map Name="Melbourne/ML_COAST" />
-        <Map Name="Melbourne/ML_TCU" />
-        <Map Name="Metro_D/MB_ARRS_DEPS" />
-        <Map Name="Metro_D/MB_FULL_NAMES" />
-      </Maps>
-      <ATIS>
-        <Editor Airport="YMMB" Frequency="120.9" />
-        <Window Airport="YMMB" />
-      </ATIS>
-      <Strips Mode="State" Sort="Time" />
-      <CFL QuickLevel="5000" />
-      <ArrivalLists>
-        <Airport Name="YMMB" />
-      </ArrivalLists>
-      <ControllerInfo>
-<<<<<<< HEAD
-        <Line>Moorabbin Tower</Line>
-        <Line>ATIS available on 120.9</Line>
-        <Line>Airspace, Charts, Tools - vats.im/pac/pilot</Line>
-        <Line>ATC feedback - vats.im/pac/helpdesk</Line>
-      </ControllerInfo>
-      <ControllerInfo Callsign="MB_GND">
-        <Line>Moorabbin Ground</Line>
-        <Line>ATIS available on 120.9</Line>
-        <Line>Airspace, Charts, Tools - vats.im/pac/pilot</Line>
-=======
-        <Line>Moorabbin Tower | ATIS available on 120.9</Line>
-        <Line>Airspace, Charts, Tools - vats.im/pac/tools</Line>
-        <Line>Pilot Procedures - vats.im/pac/pilot</Line>
-        <Line>ATC feedback - vats.im/pac/helpdesk</Line>
-      </ControllerInfo>
-      <ControllerInfo Callsign="MB_GND">
-        <Line>Moorabbin Ground | ATIS available on 120.9</Line>
-        <Line>Airspace, Charts, Tools - vats.im/pac/tools</Line>
-        <Line>Pilot Procedures - vats.im/pac/pilot</Line>
->>>>>>> 908b5bbf
-        <Line>ATC feedback - vats.im/pac/helpdesk</Line>
-      </ControllerInfo>
-    </Position>
-    <Position Name="Parafield Tower" Type="ASD" DefaultCenter="-34.793333+138.633056" DefaultRange="30" MagneticVariation="-8">
-      <Sectors>
-        <Sector Name="PF ADC" />
-        <Sector Name="PF ADCW" />
-        <Sector Name="PF SMC" />
-      </Sectors>
-      <Maps>
-        <Map Name="ALL_CTA" />
-        <Map Name="Adelaide/AD_COAST" />
-        <Map Name="Adelaide/AD_TCU" />
-        <Map Name="Metro_D/PF_ARRS_DEPS" />
-        <Map Name="Metro_D/PF_FULL_NAMES" />
-      </Maps>
-      <ATIS>
-        <Editor Airport="YPPF" Frequency="120.9" />
-        <Window Airport="YPPF" />
-      </ATIS>
-      <Strips Mode="State" Sort="Time" />
-      <CFL QuickLevel="3000" />
-      <ArrivalLists>
-        <Airport Name="YPPF" />
-      </ArrivalLists>
-      <ControllerInfo>
-<<<<<<< HEAD
-        <Line>Parafield Tower</Line>
-        <Line>ATIS available on 120.9</Line>
-        <Line>Airspace, Charts, Tools - vats.im/pac/pilot</Line>
-        <Line>ATC feedback - vats.im/pac/helpdesk</Line>
-      </ControllerInfo>
-      <ControllerInfo Callsign="PF_GND">
-        <Line>Parafield Ground</Line>
-        <Line>ATIS available on 120.9</Line>
-        <Line>Airspace, Charts, Tools - vats.im/pac/pilot</Line>
-=======
-        <Line>Parafield Tower | ATIS available on 120.9</Line>
-        <Line>Airspace, Charts, Tools - vats.im/pac/tools</Line>
-        <Line>Pilot Procedures - vats.im/pac/pilot</Line>
-        <Line>ATC feedback - vats.im/pac/helpdesk</Line>
-      </ControllerInfo>
-      <ControllerInfo Callsign="PF_GND">
-        <Line>Parafield Ground | ATIS available on 120.9</Line>
-        <Line>Airspace, Charts, Tools - vats.im/pac/tools</Line>
-        <Line>Pilot Procedures - vats.im/pac/pilot</Line>
->>>>>>> 908b5bbf
-        <Line>ATC feedback - vats.im/pac/helpdesk</Line>
-      </ControllerInfo>
-    </Position>
-    <Position Name="Rockhampton Tower" Type="ASD" DefaultCenter="-23.381944+150.475278" DefaultRange="65" MagneticVariation="-9.2">
-      <Sectors>
-        <Sector Name="RK ADC" />
-        <Sector Name="RK SMC" />
-      </Sectors>
-      <Maps>
-        <Map Name="ALL_CTA" />
-        <Map Name="Rockhampton/RK_COAST" />
-        <Map Name="Rockhampton/RK_TCU" />
-        <Map Name="Rockhampton/RK_RWY15" />
-      </Maps>
-      <ATIS>
-        <Editor Airport="YBRK" Frequency="128.5" />
-        <Window Airport="YBRK" />
-      </ATIS>
-      <Strips Mode="State" Sort="Time" />
-      <CFL QuickLevel="6000" />
-      <ArrivalLists>
-        <Airport Name="YBRK" />
-      </ArrivalLists>
-      <ControllerInfo>
-<<<<<<< HEAD
-        <Line>Rocky Tower</Line>
-        <Line>ATIS available on 128.5</Line>
-        <Line>Airspace, Charts, Tools - vats.im/pac/pilot</Line>
-        <Line>ATC feedback - vats.im/pac/helpdesk</Line>
-      </ControllerInfo>
-      <ControllerInfo Callsign="RK_GND">
-        <Line>Rocky Ground</Line>
-        <Line>ATIS available on 128.5</Line>
-        <Line>Airspace, Charts, Tools - vats.im/pac/pilot</Line>
-=======
-        <Line>Rocky Tower | ATIS available on 128.5</Line>
-        <Line>Airspace, Charts, Tools - vats.im/pac/tools</Line>
-        <Line>Pilot Procedures - vats.im/pac/pilot</Line>
-        <Line>ATC feedback - vats.im/pac/helpdesk</Line>
-      </ControllerInfo>
-      <ControllerInfo Callsign="RK_GND">
-        <Line>Rocky Ground | ATIS available on 128.5</Line>
-        <Line>Airspace, Charts, Tools - vats.im/pac/tools</Line>
-        <Line>Pilot Procedures - vats.im/pac/pilot</Line>
->>>>>>> 908b5bbf
-        <Line>ATC feedback - vats.im/pac/helpdesk</Line>
-      </ControllerInfo>
-    </Position>
-  </Group>
-  <Group Name="Class C TWR">
-    <Position Name="Adelaide Tower" Type="ASD" DefaultCenter="-34.947+138.525" DefaultRange="60" MagneticVariation="-8" DynamicInfill="false">
-      <Sectors>
-        <Sector Name="AD ADC" />
-        <Sector Name="AD SMC" />
-        <Sector Name="AD ACD" />
-      </Sectors>
-      <Maps>
-        <Map Name="ALL_CTA" />
-        <Map Name="Adelaide/AD_COAST" />
-        <Map Name="Adelaide/AD_TCU" />
-        <Map Name="Adelaide/AD_RWY23" />
-      </Maps>
-      <ATIS>
-        <Editor Airport="YPAD" Frequency="134.5" Server="rw1.vatpac.org" />
-        <Window Airport="YPAD" />
-      </ATIS>
-      <Strips Mode="State" Sort="Alpha">
-      </Strips>
-      <CFL QuickLevel="5000" />
-      <ArrivalLists>
-        <Airport Name="YPAD" />
-      </ArrivalLists>
-      <ControllerInfo>
-<<<<<<< HEAD
-        <Line>Adelaide Tower</Line>
-        <Line>ATIS available on 134.5</Line>
-        <Line>Airspace, Charts, Tools - vats.im/pac/pilot</Line>
-        <Line>ATC feedback - vats.im/pac/helpdesk</Line>
-      </ControllerInfo>
-      <ControllerInfo Callsign="AD_GND">
-        <Line>Adelaide Ground</Line>
-        <Line>ATIS available on 134.5</Line>
-        <Line>Airspace, Charts, Tools - vats.im/pac/pilot</Line>
-        <Line>ATC feedback - vats.im/pac/helpdesk</Line>
-      </ControllerInfo>
-      <ControllerInfo Callsign="AD_DEL">
-        <Line>Adelaide Delivery</Line>
-        <Line>ATIS available on 134.5</Line>
-        <Line>Airspace, Charts, Tools - vats.im/pac/pilot</Line>
-=======
-        <Line>Adelaide Tower | ATIS available on 134.5</Line>
-        <Line>Airspace, Charts, Tools - vats.im/pac/tools</Line>
-        <Line>Pilot Procedures - vats.im/pac/pilot</Line>
-        <Line>ATC feedback - vats.im/pac/helpdesk</Line>
-      </ControllerInfo>
-      <ControllerInfo Callsign="AD_GND">
-        <Line>Adelaide Ground | ATIS available on 134.5</Line>
-        <Line>Airspace, Charts, Tools - vats.im/pac/tools</Line>
-        <Line>Pilot Procedures - vats.im/pac/pilot</Line>
-        <Line>ATC feedback - vats.im/pac/helpdesk</Line>
-      </ControllerInfo>
-      <ControllerInfo Callsign="AD_DEL">
-        <Line>Adelaide Delivery | ATIS available on 134.5</Line>
-        <Line>Airspace, Charts, Tools - vats.im/pac/tools</Line>
-        <Line>Pilot Procedures - vats.im/pac/pilot</Line>
->>>>>>> 908b5bbf
-        <Line>ATC feedback - vats.im/pac/helpdesk</Line>
-      </ControllerInfo>
-    </Position>
-    <Position Name="Amberley Tower" Type="ASD" DefaultCenter="-27.640556+152.711944" DefaultRange="60" MagneticVariation="-11">
-      <Sectors>
-        <Sector Name="AMB ADC" />
-        <Sector Name="AMB SMC" />
-        <Sector Name="AMB ACD" />
-      </Sectors>
-      <Maps>
-        <Map Name="ALL_CTA" />
-        <Map Name="Amberley/AMB_TCU" />
-        <Map Name="Amberley/AMB_RWY15" />
-      </Maps>
-      <ATIS>
-        <Editor Airport="YAMB" Frequency="123.3" />
-        <Window Airport="YAMB" />
-      </ATIS>
-      <Strips Mode="State" Sort="Alpha">
-      </Strips>
-      <CFL QuickLevel="5000" />
-      <ArrivalLists>
-        <Airport Name="YAMB" />
-      </ArrivalLists>
-      <ControllerInfo>
-<<<<<<< HEAD
-        <Line>Amberley Tower</Line>
-        <Line>ATIS available on 123.3</Line>
-        <Line>Airspace, Charts, Tools - vats.im/pac/pilot</Line>
-        <Line>ATC feedback - vats.im/pac/helpdesk</Line>
-      </ControllerInfo>
-      <ControllerInfo Callsign="AMB_GND">
-        <Line>Amberley Ground</Line>
-        <Line>ATIS available on 123.3</Line>
-        <Line>Airspace, Charts, Tools - vats.im/pac/pilot</Line>
-        <Line>ATC feedback - vats.im/pac/helpdesk</Line>
-      </ControllerInfo>
-      <ControllerInfo Callsign="AMB_DEL">
-        <Line>Amberley Delivery</Line>
-        <Line>ATIS available on 123.3</Line>
-        <Line>Airspace, Charts, Tools - vats.im/pac/pilot</Line>
-=======
-        <Line>Amberley Tower | ATIS available on 123.3</Line>
-        <Line>Airspace, Charts, Tools - vats.im/pac/tools</Line>
-        <Line>Pilot Procedures - vats.im/pac/pilot</Line>
-        <Line>ATC feedback - vats.im/pac/helpdesk</Line>
-      </ControllerInfo>
-      <ControllerInfo Callsign="AMB_GND">
-        <Line>Amberley Ground | ATIS available on 123.3</Line>
-        <Line>Airspace, Charts, Tools - vats.im/pac/tools</Line>
-        <Line>Pilot Procedures - vats.im/pac/pilot</Line>
-        <Line>ATC feedback - vats.im/pac/helpdesk</Line>
-      </ControllerInfo>
-      <ControllerInfo Callsign="AMB_DEL">
-        <Line>Amberley Delivery | ATIS available on 123.3</Line>
-        <Line>Airspace, Charts, Tools - vats.im/pac/tools</Line>
-        <Line>Pilot Procedures - vats.im/pac/pilot</Line>
->>>>>>> 908b5bbf
-        <Line>ATC feedback - vats.im/pac/helpdesk</Line>
-      </ControllerInfo>
-    </Position>
-    <Position Name="East Sale Tower" Type="ASD" DefaultCenter="-38.098889+147.149444" DefaultRange="60" MagneticVariation="-12.8">
-      <Sectors>
-        <Sector Name="ES ADC" />
-        <Sector Name="ES SMC" />
-        <Sector Name="ES ACD" />
-      </Sectors>
-      <Maps>
-        <Map Name="ALL_CTA" />
-        <Map Name="East Sale/ES_COAST" />
-        <Map Name="East Sale/ES_TCU" />
-        <Map Name="East Sale/YMES_ALLRWYS" />
-      </Maps>
-      <ATIS>
-        <Editor Airport="YMES" Frequency="125.4" />
-        <Window Airport="YMES" />
-      </ATIS>
-      <Strips Mode="State" Sort="Alpha">
-      </Strips>
-      <CFL QuickLevel="5000" />
-      <ArrivalLists>
-        <Airport Name="YMES" />
-      </ArrivalLists>
-      <ControllerInfo>
-<<<<<<< HEAD
-        <Line>Sale Tower</Line>
-        <Line>ATIS available on 125.4</Line>
-        <Line>Airspace, Charts, Tools - vats.im/pac/pilot</Line>
-        <Line>ATC feedback - vats.im/pac/helpdesk</Line>
-      </ControllerInfo>
-      <ControllerInfo Callsign="ES_GND">
-        <Line>Sale Ground</Line>
-        <Line>ATIS available on 125.4</Line>
-        <Line>Airspace, Charts, Tools - vats.im/pac/pilot</Line>
-        <Line>ATC feedback - vats.im/pac/helpdesk</Line>
-      </ControllerInfo>
-      <ControllerInfo Callsign="ES_DEL">
-        <Line>Sale Delivery</Line>
-        <Line>ATIS available on 125.4</Line>
-        <Line>Airspace, Charts, Tools - vats.im/pac/pilot</Line>
-=======
-        <Line>Sale Tower | ATIS available on 125.4</Line>
-        <Line>Airspace, Charts, Tools - vats.im/pac/tools</Line>
-        <Line>Pilot Procedures - vats.im/pac/pilot</Line>
-        <Line>ATC feedback - vats.im/pac/helpdesk</Line>
-      </ControllerInfo>
-      <ControllerInfo Callsign="ES_GND">
-        <Line>Sale Ground | ATIS available on 125.4</Line>
-        <Line>Airspace, Charts, Tools - vats.im/pac/tools</Line>
-        <Line>Pilot Procedures - vats.im/pac/pilot</Line>
-        <Line>ATC feedback - vats.im/pac/helpdesk</Line>
-      </ControllerInfo>
-      <ControllerInfo Callsign="ES_DEL">
-        <Line>Sale Delivery | ATIS available on 125.4</Line>
-        <Line>Airspace, Charts, Tools - vats.im/pac/tools</Line>
-        <Line>Pilot Procedures - vats.im/pac/pilot</Line>
->>>>>>> 908b5bbf
-        <Line>ATC feedback - vats.im/pac/helpdesk</Line>
-      </ControllerInfo>
-    </Position>
-    <Position Name="Essendon Tower" Type="ASD" DefaultCenter="-37.728056+144.901944" DefaultRange="40" MagneticVariation="-11.7">
-      <Sectors>
-        <Sector Name="EN ADC" />
-        <Sector Name="EN SMC" />
-      </Sectors>
-      <Maps>
-        <Map Name="ALL_CTA" />
-        <Map Name="C_LL_LABELS" />
-        <Map Name="Melbourne/ML_COAST" />
-        <Map Name="Melbourne/ML_TCU" />
-        <Map Name="Melbourne/EN_RWY26" />
-      </Maps>
-      <ATIS>
-        <Editor Airport="YMEN" Frequency="119.8" />
-        <Window Airport="YMEN" />
-      </ATIS>
-      <Strips Mode="State" Sort="Alpha">
-      </Strips>
-      <CFL QuickLevel="3000" />
-      <ArrivalLists>
-        <Airport Name="YMEN" />
-      </ArrivalLists>
-      <ControllerInfo>
-<<<<<<< HEAD
-        <Line>Essendon Tower</Line>
-        <Line>ATIS available on 119.8</Line>
-        <Line>Airspace, Charts, Tools - vats.im/pac/pilot</Line>
-        <Line>ATC feedback - vats.im/pac/helpdesk</Line>
-      </ControllerInfo>
-      <ControllerInfo Callsign="EN_GND">
-        <Line>Essendon Ground</Line>
-        <Line>ATIS available on 119.8</Line>
-        <Line>Airspace, Charts, Tools - vats.im/pac/pilot</Line>
-=======
-        <Line>Essendon Tower | ATIS available on 119.8</Line>
-        <Line>Airspace, Charts, Tools - vats.im/pac/tools</Line>
-        <Line>Pilot Procedures - vats.im/pac/pilot</Line>
-        <Line>ATC feedback - vats.im/pac/helpdesk</Line>
-      </ControllerInfo>
-      <ControllerInfo Callsign="EN_GND">
-        <Line>Essendon Ground | ATIS available on 119.8</Line>
-        <Line>Airspace, Charts, Tools - vats.im/pac/tools</Line>
-        <Line>Pilot Procedures - vats.im/pac/pilot</Line>
->>>>>>> 908b5bbf
-        <Line>ATC feedback - vats.im/pac/helpdesk</Line>
-      </ControllerInfo>
-    </Position>
-    <Position Name="Melbourne Tower" Type="ASD" DefaultCenter="-3740.4+14450.6" DefaultRange="60" MagneticVariation="-11" DynamicInfill="false">
-      <Sectors>
-        <Sector Name="ML ADC" />
-        <Sector Name="ML SMC" />
-        <Sector Name="ML ACD" />
-      </Sectors>
-      <Maps>
-        <Map Name="ALL_CTA" />
-        <Map Name="Melbourne/ML_COAST" />
-        <Map Name="Melbourne/ML_TCU" />
-        <Map Name="Melbourne/ML_RWY16" />
-      </Maps>
-      <ATIS>
-        <Editor Airport="YMML" Frequency="118.0" />
-        <Window Airport="YMML" />
-      </ATIS>
-      <Strips Mode="State" Sort="Alpha">
-      </Strips>
-      <CFL QuickLevel="5000" />
-      <ArrivalLists>
-        <Airport Name="YMML" />
-      </ArrivalLists>
-      <ControllerInfo>
-<<<<<<< HEAD
-        <Line>Melbourne Tower</Line>
-        <Line>ATIS available on 118.0</Line>
-        <Line>Airspace, Charts, Tools - vats.im/pac/pilot</Line>
-        <Line>ATC feedback - vats.im/pac/helpdesk</Line>
-      </ControllerInfo>
-      <ControllerInfo Callsign="ML_GND">
-        <Line>Melbourne Ground</Line>
-        <Line>ATIS available on 118.0</Line>
-        <Line>Airspace, Charts, Tools - vats.im/pac/pilot</Line>
-        <Line>ATC feedback - vats.im/pac/helpdesk</Line>
-      </ControllerInfo>
-      <ControllerInfo Callsign="ML_DEL">
-        <Line>Melbourne Delivery</Line>
-        <Line>ATIS available on 118.0</Line>
-        <Line>Airspace, Charts, Tools - vats.im/pac/pilot</Line>
-=======
-        <Line>Melbourne Tower | ATIS available on 118.0</Line>
-        <Line>Airspace, Charts, Tools - vats.im/pac/tools</Line>
-        <Line>Pilot Procedures - vats.im/pac/pilot</Line>
-        <Line>ATC feedback - vats.im/pac/helpdesk</Line>
-      </ControllerInfo>
-      <ControllerInfo Callsign="ML_GND">
-        <Line>Melbourne Ground | ATIS available on 118.0</Line>
-        <Line>Airspace, Charts, Tools - vats.im/pac/tools</Line>
-        <Line>Pilot Procedures - vats.im/pac/pilot</Line>
-        <Line>ATC feedback - vats.im/pac/helpdesk</Line>
-      </ControllerInfo>
-      <ControllerInfo Callsign="ML_DEL">
-        <Line>Melbourne Delivery | ATIS available on 118.0</Line>
-        <Line>Airspace, Charts, Tools - vats.im/pac/tools</Line>
-        <Line>Pilot Procedures - vats.im/pac/pilot</Line>
->>>>>>> 908b5bbf
-        <Line>ATC feedback - vats.im/pac/helpdesk</Line>
-      </ControllerInfo>
-    </Position>
-    <Position Name="Sydney Tower" Type="ASD" DefaultCenter="-33.9461+151.1772" DefaultRange="60" MagneticVariation="-13">
-      <Sectors>
-        <Sector Name="SY ADC" />
-        <Sector Name="SY ADCE" />
-        <Sector Name="SY SMC" />
-        <Sector Name="SY SMCW" />
-        <Sector Name="SY COORD" />
-        <Sector Name="SY ACD" />
-      </Sectors>
-      <Maps>
-        <Map Name="ALL_CTA" />
-        <Map Name="Sydney/SY_COAST" />
-        <Map Name="Sydney/SY_TCU" />
-        <Map Name="Sydney/SY_RWY34PROPS" />
-      </Maps>
-      <ATIS>
-        <Editor Airport="YSSY" Frequency="118.55" />
-        <Window Airport="YSSY" />
-      </ATIS>
-      <Strips Mode="State" Sort="Alpha">
-      </Strips>
-      <CFL QuickLevel="5000" />
-      <ArrivalLists>
-        <Airport Name="YSSY" />
-      </ArrivalLists>
-      <ControllerInfo Callsign="SY_TWR">
-<<<<<<< HEAD
-        <Line>Sydney Tower</Line>
-        <Line>ATIS available on 118.55</Line>
-        <Line>Airspace, Charts, Tools - vats.im/pac/pilot</Line>
-        <Line>ATC feedback - vats.im/pac/helpdesk</Line>
-      </ControllerInfo>
-      <ControllerInfo>
-        <Line>Sydney Tower</Line>
-        <Line>ATIS available on 118.55</Line>
-        <Line>Airspace, Charts, Tools - vats.im/pac/pilot</Line>
-        <Line>ATC feedback - vats.im/pac/helpdesk</Line>
-      </ControllerInfo>
-      <ControllerInfo Callsign="SY-W_GND">
-        <Line>Sydney Ground (West)</Line>
-        <Line>ATIS available on 118.55</Line>
-        <Line>Airspace, Charts, Tools - vats.im/pac/pilot</Line>
-        <Line>ATC feedback - vats.im/pac/helpdesk</Line>
-      </ControllerInfo>
-      <ControllerInfo Callsign="SY_GND">
-        <Line>Sydney Ground</Line>
-        <Line>ATIS available on 118.55</Line>
-        <Line>Airspace, Charts, Tools - vats.im/pac/pilot</Line>
-        <Line>ATC feedback - vats.im/pac/helpdesk</Line>
-      </ControllerInfo>
-      <ControllerInfo Callsign="SY-C_GND">
-        <Line>Sydney Coordinator</Line>
-        <Line>ATIS available on 118.55</Line>
-        <Line>Airspace, Charts, Tools - vats.im/pac/pilot</Line>
-        <Line>ATC feedback - vats.im/pac/helpdesk</Line>
-      </ControllerInfo>
-      <ControllerInfo Callsign="SY_DEL">
-        <Line>Sydney Delivery</Line>
-        <Line>ATIS available on 118.55</Line>
-        <Line>Airspace, Charts, Tools - vats.im/pac/pilot</Line>
-=======
-        <Line>Sydney Tower | ATIS available on 118.55</Line>
-        <Line>Airspace, Charts, Tools - vats.im/pac/tools</Line>
-        <Line>Pilot Procedures - vats.im/pac/pilot</Line>
-        <Line>ATC feedback - vats.im/pac/helpdesk</Line>
-      </ControllerInfo>
-      <ControllerInfo Callsign="SY-E_TWR">
-        <Line>Sydney Tower (East) | ATIS available on 118.55</Line>
-        <Line>Airspace, Charts, Tools - vats.im/pac/tools</Line>
-        <Line>Pilot Procedures - vats.im/pac/pilot</Line>
-        <Line>ATC feedback - vats.im/pac/helpdesk</Line>
-      </ControllerInfo>
-      <ControllerInfo Callsign="SY-W_GND">
-        <Line>Sydney Ground (West) | ATIS available on 118.55</Line>
-        <Line>Airspace, Charts, Tools - vats.im/pac/tools</Line>
-        <Line>ATC feedback - vats.im/pac/helpdesk</Line>
-      </ControllerInfo>
-      <ControllerInfo Callsign="SY_GND">
-        <Line>Sydney Ground | ATIS available on 118.55</Line>
-        <Line>Airspace, Charts, Tools - vats.im/pac/tools</Line>
-        <Line>Pilot Procedures - vats.im/pac/pilot</Line>
-        <Line>ATC feedback - vats.im/pac/helpdesk</Line>
-      </ControllerInfo>
-      <ControllerInfo Callsign="SY-C_GND">
-        <Line>Sydney Coordinator | ATIS available on 118.55</Line>
-        <Line>Airspace, Charts, Tools - vats.im/pac/tools</Line>
-        <Line>Pilot Procedures - vats.im/pac/pilot</Line>
-        <Line>ATC feedback - vats.im/pac/helpdesk</Line>
-      </ControllerInfo>
-      <ControllerInfo Callsign="SY_DEL">
-        <Line>Sydney Delivery | ATIS available on 118.55</Line>
-        <Line>Airspace, Charts, Tools - vats.im/pac/tools</Line>
-        <Line>Pilot Procedures - vats.im/pac/pilot</Line>
->>>>>>> 908b5bbf
-        <Line>ATC feedback - vats.im/pac/helpdesk</Line>
-      </ControllerInfo>
-    </Position>
-    <Position Name="Brisbane Tower" Type="ASD" DefaultCenter="-27.3942+153.1218" DefaultRange="60" MagneticVariation="-11" DynamicInfill="false">
-      <Sectors>
-        <Sector Name="BN ADC" />
-        <Sector Name="BN ADCW" />
-        <Sector Name="BN SMC" />
-        <Sector Name="BN SMCN" />
-        <Sector Name="BN SMCS" />
-        <Sector Name="BN ACD" />
-      </Sectors>
-      <Maps>
-        <Map Name="ALL_CTA" />
-        <Map Name="Brisbane/BN_COAST" />
-        <Map Name="Brisbane/BN_TCU" />
-        <Map Name="Brisbane/BN_RWY01PROPS" />
-      </Maps>
-      <ATIS>
-        <Editor Airport="YBBN" Frequency="125.5" />
-        <Window Airport="YBBN" />
-      </ATIS>
-      <Strips Mode="State" Sort="Alpha">
-      </Strips>
-      <CFL QuickLevel="6000" />
-      <ArrivalLists>
-        <Airport Name="YBBN" />
-      </ArrivalLists>
-      <ControllerInfo>
-<<<<<<< HEAD
-        <Line>Brisbane Tower</Line>
-        <Line>ATIS available on 125.5</Line>
-        <Line>Airspace, Charts, Tools - vats.im/pac/pilot</Line>
-        <Line>ATC feedback - vats.im/pac/helpdesk</Line>
-      </ControllerInfo>
-      <ControllerInfo Callsign="BN-W_TWR">
-        <Line>Brisbane Tower (West)</Line>
-        <Line>ATIS available on 125.5</Line>
-        <Line>Airspace, Charts, Tools - vats.im/pac/pilot</Line>
-        <Line>ATC feedback - vats.im/pac/helpdesk</Line>
-      </ControllerInfo>
-      <ControllerInfo Callsign="BN_GND">
-        <Line>Brisbane Ground</Line>
-        <Line>ATIS available on 125.5</Line>
-        <Line>Airspace, Charts, Tools - vats.im/pac/pilot</Line>
-        <Line>ATC feedback - vats.im/pac/helpdesk</Line>
-      </ControllerInfo>
-      <ControllerInfo Callsign="BN-N_GND">
-        <Line>Brisbane Ground (North)</Line>
-        <Line>ATIS available on 125.5</Line>
-        <Line>Airspace, Charts, Tools - vats.im/pac/pilot</Line>
-        <Line>ATC feedback - vats.im/pac/helpdesk</Line>
-      </ControllerInfo>
-      <ControllerInfo Callsign="BN-S_GND">
-        <Line>Brisbane Ground (South)</Line>
-        <Line>ATIS available on 125.5</Line>
-        <Line>Airspace, Charts, Tools - vats.im/pac/pilot</Line>
-        <Line>ATC feedback - vats.im/pac/helpdesk</Line>
-      </ControllerInfo>
-      <ControllerInfo Callsign="BN_DEL">
-        <Line>Brisbane Delivery</Line>
-        <Line>ATIS available on 125.5</Line>
-        <Line>Airspace, Charts, Tools - vats.im/pac/pilot</Line>
-=======
-        <Line>Brisbane Tower | ATIS available on 125.5</Line>
-        <Line>Airspace, Charts, Tools - vats.im/pac/tools</Line>
-        <Line>Pilot Procedures - vats.im/pac/pilot</Line>
-        <Line>ATC feedback - vats.im/pac/helpdesk</Line>
-      </ControllerInfo>
-      <ControllerInfo Callsign="BN-W_TWR">
-        <Line>Brisbane Tower (West) | ATIS available on 125.5</Line>
-        <Line>Airspace, Charts, Tools - vats.im/pac/tools</Line>
-        <Line>Pilot Procedures - vats.im/pac/pilot</Line>
-        <Line>ATC feedback - vats.im/pac/helpdesk</Line>
-      </ControllerInfo>
-      <ControllerInfo Callsign="BN_GND">
-        <Line>Brisbane Ground | ATIS available on 125.5</Line>
-        <Line>Airspace, Charts, Tools - vats.im/pac/tools</Line>
-        <Line>Pilot Procedures - vats.im/pac/pilot</Line>
-        <Line>ATC feedback - vats.im/pac/helpdesk</Line>
-      </ControllerInfo>
-      <ControllerInfo Callsign="BN-N_GND">
-        <Line>Brisbane Ground (North) | ATIS available on 125.5</Line>
-        <Line>Airspace, Charts, Tools - vats.im/pac/tools</Line>
-        <Line>Pilot Procedures - vats.im/pac/pilot</Line>
-        <Line>ATC feedback - vats.im/pac/helpdesk</Line>
-      </ControllerInfo>
-      <ControllerInfo Callsign="BN-S_GND">
-        <Line>Brisbane Ground (South) | ATIS available on 125.5</Line>
-        <Line>Airspace, Charts, Tools - vats.im/pac/tools</Line>
-        <Line>Pilot Procedures - vats.im/pac/pilot</Line>
-        <Line>ATC feedback - vats.im/pac/helpdesk</Line>
-      </ControllerInfo>
-      <ControllerInfo Callsign="BN_DEL">
-        <Line>Brisbane Delivery | ATIS available on 125.5</Line>
-        <Line>Airspace, Charts, Tools - vats.im/pac/tools</Line>
-        <Line>Pilot Procedures - vats.im/pac/pilot</Line>
->>>>>>> 908b5bbf
-        <Line>ATC feedback - vats.im/pac/helpdesk</Line>
-      </ControllerInfo>
-    </Position>
-    <Position Name="Canberra Tower" Type="ASD" DefaultCenter="-35.306944+149.195" DefaultRange="60" MagneticVariation="-12.5">
-      <Sectors>
-        <Sector Name="CB ADC" />
-        <Sector Name="CB SMC" />
-      </Sectors>
-      <Maps>
-        <Map Name="ALL_CTA" />
-        <Map Name="Canberra/CB_COAST" />
-        <Map Name="Canberra/CB_TCU" />
-        <Map Name="Canberra/CB_RWY1712" />
-      </Maps>
-      <ATIS>
-        <Editor Airport="YSCB" Frequency="127.45" />
-        <Window Airport="YSCB" />
-      </ATIS>
-      <Strips Mode="State" Sort="Alpha">
-      </Strips>
-      <CFL QuickLevel="10000" />
-      <ArrivalLists>
-        <Airport Name="YSCB" />
-      </ArrivalLists>
-      <ControllerInfo>
-<<<<<<< HEAD
-        <Line>Canberra Tower</Line>
-        <Line>ATIS available on 127.45</Line>
-        <Line>Airspace, Charts, Tools - vats.im/pac/pilot</Line>
-        <Line>ATC feedback - vats.im/pac/helpdesk</Line>
-      </ControllerInfo>
-      <ControllerInfo Callsign="CB_GND">
-        <Line>Canberra Ground</Line>
-        <Line>ATIS available on 127.45</Line>
-        <Line>Airspace, Charts, Tools - vats.im/pac/pilot</Line>
-=======
-        <Line>Canberra Tower | ATIS available on 127.45</Line>
-        <Line>Airspace, Charts, Tools - vats.im/pac/tools</Line>
-        <Line>Pilot Procedures - vats.im/pac/pilot</Line>
-        <Line>ATC feedback - vats.im/pac/helpdesk</Line>
-      </ControllerInfo>
-      <ControllerInfo Callsign="CB_GND">
-        <Line>Canberra Ground | ATIS available on 127.45</Line>
-        <Line>Airspace, Charts, Tools - vats.im/pac/tools</Line>
-        <Line>Pilot Procedures - vats.im/pac/pilot</Line>
->>>>>>> 908b5bbf
-        <Line>ATC feedback - vats.im/pac/helpdesk</Line>
-      </ControllerInfo>
-    </Position>
-    <Position Name="Perth Tower" Type="ASD" DefaultCenter="-31.940278+115.966944" DefaultRange="60" MagneticVariation="1.6" DynamicInfill="false">
-      <Sectors>
-        <Sector Name="PH ADC" />
-        <Sector Name="PH SMC" />
-        <Sector Name="PH SMCE" />
-        <Sector Name="PH ACD" />
-      </Sectors>
-      <Maps>
-        <Map Name="ALL_CTA" />
-        <Map Name="Perth/PH_COAST" />
-        <Map Name="Perth/PH_TCU" />
-        <Map Name="Perth/PH_RWY0306" />
-      </Maps>
-      <ATIS>
-        <Editor Airport="YPPH" Frequency="123.8" />
-        <Window Airport="YPPH" />
-      </ATIS>
-      <Strips Mode="State" Sort="Alpha">
-      </Strips>
-      <CFL QuickLevel="5000" />
-      <ArrivalLists>
-        <Airport Name="YPPH" />
-      </ArrivalLists>
-      <ControllerInfo>
-<<<<<<< HEAD
-        <Line>Perth Tower</Line>
-        <Line>ATIS available on 123.8</Line>
-        <Line>Airspace, Charts, Tools - vats.im/pac/pilot</Line>
-        <Line>ATC feedback - vats.im/pac/helpdesk</Line>
-      </ControllerInfo>
-      <ControllerInfo Callsign="PH_GND">
-        <Line>Perth Ground</Line>
-        <Line>ATIS available on 123.8</Line>
-        <Line>Airspace, Charts, Tools - vats.im/pac/pilot</Line>
-        <Line>ATC feedback - vats.im/pac/helpdesk</Line>
-      </ControllerInfo>
-      <ControllerInfo Callsign="PH-E_GND">
-        <Line>Perth Ground (East)</Line>
-        <Line>ATIS available on 123.8</Line>
-        <Line>Airspace, Charts, Tools - vats.im/pac/pilot</Line>
-        <Line>ATC feedback - vats.im/pac/helpdesk</Line>
-      </ControllerInfo>
-      <ControllerInfo Callsign="PH_DEL">
-        <Line>Perth Delivery</Line>
-        <Line>ATIS available on 123.8</Line>
-        <Line>Airspace, Charts, Tools - vats.im/pac/pilot</Line>
-=======
-        <Line>Perth Tower | ATIS available on 123.8</Line>
-        <Line>Airspace, Charts, Tools - vats.im/pac/tools</Line>
-        <Line>Pilot Procedures - vats.im/pac/pilot</Line>
-        <Line>ATC feedback - vats.im/pac/helpdesk</Line>
-      </ControllerInfo>
-      <ControllerInfo Callsign="PH_GND">
-        <Line>Perth Ground | ATIS available on 123.8</Line>
-        <Line>Airspace, Charts, Tools - vats.im/pac/tools</Line>
-        <Line>Pilot Procedures - vats.im/pac/pilot</Line>
-        <Line>ATC feedback - vats.im/pac/helpdesk</Line>
-      </ControllerInfo>
-      <ControllerInfo Callsign="PH-E_GND">
-        <Line>Perth Ground (East) | ATIS available on 123.8</Line>
-        <Line>Airspace, Charts, Tools - vats.im/pac/tools</Line>
-        <Line>Pilot Procedures - vats.im/pac/pilot</Line>
-        <Line>ATC feedback - vats.im/pac/helpdesk</Line>
-      </ControllerInfo>
-      <ControllerInfo Callsign="PH_DEL">
-        <Line>Perth Delivery | ATIS available on 123.8</Line>
-        <Line>Airspace, Charts, Tools - vats.im/pac/tools</Line>
-        <Line>Pilot Procedures - vats.im/pac/pilot</Line>
->>>>>>> 908b5bbf
-        <Line>ATC feedback - vats.im/pac/helpdesk</Line>
-      </ControllerInfo>
-    </Position>
-    <Position Name="Cairns Tower" Type="ASD" DefaultCenter="-16.885833+145.755278" DefaultRange="60" MagneticVariation="-6.7">
-      <Sectors>
-        <Sector Name="CS ADC" />
-        <Sector Name="CS SMC" />
-        <Sector Name="CS ACD" />
-      </Sectors>
-      <Maps>
-        <Map Name="ALL_CTA" />
-        <Map Name="Cairns/CS_COAST" />
-        <Map Name="Cairns/CS_TCU" />
-        <Map Name="Cairns/CS_RWY15" />
-        <Map Name="ALL_SECTORS" />
-      </Maps>
-      <ATIS>
-        <Editor Airport="YBCS" Frequency="131.1" />
-        <Window Airport="YBCS" />
-      </ATIS>
-      <Strips Mode="State" Sort="Alpha">
-      </Strips>
-      <CFL QuickLevel="6000" />
-      <ArrivalLists>
-        <Airport Name="YBCS" />
-      </ArrivalLists>
-      <ControllerInfo>
-<<<<<<< HEAD
-        <Line>Cairns Tower</Line>
-        <Line>ATIS available on 131.1</Line>
-        <Line>Airspace, Charts, Tools - vats.im/pac/pilot</Line>
-        <Line>ATC feedback - vats.im/pac/helpdesk</Line>
-      </ControllerInfo>
-      <ControllerInfo Callsign="CS_GND">
-        <Line>Cairns Ground</Line>
-        <Line>ATIS available on 131.1</Line>
-        <Line>Airspace, Charts, Tools - vats.im/pac/pilot</Line>
-        <Line>ATC feedback - vats.im/pac/helpdesk</Line>
-      </ControllerInfo>
-      <ControllerInfo Callsign="CS_DEL">
-        <Line>Cairns Delivery</Line>
-        <Line>ATIS available on 131.1</Line>
-        <Line>Airspace, Charts, Tools - vats.im/pac/pilot</Line>
-=======
-        <Line>Cairns Tower | ATIS available on 131.1</Line>
-        <Line>Airspace, Charts, Tools - vats.im/pac/tools</Line>
-        <Line>Pilot Procedures - vats.im/pac/pilot</Line>
-        <Line>ATC feedback - vats.im/pac/helpdesk</Line>
-      </ControllerInfo>
-      <ControllerInfo Callsign="CS_GND">
-        <Line>Cairns Ground | ATIS available on 131.1</Line>
-        <Line>Airspace, Charts, Tools - vats.im/pac/tools</Line>
-        <Line>Pilot Procedures - vats.im/pac/pilot</Line>
-        <Line>ATC feedback - vats.im/pac/helpdesk</Line>
-      </ControllerInfo>
-      <ControllerInfo Callsign="CS_DEL">
-        <Line>Cairns Delivery | ATIS available on 131.1</Line>
-        <Line>Airspace, Charts, Tools - vats.im/pac/tools</Line>
-        <Line>Pilot Procedures - vats.im/pac/pilot</Line>
->>>>>>> 908b5bbf
-        <Line>ATC feedback - vats.im/pac/helpdesk</Line>
-      </ControllerInfo>
-    </Position>
-    <Position Name="Townsville Tower" Type="ASD" DefaultCenter="-19.2525+146.765278" DefaultRange="60" MagneticVariation="-7">
-      <Sectors>
-        <Sector Name="TL ADC" />
-        <Sector Name="TL SMC" />
-        <Sector Name="TL ACD" />
-      </Sectors>
-      <Maps>
-        <Map Name="ALL_CTA" />
-        <Map Name="Townsville/TL_COAST" />
-        <Map Name="Townsville/TL_TCU" />
-        <Map Name="Townsville/TL_RWY01" />
-      </Maps>
-      <ATIS>
-        <Editor Airport="YBTL" Frequency="133.5" />
-        <Window Airport="YBTL" />
-      </ATIS>
-      <Strips Mode="State" Sort="Alpha">
-      </Strips>
-      <CFL QuickLevel="5000" />
-      <ArrivalLists>
-        <Airport Name="YBTL" />
-      </ArrivalLists>
-      <ControllerInfo>
-<<<<<<< HEAD
-        <Line>Townsville Tower</Line>
-        <Line>ATIS available on 133.5</Line>
-        <Line>Airspace, Charts, Tools - vats.im/pac/pilot</Line>
-        <Line>ATC feedback - vats.im/pac/helpdesk</Line>
-      </ControllerInfo>
-      <ControllerInfo Callsign="TL_GND">
-        <Line>Townsville Ground</Line>
-        <Line>ATIS available on 133.5</Line>
-        <Line>Airspace, Charts, Tools - vats.im/pac/pilot</Line>
-        <Line>ATC feedback - vats.im/pac/helpdesk</Line>
-      </ControllerInfo>
-      <ControllerInfo Callsign="TL_DEL">
-        <Line>Townsville Delivery</Line>
-        <Line>ATIS available on 133.5</Line>
-        <Line>Airspace, Charts, Tools - vats.im/pac/pilot</Line>
-=======
-        <Line>Townsville Tower | ATIS available on 133.5</Line>
-        <Line>Airspace, Charts, Tools - vats.im/pac/tools</Line>
-        <Line>Pilot Procedures - vats.im/pac/pilot</Line>
-        <Line>ATC feedback - vats.im/pac/helpdesk</Line>
-      </ControllerInfo>
-      <ControllerInfo Callsign="TL_GND">
-        <Line>Townsville Ground | ATIS available on 133.5</Line>
-        <Line>Airspace, Charts, Tools - vats.im/pac/tools</Line>
-        <Line>Pilot Procedures - vats.im/pac/pilot</Line>
-        <Line>ATC feedback - vats.im/pac/helpdesk</Line>
-      </ControllerInfo>
-      <ControllerInfo Callsign="TL_DEL">
-        <Line>Townsville Delivery | ATIS available on 133.5</Line>
-        <Line>Airspace, Charts, Tools - vats.im/pac/tools</Line>
-        <Line>Pilot Procedures - vats.im/pac/pilot</Line>
->>>>>>> 908b5bbf
-        <Line>ATC feedback - vats.im/pac/helpdesk</Line>
-      </ControllerInfo>
-    </Position>
-    <Position Name="Tindal Tower" Type="ASD" DefaultCenter="-14.521111+132.377778" DefaultRange="100" MagneticVariation="-3">
-      <Sectors>
-        <Sector Name="TN ADC" />
-        <Sector Name="TN SMC" />
-        <Sector Name="TN ACD" />
-      </Sectors>
-      <Maps>
-        <Map Name="ALL_CTA" />
-        <Map Name="Tindal/TN_TCU" />
-        <Map Name="Tindal/TN_RWY14" />
-      </Maps>
-      <ATIS>
-        <Editor Airport="YPTN" Frequency="124.000" />
-        <Window Airport="YPTN" />
-      </ATIS>
-      <Strips Mode="State" Sort="Alpha">
-      </Strips>
-      <CFL QuickLevel="5000" />
-      <ArrivalLists>
-        <Airport Name="YPTN" />
-      </ArrivalLists>
-      <ControllerInfo>
-<<<<<<< HEAD
-        <Line>Tindal Tower</Line>
-        <Line>ATIS available on 124.0</Line>
-        <Line>Airspace, Charts, Tools - vats.im/pac/pilot</Line>
-        <Line>ATC feedback - vats.im/pac/helpdesk</Line>
-      </ControllerInfo>
-      <ControllerInfo Callsign="TN_GND">
-        <Line>Tindal Ground</Line>
-        <Line>ATIS available on 124.0</Line>
-        <Line>Airspace, Charts, Tools - vats.im/pac/pilot</Line>
-        <Line>ATC feedback - vats.im/pac/helpdesk</Line>
-      </ControllerInfo>
-      <ControllerInfo Callsign="TN_DEL">
-        <Line>Tindal Delivery</Line>
-        <Line>ATIS available on 124.0</Line>
-        <Line>Airspace, Charts, Tools - vats.im/pac/pilot</Line>
-=======
-        <Line>Tindal Tower | ATIS available on 124.0</Line>
-        <Line>Airspace, Charts, Tools - vats.im/pac/tools</Line>
-        <Line>Pilot Procedures - vats.im/pac/pilot</Line>
-        <Line>ATC feedback - vats.im/pac/helpdesk</Line>
-      </ControllerInfo>
-      <ControllerInfo Callsign="TN_GND">
-        <Line>Tindal Ground | ATIS available on 124.0</Line>
-        <Line>Airspace, Charts, Tools - vats.im/pac/tools</Line>
-        <Line>Pilot Procedures - vats.im/pac/pilot</Line>
-        <Line>ATC feedback - vats.im/pac/helpdesk</Line>
-      </ControllerInfo>
-      <ControllerInfo Callsign="TN_DEL">
-        <Line>Tindal Delivery | ATIS available on 124.0</Line>
-        <Line>Airspace, Charts, Tools - vats.im/pac/tools</Line>
-        <Line>Pilot Procedures - vats.im/pac/pilot</Line>
->>>>>>> 908b5bbf
-        <Line>ATC feedback - vats.im/pac/helpdesk</Line>
-      </ControllerInfo>
-    </Position>
-    <Position Name="Darwin Tower" Type="ASD" DefaultCenter="-12.414722+130.876667" DefaultRange="60" MagneticVariation="-3">
-      <Sectors>
-        <Sector Name="DN ADC" />
-        <Sector Name="DN SMC" />
-        <Sector Name="DN ACD" />
-      </Sectors>
-      <Maps>
-        <Map Name="ALL_CTA" />
-        <Map Name="Darwin/DN_COAST" />
-        <Map Name="Darwin/DN_TCU" />
-        <Map Name="Darwin/DN_RWY11" />
-      </Maps>
-      <ATIS>
-        <Editor Airport="YPDN" Frequency="128.25" />
-        <Window Airport="YPDN" />
-      </ATIS>
-      <Strips Mode="State" Sort="Alpha">
-      </Strips>
-      <CFL QuickLevel="5000" />
-      <ArrivalLists>
-        <Airport Name="YPDN" />
-      </ArrivalLists>
-      <ControllerInfo>
-<<<<<<< HEAD
-        <Line>Darwin Tower</Line>
-        <Line>ATIS available on 128.25</Line>
-        <Line>Airspace, Charts, Tools - vats.im/pac/pilot</Line>
-        <Line>ATC feedback - vats.im/pac/helpdesk</Line>
-      </ControllerInfo>
-      <ControllerInfo Callsign="DN_GND">
-        <Line>Darwin Ground</Line>
-        <Line>ATIS available on 128.25</Line>
-        <Line>Airspace, Charts, Tools - vats.im/pac/pilot</Line>
-        <Line>ATC feedback - vats.im/pac/helpdesk</Line>
-      </ControllerInfo>
-      <ControllerInfo Callsign="DN_DEL">
-        <Line>Darwin Delivery</Line>
-        <Line>ATIS available on 128.25</Line>
-        <Line>Airspace, Charts, Tools - vats.im/pac/pilot</Line>
-=======
-        <Line>Darwin Tower | ATIS available on 128.25</Line>
-        <Line>Airspace, Charts, Tools - vats.im/pac/tools</Line>
-        <Line>Pilot Procedures - vats.im/pac/pilot</Line>
-        <Line>ATC feedback - vats.im/pac/helpdesk</Line>
-      </ControllerInfo>
-      <ControllerInfo Callsign="DN_GND">
-        <Line>Darwin Ground | ATIS available on 128.25</Line>
-        <Line>Airspace, Charts, Tools - vats.im/pac/tools</Line>
-        <Line>Pilot Procedures - vats.im/pac/pilot</Line>
-        <Line>ATC feedback - vats.im/pac/helpdesk</Line>
-      </ControllerInfo>
-      <ControllerInfo Callsign="DN_DEL">
-        <Line>Darwin Delivery | ATIS available on 128.25</Line>
-        <Line>Airspace, Charts, Tools - vats.im/pac/tools</Line>
-        <Line>Pilot Procedures - vats.im/pac/pilot</Line>
->>>>>>> 908b5bbf
-        <Line>ATC feedback - vats.im/pac/helpdesk</Line>
-      </ControllerInfo>
-    </Position>
-    <Position Name="Williamtown Tower" Type="ASD" DefaultCenter="-32.795+151.834444" DefaultRange="60" MagneticVariation="-12.4">
-      <Sectors>
-        <Sector Name="WLM ADC" />
-        <Sector Name="WLM SMC" />
-        <Sector Name="WLM ACD" />
-      </Sectors>
-      <Maps>
-        <Map Name="ALL_CTA" />
-        <Map Name="Williamtown/WLM_COAST" />
-        <Map Name="Williamtown/WLM_TCU" />
-        <Map Name="Williamtown/WLM_RWY12" />
-      </Maps>
-      <ATIS>
-        <Editor Airport="YWLM" Frequency="134.45" />
-        <Window Airport="YWLM" />
-      </ATIS>
-      <Strips Mode="State" Sort="Alpha">
-      </Strips>
-      <CFL QuickLevel="5000" />
-      <ArrivalLists>
-        <Airport Name="YWLM" />
-      </ArrivalLists>
-      <ControllerInfo>
-<<<<<<< HEAD
-        <Line>Willy Tower</Line>
-        <Line>ATIS available on 134.45</Line>
-        <Line>Airspace, Charts, Tools - vats.im/pac/pilot</Line>
-        <Line>ATC feedback - vats.im/pac/helpdesk</Line>
-      </ControllerInfo>
-      <ControllerInfo Callsign="WLM_GND">
-        <Line>Willy Ground</Line>
-        <Line>ATIS available on 134.45</Line>
-        <Line>Airspace, Charts, Tools - vats.im/pac/pilot</Line>
-        <Line>ATC feedback - vats.im/pac/helpdesk</Line>
-      </ControllerInfo>
-      <ControllerInfo Callsign="WLM_DEL">
-        <Line>Willy Delivery</Line>
-        <Line>ATIS available on 134.45</Line>
-        <Line>Airspace, Charts, Tools - vats.im/pac/pilot</Line>
-=======
-        <Line>Willy Tower | ATIS available on 134.45</Line>
-        <Line>Airspace, Charts, Tools - vats.im/pac/tools</Line>
-        <Line>Pilot Procedures - vats.im/pac/pilot</Line>
-        <Line>ATC feedback - vats.im/pac/helpdesk</Line>
-      </ControllerInfo>
-      <ControllerInfo Callsign="WLM_GND">
-        <Line>Willy Ground | ATIS available on 134.45</Line>
-        <Line>Airspace, Charts, Tools - vats.im/pac/tools</Line>
-        <Line>Pilot Procedures - vats.im/pac/pilot</Line>
-        <Line>ATC feedback - vats.im/pac/helpdesk</Line>
-      </ControllerInfo>
-      <ControllerInfo Callsign="WLM_DEL">
-        <Line>Willy Delivery | ATIS available on 134.45</Line>
-        <Line>Airspace, Charts, Tools - vats.im/pac/tools</Line>
-        <Line>Pilot Procedures - vats.im/pac/pilot</Line>
->>>>>>> 908b5bbf
-        <Line>ATC feedback - vats.im/pac/helpdesk</Line>
-      </ControllerInfo>
-    </Position>
-    <Position Name="Nowra Tower" Type="ASD" DefaultCenter="-34.948889+150.536944" DefaultRange="60" MagneticVariation="-12.8">
-      <Sectors>
-        <Sector Name="NW ADC" />
-        <Sector Name="NW SMC" />
-        <Sector Name="NW ACD" />
-      </Sectors>
-      <Maps>
-        <Map Name="ALL_CTA" />
-        <Map Name="Nowra/NW_COAST" />
-        <Map Name="Nowra/NW_TCU" />
-        <Map Name="Nowra/YSNW_ALLRWYS" />
-      </Maps>
-      <ATIS>
-        <Editor Airport="YSNW" Frequency="125.65" />
-        <Window Airport="YSNW" />
-      </ATIS>
-      <Strips Mode="State" Sort="Alpha">
-      </Strips>
-      <CFL QuickLevel="5000" />
-      <ArrivalLists>
-        <Airport Name="YSNW" />
-      </ArrivalLists>
-      <ControllerInfo>
-<<<<<<< HEAD
-        <Line>Nowra Tower</Line>
-        <Line>ATIS available on 125.65</Line>
-        <Line>Airspace, Charts, Tools - vats.im/pac/pilot</Line>
-        <Line>ATC feedback - vats.im/pac/helpdesk</Line>
-      </ControllerInfo>
-      <ControllerInfo Callsign="NW_GND">
-        <Line>Nowra Ground</Line>
-        <Line>ATIS available on 125.65</Line>
-        <Line>Airspace, Charts, Tools - vats.im/pac/pilot</Line>
-        <Line>ATC feedback - vats.im/pac/helpdesk</Line>
-      </ControllerInfo>
-      <ControllerInfo Callsign="NW_DEL">
-        <Line>Nowra Delivery</Line>
-        <Line>ATIS available on 125.65</Line>
-        <Line>Airspace, Charts, Tools - vats.im/pac/pilot</Line>
-=======
-        <Line>Nowra Tower | ATIS available on 125.65</Line>
-        <Line>Airspace, Charts, Tools - vats.im/pac/tools</Line>
-        <Line>Pilot Procedures - vats.im/pac/pilot</Line>
-        <Line>ATC feedback - vats.im/pac/helpdesk</Line>
-      </ControllerInfo>
-      <ControllerInfo Callsign="NW_GND">
-        <Line>Nowra Ground | ATIS available on 125.65</Line>
-        <Line>Airspace, Charts, Tools - vats.im/pac/tools</Line>
-        <Line>Pilot Procedures - vats.im/pac/pilot</Line>
-        <Line>ATC feedback - vats.im/pac/helpdesk</Line>
-      </ControllerInfo>
-      <ControllerInfo Callsign="NW_DEL">
-        <Line>Nowra Delivery | ATIS available on 125.65</Line>
-        <Line>Airspace, Charts, Tools - vats.im/pac/tools</Line>
-        <Line>Pilot Procedures - vats.im/pac/pilot</Line>
->>>>>>> 908b5bbf
-        <Line>ATC feedback - vats.im/pac/helpdesk</Line>
-      </ControllerInfo>
-    </Position>
-    <Position Name="Oakey Tower" Type="ASD" DefaultCenter="-27.411389+151.735278" DefaultRange="60" MagneticVariation="-10.6">
-      <Sectors>
-        <Sector Name="OK ADC" />
-        <Sector Name="OK SMC" />
-        <Sector Name="OK ACD" />
-      </Sectors>
-      <Maps>
-        <Map Name="ALL_CTA" />
-        <Map Name="Oakey/OK_TCU" />
-        <Map Name="Oakey/YBOK_ALLRWYS" />
-      </Maps>
-      <ATIS>
-        <Editor Airport="YBOK" Frequency="124.3" />
-        <Window Airport="YBOK" />
-      </ATIS>
-      <Strips Mode="State" Sort="Alpha">
-      </Strips>
-      <CFL QuickLevel="5000" />
-      <ArrivalLists>
-        <Airport Name="YBOK" />
-      </ArrivalLists>
-      <ControllerInfo>
-        <Line>Oakey Tower</Line>
-<<<<<<< HEAD
-        <Line>ATIS available on 124.3</Line>
-        <Line>Airspace, Charts, Tools - vats.im/pac/pilot</Line>
-        <Line>ATC feedback - vats.im/pac/helpdesk</Line>
-      </ControllerInfo>
-      <ControllerInfo Callsign="OK_GND">
-        <Line>Oakey Ground</Line>
-        <Line>ATIS available on 124.3</Line>
-        <Line>Airspace, Charts, Tools - vats.im/pac/pilot</Line>
-        <Line>ATC feedback - vats.im/pac/helpdesk</Line>
-      </ControllerInfo>
-      <ControllerInfo Callsign="OK_DEL">
-        <Line>Oakey Delivery</Line>
-        <Line>ATIS available on 124.3</Line>
-        <Line>Airspace, Charts, Tools - vats.im/pac/pilot</Line>
-=======
-        <Line>ATIS available on 124.3 | Airspace, Charts, Tools - vats.im/pac/tools</Line>
-        <Line>Pilot Procedures - vats.im/pac/pilot</Line>
-        <Line>ATC feedback - vats.im/pac/helpdesk</Line>
-      </ControllerInfo>
-      <ControllerInfo Callsign="OK_GND">
-        <Line>Oakey Ground | ATIS available on 124.3</Line>
-        <Line>Airspace, Charts, Tools - vats.im/pac/tools</Line>
-        <Line>Pilot Procedures - vats.im/pac/pilot</Line>
-        <Line>ATC feedback - vats.im/pac/helpdesk</Line>
-      </ControllerInfo>
-      <ControllerInfo Callsign="OK_DEL">
-        <Line>Oakey Delivery | ATIS available on 124.3</Line>
-        <Line>Airspace, Charts, Tools - vats.im/pac/tools</Line>
-        <Line>Pilot Procedures - vats.im/pac/pilot</Line>
->>>>>>> 908b5bbf
-        <Line>ATC feedback - vats.im/pac/helpdesk</Line>
-      </ControllerInfo>
-    </Position>
-    <Position Name="Edinburgh Tower" Type="ASD" DefaultCenter="-34.702500+138.620833" DefaultRange="60" MagneticVariation="-8">
-      <Sectors>
-        <Sector Name="ED ADC" />
-        <Sector Name="ED SMC" />
-      </Sectors>
-      <Maps>
-        <Map Name="ALL_CTA" />
-        <Map Name="Adelaide/AD_COAST" />
-        <Map Name="Adelaide/AD_TCU" />
-        <Map Name="Adelaide/ED_RWY18" />
-      </Maps>
-      <ATIS>
-        <Editor Airport="YPED" Frequency="126.25" />
-        <Window Airport="YPED" />
-      </ATIS>
-      <Strips Mode="State" Sort="Alpha">
-      </Strips>
-      <CFL QuickLevel="5000" />
-      <ArrivalLists>
-        <Airport Name="YPED" />
-      </ArrivalLists>
-      <ControllerInfo>
-<<<<<<< HEAD
-        <Line>Edinburgh Tower</Line>
-        <Line>ATIS available on 126.25</Line>
-        <Line>Airspace, Charts, Tools - vats.im/pac/pilot</Line>
-        <Line>ATC feedback - vats.im/pac/helpdesk</Line>
-      </ControllerInfo>
-      <ControllerInfo Callsign="ED_GND">
-        <Line>Edinburgh Ground</Line>
-        <Line>ATIS available on 126.25</Line>
-        <Line>Airspace, Charts, Tools - vats.im/pac/pilot</Line>
-=======
-        <Line>Edinburgh Tower | ATIS available on 126.25</Line>
-        <Line>Airspace, Charts, Tools - vats.im/pac/tools</Line>
-        <Line>Pilot Procedures - vats.im/pac/pilot</Line>
-        <Line>ATC feedback - vats.im/pac/helpdesk</Line>
-      </ControllerInfo>
-      <ControllerInfo Callsign="ED_GND">
-        <Line>Edinburgh Ground | ATIS available on 126.25</Line>
-        <Line>Airspace, Charts, Tools - vats.im/pac/tools</Line>
-        <Line>Pilot Procedures - vats.im/pac/pilot</Line>
->>>>>>> 908b5bbf
-        <Line>ATC feedback - vats.im/pac/helpdesk</Line>
-      </ControllerInfo>
-    </Position>
-    <Position Name="Gingin Tower" Type="ASD" DefaultCenter="-31.465278+115.863333" DefaultRange="30" MagneticVariation="1.5">
-      <Sectors>
-        <Sector Name="GIG ADC" />
-        <Sector Name="GIG SMC" />
-      </Sectors>
-      <Maps>
-        <Map Name="ALL_CTA" />
-        <Map Name="Perth/PH_TCU" />
-        <Map Name="Perth/GIG_RWY08" />
-      </Maps>
-      <ATIS>
-        <Editor Airport="YGIG" Frequency="134.5" />
-        <Window Airport="YGIG" />
-      </ATIS>
-      <Strips Mode="State" Sort="Alpha">
-      </Strips>
-      <CFL QuickLevel="5000" />
-      <ArrivalLists>
-        <Airport Name="YGIG" />
-      </ArrivalLists>
-      <ControllerInfo>
-<<<<<<< HEAD
-        <Line>Gingin Tower</Line>
-        <Line>ATIS available on 134.5</Line>
-        <Line>Airspace, Charts, Tools - vats.im/pac/pilot</Line>
-=======
-        <Line>Gingin Tower | ATIS available on 134.5</Line>
-        <Line>Airspace, Charts, Tools - vats.im/pac/tools</Line>
-        <Line>Pilot Procedures - vats.im/pac/pilot</Line>
->>>>>>> 908b5bbf
-        <Line>ATC feedback - vats.im/pac/helpdesk</Line>
-      </ControllerInfo>
-    </Position>
-    <Position Name="Gold Coast Tower" Type="ASD" DefaultCenter="-28.164444+153.504722" DefaultRange="45" MagneticVariation="-11.4">
-      <Sectors>
-        <Sector Name="CG ADC" />
-        <Sector Name="CG SMC" />
-        <Sector Name="CG ACD" />
-      </Sectors>
-      <Maps>
-        <Map Name="ALL_CTA" />
-        <Map Name="Brisbane/BN_COAST" />
-        <Map Name="Brisbane/BN_TCU" />
-        <Map Name="Brisbane/CG_RWY14" />
-      </Maps>
-      <ATIS>
-        <Editor Airport="YBCG" Frequency="134.5" />
-        <Window Airport="YBCG" />
-      </ATIS>
-      <Strips Mode="State" Sort="Alpha">
-      </Strips>
-      <CFL QuickLevel="6000" />
-      <ArrivalLists>
-        <Airport Name="YBCG" />
-      </ArrivalLists>
-      <ControllerInfo>
-<<<<<<< HEAD
-        <Line>Gold Coast Tower</Line>
-        <Line>ATIS available on 134.5</Line>
-        <Line>Airspace, Charts, Tools - vats.im/pac/pilot</Line>
-        <Line>ATC feedback - vats.im/pac/helpdesk</Line>
-      </ControllerInfo>
-      <ControllerInfo Callsign="CG_GND">
-        <Line>Gold Coast Ground</Line>
-        <Line>ATIS available on 134.5</Line>
-        <Line>Airspace, Charts, Tools - vats.im/pac/pilot</Line>
-        <Line>ATC feedback - vats.im/pac/helpdesk</Line>
-      </ControllerInfo>
-      <ControllerInfo Callsign="CG_DEL">
-        <Line>Gold Coast Delivery</Line>
-        <Line>ATIS available on 134.5</Line>
-        <Line>Airspace, Charts, Tools - vats.im/pac/pilot</Line>
-=======
-        <Line>Gold Coast Tower | ATIS available on 134.5</Line>
-        <Line>Airspace, Charts, Tools - vats.im/pac/tools</Line>
-        <Line>Pilot Procedures - vats.im/pac/pilot</Line>
-        <Line>ATC feedback - vats.im/pac/helpdesk</Line>
-      </ControllerInfo>
-      <ControllerInfo Callsign="CG_GND">
-        <Line>Gold Coast Ground | ATIS available on 134.5</Line>
-        <Line>Airspace, Charts, Tools - vats.im/pac/tools</Line>
-        <Line>Pilot Procedures - vats.im/pac/pilot</Line>
-        <Line>ATC feedback - vats.im/pac/helpdesk</Line>
-      </ControllerInfo>
-      <ControllerInfo Callsign="CG_DEL">
-        <Line>Gold Coast Delivery | ATIS available on 134.5</Line>
-        <Line>Airspace, Charts, Tools - vats.im/pac/tools</Line>
-        <Line>Pilot Procedures - vats.im/pac/pilot</Line>
->>>>>>> 908b5bbf
-        <Line>ATC feedback - vats.im/pac/helpdesk</Line>
-      </ControllerInfo>
-    </Position>
-    <Position Name="Pearce Tower" Type="ASD" DefaultCenter="-31.667778+116.015000" DefaultRange="60" MagneticVariation="1.5">
-      <Sectors>
-        <Sector Name="PE ADC" />
-        <Sector Name="PE SMC" />
-        <Sector Name="PE ACD" />
-      </Sectors>
-      <Maps>
-        <Map Name="ALL_CTA" />
-        <Map Name="Perth/PH_COAST" />
-        <Map Name="Perth/PH_TCU" />
-        <Map Name="Perth/PE_RWY18" />
-      </Maps>
-      <ATIS>
-        <Editor Airport="YPEA" Frequency="136.4" />
-        <Window Airport="YPEA" />
-      </ATIS>
-      <Strips Mode="State" Sort="Alpha">
-      </Strips>
-      <CFL QuickLevel="5000" />
-      <ArrivalLists>
-        <Airport Name="YPEA" />
-      </ArrivalLists>
-      <ControllerInfo>
-<<<<<<< HEAD
-        <Line>Pearce Tower</Line>
-        <Line>ATIS available on 136.4</Line>
-        <Line>Airspace, Charts, Tools - vats.im/pac/pilot</Line>
-        <Line>ATC feedback - vats.im/pac/helpdesk</Line>
-      </ControllerInfo>
-      <ControllerInfo Callsign="PE_GND">
-        <Line>Pearce Ground</Line>
-        <Line>ATIS available on 136.4</Line>
-        <Line>Airspace, Charts, Tools - vats.im/pac/pilot</Line>
-        <Line>ATC feedback - vats.im/pac/helpdesk</Line>
-      </ControllerInfo>
-      <ControllerInfo Callsign="PE_DEL">
-        <Line>Pearce Delivery</Line>
-        <Line>ATIS available on 136.4</Line>
-        <Line>Airspace, Charts, Tools - vats.im/pac/pilot</Line>
-=======
-        <Line>Pearce Tower | ATIS available on 136.4</Line>
-        <Line>Airspace, Charts, Tools - vats.im/pac/tools</Line>
-        <Line>Pilot Procedures - vats.im/pac/pilot</Line>
-        <Line>ATC feedback - vats.im/pac/helpdesk</Line>
-      </ControllerInfo>
-      <ControllerInfo Callsign="PE_GND">
-        <Line>Pearce Ground | ATIS available on 136.4</Line>
-        <Line>Airspace, Charts, Tools - vats.im/pac/tools</Line>
-        <Line>Pilot Procedures - vats.im/pac/pilot</Line>
-        <Line>ATC feedback - vats.im/pac/helpdesk</Line>
-      </ControllerInfo>
-      <ControllerInfo Callsign="PE_DEL">
-        <Line>Pearce Delivery | ATIS available on 136.4</Line>
-        <Line>Airspace, Charts, Tools - vats.im/pac/tools</Line>
-        <Line>Pilot Procedures - vats.im/pac/pilot</Line>
->>>>>>> 908b5bbf
-        <Line>ATC feedback - vats.im/pac/helpdesk</Line>
-      </ControllerInfo>
-    </Position>
-    <Position Name="Richmond Tower" Type="ASD" DefaultCenter="-33.600556+150.780833" DefaultRange="40" MagneticVariation="-12.4">
-      <Sectors>
-        <Sector Name="RI ADC" />
-        <Sector Name="RI SMC" />
-      </Sectors>
-      <Maps>
-        <Map Name="ALL_CTA" />
-        <Map Name="Sydney/SY_TCU" />
-        <Map Name="Sydney/RI_RWY28" />
-      </Maps>
-      <ATIS>
-        <Editor Airport="YSRI" Frequency="126.3" />
-        <Window Airport="YSRI" />
-      </ATIS>
-      <Strips Mode="State" Sort="Alpha">
-      </Strips>
-      <CFL QuickLevel="5000" />
-      <ArrivalLists>
-        <Airport Name="YSRI" />
-      </ArrivalLists>
-      <ControllerInfo>
-<<<<<<< HEAD
-        <Line>Richmond Tower</Line>
-        <Line>ATIS available on 126.3</Line>
-        <Line>Airspace, Charts, Tools - vats.im/pac/pilot</Line>
-        <Line>ATC feedback - vats.im/pac/helpdesk</Line>
-      </ControllerInfo>
-      <ControllerInfo Callsign="RI_GND">
-        <Line>Richmond Ground</Line>
-        <Line>ATIS available on 126.3</Line>
-        <Line>Airspace, Charts, Tools - vats.im/pac/pilot</Line>
-=======
-        <Line>Richmond Tower | ATIS available on 126.3</Line>
-        <Line>Airspace, Charts, Tools - vats.im/pac/tools</Line>
-        <Line>Pilot Procedures - vats.im/pac/pilot</Line>
-        <Line>ATC feedback - vats.im/pac/helpdesk</Line>
-      </ControllerInfo>
-      <ControllerInfo Callsign="RI_GND">
-        <Line>Richmond Ground | ATIS available on 126.3</Line>
-        <Line>Airspace, Charts, Tools - vats.im/pac/tools</Line>
-        <Line>Pilot Procedures - vats.im/pac/pilot</Line>
->>>>>>> 908b5bbf
-        <Line>ATC feedback - vats.im/pac/helpdesk</Line>
-      </ControllerInfo>
-    </Position>
-    <Position Name="Curtin Tower" Type="ASD" DefaultCenter="-17.58139+123.82833" DefaultRange="50" MagneticVariation="-1.7">
-      <Sectors>
-        <Sector Name="CIN ADC" />
-        <Sector Name="CIN SMC" />
-        <Sector Name="CIN ACD" />
-      </Sectors>
-      <Maps>
-        <Map Name="ALL_CTA" />
-        <Map Name="Curtin/CIN_TCU" />
-        <Map Name="Curtin/CIN_COAST" />
-        <Map Name="Curtin/YCIN_ALLRWYS" />
-      </Maps>
-      <ATIS>
-        <Editor Airport="YCIN" Frequency="134.8" />
-        <Window Airport="YCIN" />
-      </ATIS>
-      <Strips Mode="State" Sort="Alpha">
-      </Strips>
-      <CFL QuickLevel="4000">
-        <AdditionalLevels>2300</AdditionalLevels>
-      </CFL>
-      <ArrivalLists>
-        <Airport Name="YCIN" />
-      </ArrivalLists>
-      <ControllerInfo>
-<<<<<<< HEAD
-        <Line>Curtin Tower</Line>
-        <Line>ATIS available on 134.8</Line>
-        <Line>Airspace, Charts, Tools - vats.im/pac/pilot</Line>
-        <Line>ATC feedback - vats.im/pac/helpdesk</Line>
-      </ControllerInfo>
-      <ControllerInfo Callsign="CIN_GND">
-        <Line>Curtin Ground</Line>
-        <Line>ATIS available on 134.8</Line>
-        <Line>Airspace, Charts, Tools - vats.im/pac/pilot</Line>
-        <Line>ATC feedback - vats.im/pac/helpdesk</Line>
-      </ControllerInfo>
-      <ControllerInfo Callsign="CIN_DEL">
-        <Line>Curtin Delivery</Line>
-        <Line>ATIS available on 134.8</Line>
-        <Line>Airspace, Charts, Tools - vats.im/pac/pilot</Line>
-=======
-        <Line>Curtin Tower | ATIS available on 134.8</Line>
-        <Line>Airspace, Charts, Tools - vats.im/pac/tools</Line>
-        <Line>Pilot Procedures - vats.im/pac/pilot</Line>
-        <Line>ATC feedback - vats.im/pac/helpdesk</Line>
-      </ControllerInfo>
-      <ControllerInfo Callsign="CIN_GND">
-        <Line>Curtin Ground | ATIS available on 134.8</Line>
-        <Line>Airspace, Charts, Tools - vats.im/pac/tools</Line>
-        <Line>Pilot Procedures - vats.im/pac/pilot</Line>
-        <Line>ATC feedback - vats.im/pac/helpdesk</Line>
-      </ControllerInfo>
-      <ControllerInfo Callsign="CIN_DEL">
-        <Line>Curtin Delivery | ATIS available on 134.8</Line>
-        <Line>Airspace, Charts, Tools - vats.im/pac/tools</Line>
-        <Line>Pilot Procedures - vats.im/pac/pilot</Line>
->>>>>>> 908b5bbf
-        <Line>ATC feedback - vats.im/pac/helpdesk</Line>
-      </ControllerInfo>
-    </Position>
-    <Position Name="Learmonth Tower" Type="ASD" DefaultCenter="-22.23556+114.08861" DefaultRange="50" MagneticVariation="-0.2">
-      <Sectors>
-        <Sector Name="LM ADC" />
-        <Sector Name="LM SMC" />
-      </Sectors>
-      <Maps>
-        <Map Name="ALL_CTA" />
-        <Map Name="Learmonth/LM_TCU" />
-        <Map Name="Learmonth/LM_COAST" />
-        <Map Name="Learmonth/YPLM_ALLRWYS" />
-      </Maps>
-      <ATIS>
-        <Editor Airport="YPLM" Frequency="123.3" />
-        <Window Airport="YPLM" />
-      </ATIS>
-      <Strips Mode="State" Sort="Alpha">
-      </Strips>
-      <CFL QuickLevel="3000">
-        <AdditionalLevels>2300</AdditionalLevels>
-      </CFL>
-      <ArrivalLists>
-        <Airport Name="YPLM" />
-      </ArrivalLists>
-      <ControllerInfo>
-<<<<<<< HEAD
-        <Line>Learmonth Tower</Line>
-        <Line>ATIS available on 123.3</Line>
-        <Line>Airspace, Charts, Tools - vats.im/pac/pilot</Line>
-        <Line>ATC feedback - vats.im/pac/helpdesk</Line>
-      </ControllerInfo>
-      <ControllerInfo Callsign="LM_GND">
-        <Line>Learmonth Ground</Line>
-        <Line>ATIS available on 123.3</Line>
-        <Line>Airspace, Charts, Tools - vats.im/pac/pilot</Line>
-=======
-        <Line>Learmonth Tower | ATIS available on 123.3</Line>
-        <Line>Airspace, Charts, Tools - vats.im/pac/tools</Line>
-        <Line>Pilot Procedures - vats.im/pac/pilot</Line>
-        <Line>ATC feedback - vats.im/pac/helpdesk</Line>
-      </ControllerInfo>
-      <ControllerInfo Callsign="LM_GND">
-        <Line>Learmonth Ground | ATIS available on 123.3</Line>
-        <Line>Airspace, Charts, Tools - vats.im/pac/tools</Line>
-        <Line>Pilot Procedures - vats.im/pac/pilot</Line>
->>>>>>> 908b5bbf
-        <Line>ATC feedback - vats.im/pac/helpdesk</Line>
-      </ControllerInfo>
-    </Position>
-    <Position Name="Scherger Tower" Type="ASD" DefaultCenter="-12.62389+142.08722" DefaultRange="50" MagneticVariation="-4.9">
-      <Sectors>
-        <Sector Name="SG ADC" />
-        <Sector Name="SG SMC" />
-      </Sectors>
-      <Maps>
-        <Map Name="ALL_CTA" />
-        <Map Name="Scherger/SG_TCU" />
-        <Map Name="Scherger/SG_COAST" />
-        <Map Name="Scherger/YBSG_ALLRWYS" />
-      </Maps>
-      <ATIS>
-        <Editor Airport="YBSG" Frequency="132.25" />
-        <Window Airport="YBSG" />
-      </ATIS>
-      <Strips Mode="State" Sort="Alpha">
-      </Strips>
-      <CFL QuickLevel="5000">
-        <AdditionalLevels>1600,1700,1800</AdditionalLevels>
-      </CFL>
-      <ArrivalLists>
-        <Airport Name="YBSG" />
-      </ArrivalLists>
-      <ControllerInfo>
-<<<<<<< HEAD
-        <Line>Scherger Tower</Line>
-        <Line>ATIS available on 132.25</Line>
-        <Line>Airspace, Charts, Tools - vats.im/pac/pilot</Line>
-        <Line>ATC feedback - vats.im/pac/helpdesk</Line>
-      </ControllerInfo>
-      <ControllerInfo Callsign="SG_GND">
-        <Line>Scherger Ground</Line>
-        <Line>ATIS available on 132.25</Line>
-        <Line>Airspace, Charts, Tools - vats.im/pac/pilot</Line>
-=======
-        <Line>Scherger Tower | ATIS available on 132.25</Line>
-        <Line>Airspace, Charts, Tools - vats.im/pac/tools</Line>
-        <Line>Pilot Procedures - vats.im/pac/pilot</Line>
-        <Line>ATC feedback - vats.im/pac/helpdesk</Line>
-      </ControllerInfo>
-      <ControllerInfo Callsign="SG_GND">
-        <Line>Scherger Ground | ATIS available on 132.25</Line>
-        <Line>Airspace, Charts, Tools - vats.im/pac/tools</Line>
-        <Line>Pilot Procedures - vats.im/pac/pilot</Line>
->>>>>>> 908b5bbf
-        <Line>ATC feedback - vats.im/pac/helpdesk</Line>
-      </ControllerInfo>
-    </Position>
-  </Group>
-  <Group Name="Flow">
-    <Position Name="Sydney Flow" Type="ASD" DefaultCenter="-33.9461+151.1772" DefaultRange="700" VisibilityRange="600" DynamicInfill="false">
-      <Sectors>
-        <Sector Name="SY FMP" />
-      </Sectors>
-      <Maps>
-        <Map Name="ALL_SECTORS" />
-        <Map Name="ALL_ROUTES_HIGH" />
-        <Map Name="ALL_NAVAIDS" />
-        <Map Name="COAST_ALL" />
-        <Map Name="FIR_BDRY" />
-        <Map Name="UPPER_SECTOR_FREQS" />
-        <Map Name="CDO_MAP" />
-      </Maps>
-      <ManualVisibility>
-        <Point>-33.9461+151.1772</Point>
-      </ManualVisibility>
-      <ATIS>
-        <Window Airport="YSSY" />
-      </ATIS>
-      <ArrivalLists>
-        <Airport Name="YSSY" />
-      </ArrivalLists>
-      <ControllerInfo Callsign="SY_FMP">
-        <Line>Sydney Flow</Line>
-        <Line>Tactical planning position - no control service offered</Line>
-        <Line>ATC feedback - vats.im/pac/helpdesk</Line>
-      </ControllerInfo>
-    </Position>
-    <Position Name="Melbourne Flow" Type="ASD" DefaultCenter="-37.6739+144.8431" DefaultRange="700" VisibilityRange="600" DynamicInfill="false">
-      <Sectors>
-        <Sector Name="ML FMP" />
-      </Sectors>
-      <Maps>
-        <Map Name="ALL_SECTORS" />
-        <Map Name="ALL_ROUTES_HIGH" />
-        <Map Name="ALL_NAVAIDS" />
-        <Map Name="COAST_ALL" />
-        <Map Name="FIR_BDRY" />
-        <Map Name="UPPER_SECTOR_FREQS" />
-        <Map Name="CDO_MAP" />
-      </Maps>
-      <ManualVisibility>
-        <Point>-37.6739+144.8431</Point>
-      </ManualVisibility>
-      <ATIS>
-        <Window Airport="YMML" />
-      </ATIS>
-      <ArrivalLists>
-        <Airport Name="YMML" />
-      </ArrivalLists>
-      <ControllerInfo Callsign="ML_FMP">
-        <Line>Melbourne Flow</Line>
-        <Line>Tactical planning position - no control service offered</Line>
-        <Line>ATC feedback - vats.im/pac/helpdesk</Line>
-      </ControllerInfo>
-    </Position>
-    <Position Name="Brisbane Flow" Type="ASD" DefaultCenter="-27.3845+153.1175" DefaultRange="1000" VisibilityRange="600" DynamicInfill="false">
-      <Sectors>
-        <Sector Name="BN FMP" />
-      </Sectors>
-      <Maps>
-        <Map Name="ALL_SECTORS" />
-        <Map Name="ALL_ROUTES_HIGH" />
-        <Map Name="ALL_NAVAIDS" />
-        <Map Name="COAST_ALL" />
-        <Map Name="FIR_BDRY" />
-        <Map Name="UPPER_SECTOR_FREQS" />
-        <Map Name="CDO_MAP" />
-      </Maps>
-      <ManualVisibility>
-        <Point>-27.3845+153.1175</Point>
-      </ManualVisibility>
-      <ATIS>
-        <Window Airport="YBBN" />
-      </ATIS>
-      <ArrivalLists>
-        <Airport Name="YBBN" />
-      </ArrivalLists>
-      <ControllerInfo Callsign="BN_FMP">
-        <Line>Brisbane Flow</Line>
-        <Line>Tactical planning position - no control service offered</Line>
-        <Line>ATC feedback - vats.im/pac/helpdesk</Line>
-      </ControllerInfo>
-    </Position>
-    <Position Name="Perth Flow" Type="ASD" DefaultCenter="-31.940278+115.966944" DefaultRange="900" VisibilityRange="600" DynamicInfill="false">
-      <Sectors>
-        <Sector Name="PH FMP" />
-      </Sectors>
-      <Maps>
-        <Map Name="ALL_SECTORS" />
-        <Map Name="ALL_ROUTES_HIGH" />
-        <Map Name="ALL_NAVAIDS" />
-        <Map Name="COAST_ALL" />
-        <Map Name="FIR_BDRY" />
-        <Map Name="UPPER_SECTOR_FREQS" />
-        <Map Name="CDO_MAP" />
-      </Maps>
-      <ManualVisibility>
-        <Point>-31.940278+115.966944</Point>
-      </ManualVisibility>
-      <ATIS>
-        <Window Airport="YPPH" />
-      </ATIS>
-      <ArrivalLists>
-        <Airport Name="YPPH" />
-      </ArrivalLists>
-      <ControllerInfo Callsign="PH_FMP">
-        <Line>Perth Flow</Line>
-        <Line>Tactical planning position - no control service offered</Line>
-        <Line>ATC feedback - vats.im/pac/helpdesk</Line>
-      </ControllerInfo>
-    </Position>
-    <Position Name="Adelaide Flow" Type="ASD" DefaultCenter="-34.947+138.525" DefaultRange="500" VisibilityRange="600" DynamicInfill="false">
-      <Sectors>
-        <Sector Name="AD FMP" />
-      </Sectors>
-      <Maps>
-        <Map Name="ALL_SECTORS" />
-        <Map Name="ALL_ROUTES_HIGH" />
-        <Map Name="ALL_NAVAIDS" />
-        <Map Name="COAST_ALL" />
-        <Map Name="FIR_BDRY" />
-        <Map Name="UPPER_SECTOR_FREQS" />
-        <Map Name="CDO_MAP" />
-      </Maps>
-      <ManualVisibility>
-        <Point>-34.947+138.525</Point>
-      </ManualVisibility>
-      <ATIS>
-        <Window Airport="YPAD" />
-      </ATIS>
-      <ArrivalLists>
-        <Airport Name="YPAD" />
-      </ArrivalLists>      
-      <ControllerInfo Callsign="AD_FMP">
-        <Line>Adelaide Flow</Line>
-        <Line>Tactical planning position - no control service offered</Line>
-        <Line>ATC feedback - vats.im/pac/helpdesk</Line>
-      </ControllerInfo>
-    </Position>
-    <Position Name="Canberra Flow" Type="ASD" DefaultCenter="-35.306111+149.195833" DefaultRange="500" VisibilityRange="600" DynamicInfill="false">
-      <Sectors>
-        <Sector Name="CB FMP" />
-      </Sectors>
-      <Maps>
-        <Map Name="ALL_SECTORS" />
-        <Map Name="ALL_ROUTES_HIGH" />
-        <Map Name="ALL_NAVAIDS" />
-        <Map Name="COAST_ALL" />
-        <Map Name="FIR_BDRY" />
-        <Map Name="UPPER_SECTOR_FREQS" />
-        <Map Name="CDO_MAP" />
-      </Maps>
-      <ManualVisibility>
-        <Point>-35.306111+149.195833</Point>
-      </ManualVisibility>
-      <ATIS>
-        <Window Airport="YSCB" />
-      </ATIS>
-      <ArrivalLists>
-        <Airport Name="YSCB" />
-      </ArrivalLists>      
-      <ControllerInfo Callsign="CB_FMP">
-        <Line>Canberra Flow</Line>
-        <Line>Tactical planning position - no control service offered</Line>
-        <Line>ATC feedback - vats.im/pac/helpdesk</Line>
-      </ControllerInfo>
-    </Position>
-    <Position Name="Cairns Flow" Type="ASD" DefaultCenter="-16.885833+145.755278" DefaultRange="800" VisibilityRange="600" DynamicInfill="false">
-      <Sectors>
-        <Sector Name="CS FMP" />
-      </Sectors>
-      <Maps>
-        <Map Name="ALL_SECTORS" />
-        <Map Name="ALL_ROUTES_HIGH" />
-        <Map Name="ALL_NAVAIDS" />
-        <Map Name="COAST_ALL" />
-        <Map Name="FIR_BDRY" />
-        <Map Name="UPPER_SECTOR_FREQS" />
-        <Map Name="CDO_MAP" />
-      </Maps>
-      <ManualVisibility>
-        <Point>-16.885833+145.755278</Point>
-      </ManualVisibility>
-      <ATIS>
-        <Window Airport="YBCS" />
-      </ATIS>
-      <ArrivalLists>
-        <Airport Name="YBCS" />
-      </ArrivalLists>      
-      <ControllerInfo Callsign="CS_FMP">
-        <Line>Cairns Flow</Line>
-        <Line>Tactical planning position - no control service offered</Line>
-        <Line>ATC feedback - vats.im/pac/helpdesk</Line>
-      </ControllerInfo>
-    </Position>
-  </Group>
-</Positions>
+<?xml version="1.0" encoding="utf-8"?>
+<Positions xmlns:xsd="http://www.w3.org/2001/XMLSchema" xmlns:xsi="http://www.w3.org/2001/XMLSchema-instance">
+  <Group Name="Enroute">
+    <Position Name="Armidale" Type="ASD" DefaultCenter="-3233.200+15056.266" DefaultRange="950" VisibilityRange="600">
+      <Sectors>
+        <Sector Name="ARL" />
+        <Sector Name="MDE" />
+        <Sector Name="MLD" />
+        <Sector Name="OCN" />
+        <Sector Name="CNK" />
+        <Sector Name="MNN" />
+      </Sectors>
+      <ManualVisibility>
+        <Point>-32.405+150.710</Point>
+        <Point>-24.802+150.787</Point>
+        <Point>-19.656+140.362</Point>
+        <Point>-32.507+140.712</Point>
+      </ManualVisibility>
+      <Maps>
+        <Map Name="ALL_CTA" />
+        <Map Name="ALL_SECTORS" />
+        <Map Name="ALL_NAVAIDS" />
+        <Map Name="COAST_ALL" />
+        <Map Name="ALL_ROUTES_HIGH" />
+        <Map Name="ALL_POINTS_HIGH" />
+        <Map Name="FIR_BDRY" />
+        <Map Name="UPPER_SECTOR_FREQS" />
+      </Maps>
+      <Strips Mode="State" Sort="Time">
+        <Window Type="State" State="Jurisdiction" Visible="true" />
+        <Window Type="State" State="Announced" Visible="true" />
+        <Window Type="State" State="Preactive" Visible="true" />
+      </Strips>
+      <CFL QuickLevel="10000" />
+      <ArrivalLists>
+        <Airport Name="YSSY" />
+      </ArrivalLists>
+      <ControllerInfo>
+        <Line>Brisbane Centre</Line>
+        <Line>Airspace, Charts, Tools - vats.im/pac/tools</Line>
+        <Line>Pilot Procedures - vats.im/pac/pilot</Line>
+        <Line>ATC feedback - vats.im/pac/helpdesk</Line>
+      </ControllerInfo>
+    </Position>
+    <Position Name="Huon" Type="ASD" DefaultCenter="-40.859861+146.245167" DefaultRange="730" VisibilityRange="600">
+      <Sectors>
+        <Sector Name="HUO" />
+        <Sector Name="WON" />
+        <Sector Name="HBA" />
+        <Sector Name="LTA" />
+      </Sectors>
+      <ManualVisibility>
+        <Point>-41.115+146.038</Point>
+        <Point>-33.804+148.270</Point>
+        <Point>-33.158+140.723</Point>
+      </ManualVisibility>
+      <Maps>
+        <Map Name="ALL_CTA" />
+        <Map Name="ALL_SECTORS" />
+        <Map Name="ALL_NAVAIDS" />
+        <Map Name="COAST_ALL" />
+        <Map Name="ALL_ROUTES_HIGH" />
+        <Map Name="ALL_POINTS_HIGH" />
+        <Map Name="FIR_BDRY" />
+        <Map Name="UPPER_SECTOR_FREQS" />
+      </Maps>
+      <Strips Mode="State" Sort="Time">
+        <Window Type="State" State="Jurisdiction" Visible="true" />
+        <Window Type="State" State="Announced" Visible="true" />
+        <Window Type="State" State="Preactive" Visible="true" />
+      </Strips>
+      <CFL QuickLevel="25000" />
+      <ArrivalLists>
+        <Airport Name="YMHB" />
+        <Airport Name="YMLT" />
+      </ArrivalLists>
+      <ControllerInfo>
+        <Line>Melbourne Centre</Line>
+        <Line>Airspace, Charts, Tools - vats.im/pac/tools</Line>
+        <Line>Pilot Procedures - vats.im/pac/pilot</Line>         
+        <Line>ATC feedback - vats.im/pac/helpdesk</Line>
+      </ControllerInfo>
+    </Position>
+    <Position Name="Mt Isa" Type="ASD" DefaultCenter="-194924.2967+1405500.9521" DefaultRange="2751" VisibilityRange="600">
+      <Sectors>
+        <Sector Name="ISA" />
+        <Sector Name="WEG" />
+        <Sector Name="ARA" />
+        <Sector Name="STR" />
+      </Sectors>
+      <ManualVisibility>
+        <Point>-152747.6868+1234623.9905</Point>
+        <Point>-152103.1805+1362648.3435</Point>
+        <Point>-203937.2766+1464854.3384</Point>
+        <Point>-272304.1469+1543929.8608</Point>
+      </ManualVisibility>
+      <Maps>
+        <Map Name="ALL_CTA" />
+        <Map Name="ALL_SECTORS" />
+        <Map Name="ALL_NAVAIDS" />
+        <Map Name="COAST_ALL" />
+        <Map Name="ALL_ROUTES_HIGH" />
+        <Map Name="ALL_POINTS_HIGH" />
+        <Map Name="FIR_BDRY" />
+        <Map Name="UPPER_SECTOR_FREQS" />
+        <Map Name="NEIGHBOUR_SUBSECTORS" />
+      </Maps>
+      <Strips Mode="State" Sort="Time">
+        <Window Type="State" State="Jurisdiction" Visible="true" />
+        <Window Type="State" State="Announced" Visible="true" />
+        <Window Type="State" State="Preactive" Visible="true" />
+      </Strips>
+      <CFL QuickLevel="25000" />
+      <ControllerInfo>
+        <Line>Brisbane Centre</Line>
+        <Line>Airspace, Charts, Tools - vats.im/pac/tools</Line>
+        <Line>Pilot Procedures - vats.im/pac/pilot</Line>         
+        <Line>ATC feedback - vats.im/pac/helpdesk</Line>
+      </ControllerInfo>
+    </Position>
+    <Position Name="Inverell" Type="ASD" DefaultCenter="-273810.000+1531547.000" DefaultRange="1200" VisibilityRange="600">
+      <Sectors>
+        <Sector Name="INL" />
+        <Sector Name="DOS" />
+        <Sector Name="BUR" />
+        <Sector Name="SDY" />
+        <Sector Name="GOL" />
+        <Sector Name="NSA" />
+        <Sector Name="BAN" />
+        <Sector Name="BAS" />
+        <Sector Name="BDN" />
+        <Sector Name="BDS" />
+        <Sector Name="BAC" />
+      </Sectors>
+      <ManualVisibility>
+        <Point>-25.725+150.343</Point>
+        <Point>-31.391+150.777</Point>
+        <Point>-19.010+147.268</Point>
+        <Point>-23.163+141.507</Point>
+      </ManualVisibility>
+      <Maps>
+        <Map Name="ALL_CTA" />
+        <Map Name="ALL_SECTORS" />
+        <Map Name="ALL_NAVAIDS" />
+        <Map Name="COAST_ALL" />
+        <Map Name="ALL_ROUTES_HIGH" />
+        <Map Name="ALL_POINTS_HIGH" />
+        <Map Name="FIR_BDRY" />
+        <Map Name="UPPER_SECTOR_FREQS" />
+      </Maps>
+      <Strips Mode="State" Sort="Time">
+        <Window Type="State" State="Jurisdiction" Visible="true" />
+        <Window Type="State" State="Announced" Visible="true" />
+        <Window Type="State" State="Preactive" Visible="true" />
+      </Strips>
+      <CFL QuickLevel="9000" />
+      <ArrivalLists>
+        <Airport Name="YBBN" />
+        <Airport Name="YBCG" />
+      </ArrivalLists>
+      <ControllerInfo>
+        <Line>Brisbane Centre</Line>
+        <Line>Airspace, Charts, Tools - vats.im/pac/tools</Line>         
+        <Line>Pilot Procedures - vats.im/pac/pilot</Line>
+        <Line>ATC feedback - vats.im/pac/helpdesk</Line>
+      </ControllerInfo>
+    </Position>
+    <Position Name="Keppel" Type="ASD" DefaultCenter="-240656.000+1495402.000" DefaultRange="1200" VisibilityRange="600">
+      <Sectors>
+        <Sector Name="KPL" />
+        <Sector Name="CVN" />
+        <Sector Name="SWY" />
+        <Sector Name="MKA" />
+        <Sector Name="RKA" />
+      </Sectors>
+      <ManualVisibility>
+        <Point>-25.725+150.343</Point>
+        <Point>-31.391+150.777</Point>
+        <Point>-19.010+147.268</Point>
+        <Point>-23.163+141.507</Point>
+      </ManualVisibility>
+      <Maps>
+        <Map Name="ALL_CTA" />
+        <Map Name="ALL_SECTORS" />
+        <Map Name="ALL_NAVAIDS" />
+        <Map Name="COAST_ALL" />
+        <Map Name="ALL_ROUTES_HIGH" />
+        <Map Name="ALL_POINTS_HIGH" />
+        <Map Name="FIR_BDRY" />
+        <Map Name="UPPER_SECTOR_FREQS" />
+      </Maps>
+      <Strips Mode="State" Sort="Time">
+        <Window Type="State" State="Jurisdiction" Visible="true" />
+        <Window Type="State" State="Announced" Visible="true" />
+        <Window Type="State" State="Preactive" Visible="true" />
+      </Strips>
+      <CFL QuickLevel="9000" />
+      <ArrivalLists>
+        <Airport Name="YBMK" />
+        <Airport Name="YBRK" />
+        <Airport Name="YBHM" />
+      </ArrivalLists>
+      <ControllerInfo>
+        <Line>Brisbane Centre</Line>
+        <Line>Airspace, Charts, Tools - vats.im/pac/tools</Line>
+        <Line>Pilot Procedures - vats.im/pac/pilot</Line>         
+        <Line>ATC feedback - vats.im/pac/helpdesk</Line>
+      </ControllerInfo>
+    </Position>
+    <Position Name="Howe" Type="ASD" DefaultCenter="-302049.482+1585027.3377" DefaultRange="1600" VisibilityRange="600">
+      <Sectors>
+        <Sector Name="HWE" />
+      </Sectors>
+      <Maps>
+        <Map Name="ALL_CTA" />
+        <Map Name="ALL_SECTORS" />
+        <Map Name="ALL_NAVAIDS" />
+        <Map Name="COAST_ALL" />
+        <Map Name="ALL_ROUTES_HIGH" />
+        <Map Name="ALL_POINTS_HIGH" />
+        <Map Name="FIR_BDRY" />
+        <Map Name="UPPER_SECTOR_FREQS" />
+      </Maps>
+      <Strips Mode="State" Sort="Time">
+        <Window Type="State" State="Jurisdiction" Visible="true" />
+        <Window Type="State" State="Announced" Visible="true" />
+        <Window Type="State" State="Preactive" Visible="true" />
+      </Strips>
+      <CFL QuickLevel="25000" />
+      <ControllerInfo>
+        <Line>Brisbane Centre</Line>
+        <Line>Airspace, Charts, Tools - vats.im/pac/tools</Line>
+        <Line>Pilot Procedures - vats.im/pac/pilot</Line>         
+        <Line>ATC feedback - vats.im/pac/helpdesk</Line>
+      </ControllerInfo>
+    </Position>
+    <Position Name="Territory" Type="ASD" DefaultCenter="-1600.000+12700.000" DefaultRange="2000" VisibilityRange="600">
+      <Sectors>
+        <Sector Name="TRT" />
+        <Sector Name="KIY" />
+        <Sector Name="DAE" />
+        <Sector Name="DAW" />
+        <Sector Name="ASH" />
+        <Sector Name="TRS" />
+      </Sectors>
+      <ManualVisibility>
+        <Point>-16.000+126.986</Point>
+        <Point>-14.930+119.923</Point>
+        <Point>-13.403+129.478</Point>
+        <Point>-19.447+130.986</Point>
+      </ManualVisibility>
+      <Maps>
+        <Map Name="ALL_CTA" />
+        <Map Name="ALL_SECTORS" />
+        <Map Name="ALL_NAVAIDS" />
+        <Map Name="COAST_ALL" />
+        <Map Name="ALL_ROUTES_HIGH" />
+        <Map Name="ALL_POINTS_HIGH" />
+        <Map Name="FIR_BDRY" />
+        <Map Name="UPPER_SECTOR_FREQS" />
+        <Map Name="NEIGHBOUR_SUBSECTORS" />
+      </Maps>
+      <Strips Mode="State" Sort="Time">
+        <Window Type="State" State="Jurisdiction" Visible="true" />
+        <Window Type="State" State="Announced" Visible="true" />
+        <Window Type="State" State="Preactive" Visible="true" />
+      </Strips>
+      <CFL QuickLevel="10000" />
+      <ArrivalLists>
+        <Airport Name="YPDN" />
+      </ArrivalLists>
+      <ControllerInfo>
+        <Line>Brisbane Centre</Line>
+        <Line>Airspace, Charts, Tools - vats.im/pac/tools</Line>
+        <Line>Pilot Procedures - vats.im/pac/pilot</Line>         
+        <Line>ATC feedback - vats.im/pac/helpdesk</Line>
+      </ControllerInfo>
+    </Position>
+    <Position Name="Alice Springs" Type="ASD" DefaultCenter="-302041.5031+1342547.7539" DefaultRange="2610" VisibilityRange="600">
+      <Sectors>
+        <Sector Name="ASP" />
+        <Sector Name="ASW" />
+        <Sector Name="WAR" />
+        <Sector Name="BKE" />
+        <Sector Name="FOR" />
+        <Sector Name="WRA" />
+        <Sector Name="ESP" />
+      </Sectors>
+      <ManualVisibility>
+        <Point>-270442.0946+1175658.5059</Point>
+        <Point>-290512.410+1264202.2137</Point>
+        <Point>-302918.4442+1332130.6189</Point>
+        <Point>-360329.0012+1424738.5877</Point>
+      </ManualVisibility>
+      <Maps>
+        <Map Name="ALL_CTA" />
+        <Map Name="ALL_SECTORS" />
+        <Map Name="ALL_NAVAIDS" />
+        <Map Name="COAST_ALL" />
+        <Map Name="ALL_ROUTES_HIGH" />
+        <Map Name="ALL_POINTS_HIGH" />
+        <Map Name="FIR_BDRY" />
+        <Map Name="UPPER_SECTOR_FREQS" />
+      </Maps>
+      <Strips Mode="State" Sort="Time">
+        <Window Type="State" State="Jurisdiction" Visible="true" />
+        <Window Type="State" State="Announced" Visible="true" />
+        <Window Type="State" State="Preactive" Visible="true" />
+      </Strips>
+      <CFL QuickLevel="25000" />
+      <ArrivalLists>
+        <Airport Name="YBAS" />
+      </ArrivalLists>
+      <ControllerInfo>
+        <Line>Melbourne Centre</Line>
+        <Line>Airspace, Charts, Tools - vats.im/pac/tools</Line>
+        <Line>Pilot Procedures - vats.im/pac/pilot</Line>         
+        <Line>ATC feedback - vats.im/pac/helpdesk</Line>
+      </ControllerInfo>
+    </Position>
+    <Position Name="Hyden" Type="ASD" DefaultCenter="-32.179139+116.762333" DefaultRange="1200" VisibilityRange="600">
+      <Sectors>
+        <Sector Name="HYD" />
+        <Sector Name="PIY" />
+        <Sector Name="JAR" />
+        <Sector Name="CRS" />
+        <Sector Name="GVE" />
+        <Sector Name="LEA" />
+        <Sector Name="GEL" />
+        <Sector Name="PHD" />
+        <Sector Name="PHA" />
+        <Sector Name="PEA" />
+      </Sectors>
+      <ManualVisibility>
+        <Point>-32.999+119.788</Point>
+        <Point>-27.353+116.633</Point>
+        <Point>-25.820+123.212</Point>
+        <Point>-22.015+116.355</Point>
+      </ManualVisibility>
+      <Maps>
+        <Map Name="ALL_CTA" />
+        <Map Name="ALL_SECTORS" />
+        <Map Name="ALL_NAVAIDS" />
+        <Map Name="COAST_ALL" />
+        <Map Name="ALL_ROUTES_HIGH" />
+        <Map Name="ALL_POINTS_HIGH" />
+        <Map Name="FIR_BDRY" />
+        <Map Name="UPPER_SECTOR_FREQS" />
+      </Maps>
+      <Strips Mode="State" Sort="Time">
+        <Window Type="State" State="Jurisdiction" Visible="true" />
+        <Window Type="State" State="Announced" Visible="true" />
+        <Window Type="State" State="Preactive" Visible="true" />
+      </Strips>
+      <CFL QuickLevel="9000" />
+      <ArrivalLists>
+        <Airport Name="YPPH" />
+      </ArrivalLists>
+      <ControllerInfo>
+        <Line>Melbourne Centre</Line>
+        <Line>Airspace, Charts, Tools - vats.im/pac/tools</Line>
+        <Line>Pilot Procedures - vats.im/pac/pilot</Line>         
+        <Line>ATC feedback - vats.im/pac/helpdesk</Line>
+      </ControllerInfo>
+    </Position>
+    <Position Name="Onslow" Type="ASD" DefaultCenter="-243721.9113+1183247.2943" DefaultRange="1800" VisibilityRange="600">
+      <Sectors>
+        <Sector Name="OLW" />
+        <Sector Name="POT" />
+        <Sector Name="MEK" />
+        <Sector Name="PAR" />
+        <Sector Name="NEW" />
+        <Sector Name="MTK" />
+        <Sector Name="MZI" />
+      </Sectors>
+      <ManualVisibility>
+        <Point>-32.999+119.788</Point>
+        <Point>-27.353+116.633</Point>
+        <Point>-25.820+123.212</Point>
+        <Point>-22.015+116.355</Point>
+      </ManualVisibility>
+      <Maps>
+        <Map Name="ALL_CTA" />
+        <Map Name="ALL_SECTORS" />
+        <Map Name="ALL_NAVAIDS" />
+        <Map Name="COAST_ALL" />
+        <Map Name="ALL_ROUTES_HIGH" />
+        <Map Name="ALL_POINTS_HIGH" />
+        <Map Name="FIR_BDRY" />
+        <Map Name="UPPER_SECTOR_FREQS" />
+      </Maps>
+      <Strips Mode="State" Sort="Time">
+        <Window Type="State" State="Jurisdiction" Visible="true" />
+        <Window Type="State" State="Announced" Visible="true" />
+        <Window Type="State" State="Preactive" Visible="true" />
+      </Strips>
+      <CFL QuickLevel="25000" />
+      <ControllerInfo>
+        <Line>Melbourne Centre</Line>
+        <Line>Airspace, Charts, Tools - vats.im/pac/tools</Line>
+        <Line>Pilot Procedures - vats.im/pac/pilot</Line>         
+        <Line>ATC feedback - vats.im/pac/helpdesk</Line>
+      </ControllerInfo>
+    </Position>
+    <Position Name="Kennedy" Type="ASD" DefaultCenter="-164428.000+1470710.000" DefaultRange="1100" VisibilityRange="600">
+      <Sectors>
+        <Sector Name="KEN" />
+        <Sector Name="TBP" />
+        <Sector Name="WIL" />
+        <Sector Name="BAR" />
+        <Sector Name="CS1" />
+        <Sector Name="CS2" />
+      </Sectors>
+      <ManualVisibility>
+        <Point>-18.565+147.837</Point>
+        <Point>-24.786+150.307</Point>
+        <Point>-23.655+142.199</Point>
+        <Point>-18.697+140.953</Point>
+      </ManualVisibility>
+      <Maps>
+        <Map Name="ALL_CTA" />
+        <Map Name="ALL_SECTORS" />
+        <Map Name="ALL_NAVAIDS" />
+        <Map Name="COAST_ALL" />
+        <Map Name="ALL_ROUTES_HIGH" />
+        <Map Name="ALL_POINTS_HIGH" />
+        <Map Name="FIR_BDRY" />
+        <Map Name="UPPER_SECTOR_FREQS" />
+      </Maps>
+      <Strips Mode="State" Sort="Time">
+        <Window Type="State" State="Jurisdiction" Visible="true" />
+        <Window Type="State" State="Announced" Visible="true" />
+        <Window Type="State" State="Preactive" Visible="true" />
+      </Strips>
+      <CFL QuickLevel="7000" />
+      <ArrivalLists>
+        <Airport Name="YBCS" />
+      </ArrivalLists>
+      <ControllerInfo>
+        <Line>Brisbane Centre</Line>
+        <Line>Airspace, Charts, Tools - vats.im/pac/tools</Line>
+        <Line>Pilot Procedures - vats.im/pac/pilot</Line>         
+        <Line>ATC feedback - vats.im/pac/helpdesk</Line>
+      </ControllerInfo>
+    </Position>
+    <Position Name="Tailem Bend" Type="ASD" DefaultCenter="-343343.9975+1374743.4216" DefaultRange="800" VisibilityRange="600">
+      <Sectors>
+        <Sector Name="TBD" />
+        <Sector Name="AUG" />
+        <Sector Name="AAE" />
+      </Sectors>
+      <ManualVisibility>
+        <Point>-270442.0946+1175658.5059</Point>
+        <Point>-290512.410+1264202.2137</Point>
+        <Point>-302918.4442+1332130.6189</Point>
+        <Point>-360329.0012+1424738.5877</Point>
+      </ManualVisibility>
+      <Maps>
+        <Map Name="ALL_CTA" />
+        <Map Name="ALL_SECTORS" />
+        <Map Name="ALL_NAVAIDS" />
+        <Map Name="COAST_ALL" />
+        <Map Name="ALL_ROUTES_HIGH" />
+        <Map Name="ALL_POINTS_HIGH" />
+        <Map Name="FIR_BDRY" />
+        <Map Name="UPPER_SECTOR_FREQS" />
+      </Maps>
+      <Strips Mode="State" Sort="Time">
+        <Window Type="State" State="Jurisdiction" Visible="true" />
+        <Window Type="State" State="Announced" Visible="true" />
+        <Window Type="State" State="Preactive" Visible="true" />
+      </Strips>
+      <CFL QuickLevel="9000" />
+      <ArrivalLists>
+        <Airport Name="YPAD" />
+      </ArrivalLists>
+      <ControllerInfo>
+        <Line>Melbourne Centre</Line>
+        <Line>Airspace, Charts, Tools - vats.im/pac/tools</Line>
+        <Line>Pilot Procedures - vats.im/pac/pilot</Line>         
+        <Line>ATC feedback - vats.im/pac/helpdesk</Line>
+      </ControllerInfo>
+    </Position>
+    <Position Name="Benalla" Type="ASD" DefaultCenter="-36.595056+146.952945" DefaultRange="420" VisibilityRange="600">
+      <Sectors>
+        <Sector Name="BLA" />
+        <Sector Name="ELW" />
+        <Sector Name="MAE" />
+        <Sector Name="MDN" />
+        <Sector Name="MDS" />
+        <Sector Name="MAV" />
+      </Sectors>
+      <ManualVisibility>
+        <Point>-33.293+141.617</Point>
+        <Point>-38.600+145.876</Point>
+        <Point>-32.691+150.237</Point>
+      </ManualVisibility>
+      <Maps>
+        <Map Name="ALL_CTA" />
+        <Map Name="ALL_SECTORS" />
+        <Map Name="ALL_NAVAIDS" />
+        <Map Name="COAST_ALL" />
+        <Map Name="ALL_ROUTES_HIGH" />
+        <Map Name="ALL_POINTS_HIGH" />
+        <Map Name="FIR_BDRY" />
+        <Map Name="UPPER_SECTOR_FREQS" />
+      </Maps>
+      <Strips Mode="State" Sort="Time">
+        <Window Type="State" State="Jurisdiction" Visible="true" />
+        <Window Type="State" State="Announced" Visible="true" />
+        <Window Type="State" State="Preactive" Visible="true" />
+      </Strips>
+      <CFL QuickLevel="9000" />
+      <ArrivalLists>
+        <Airport Name="YSCB" />
+        <Airport Name="YMML" />
+      </ArrivalLists>
+      <ControllerInfo>
+        <Line>Melbourne Centre</Line>
+        <Line>Airspace, Charts, Tools - vats.im/pac/tools</Line>
+        <Line>Pilot Procedures - vats.im/pac/pilot</Line>         
+        <Line>ATC feedback - vats.im/pac/helpdesk</Line>
+      </ControllerInfo>
+    </Position>
+    <Position Name="Mungo" Type="ASD" DefaultCenter="-360115.000+1434014.000" DefaultRange="785" VisibilityRange="600">
+      <Sectors>
+        <Sector Name="MUN" />
+        <Sector Name="YWE" />
+        <Sector Name="OXL" />
+        <Sector Name="GTH" />
+      </Sectors>
+      <ManualVisibility>
+        <Point>-300442.431+1322101.2305</Point>
+        <Point>-370345.000+1403044.7693</Point>
+        <Point>-383518.8782+1455829.7473</Point>
+        <Point>-324203.7518+1501444.2346</Point>
+      </ManualVisibility>
+      <Maps>
+        <Map Name="ALL_CTA" />
+        <Map Name="ALL_SECTORS" />
+        <Map Name="ALL_NAVAIDS" />
+        <Map Name="COAST_ALL" />
+        <Map Name="ALL_ROUTES_HIGH" />
+        <Map Name="ALL_POINTS_HIGH" />
+        <Map Name="FIR_BDRY" />
+        <Map Name="UPPER_SECTOR_FREQS" />
+      </Maps>
+      <Strips Mode="State" Sort="Time">
+        <Window Type="State" State="Jurisdiction" Visible="true" />
+        <Window Type="State" State="Announced" Visible="true" />
+        <Window Type="State" State="Preactive" Visible="true" />
+      </Strips>
+      <CFL QuickLevel="9000" />
+      <ArrivalLists>
+        <Airport Name="YMML" />
+      </ArrivalLists>
+      <ControllerInfo>
+        <Line>Melbourne Centre</Line>
+        <Line>Airspace, Charts, Tools - vats.im/pac/tools</Line>
+        <Line>Pilot Procedures - vats.im/pac/pilot</Line>         
+        <Line>ATC feedback - vats.im/pac/helpdesk</Line>
+      </ControllerInfo>
+    </Position>
+    <Position Name="Wollongong" Type="ASD" DefaultCenter="-37.497333+149.972889" DefaultRange="800" VisibilityRange="600">
+      <Sectors>
+        <Sector Name="WOL" />
+        <Sector Name="SNO" />
+        <Sector Name="CBE" />
+        <Sector Name="CBW" />
+      </Sectors>
+      <ManualVisibility>
+        <Point>-33.293+141.617</Point>
+        <Point>-38.600+145.876</Point>
+        <Point>-32.691+150.237</Point>
+      </ManualVisibility>
+      <Maps>
+        <Map Name="ALL_CTA" />
+        <Map Name="ALL_SECTORS" />
+        <Map Name="ALL_NAVAIDS" />
+        <Map Name="COAST_ALL" />
+        <Map Name="ALL_ROUTES_HIGH" />
+        <Map Name="ALL_POINTS_HIGH" />
+        <Map Name="FIR_BDRY" />
+        <Map Name="UPPER_SECTOR_FREQS" />
+      </Maps>
+      <Strips Mode="State" Sort="Time">
+        <Window Type="State" State="Jurisdiction" Visible="true" />
+        <Window Type="State" State="Announced" Visible="true" />
+        <Window Type="State" State="Preactive" Visible="true" />
+      </Strips>
+      <CFL QuickLevel="9000" />
+      <ArrivalLists>
+        <Airport Name="YSCB" />
+      </ArrivalLists>
+      <ControllerInfo>
+        <Line>Melbourne Centre</Line>
+        <Line>Airspace, Charts, Tools - vats.im/pac/tools</Line>
+        <Line>Pilot Procedures - vats.im/pac/pilot</Line>         
+        <Line>ATC feedback - vats.im/pac/helpdesk</Line>
+      </ControllerInfo>
+    </Position>
+    <Position Name="Gundagai" Type="ASD" DefaultCenter="-33.795972+149.332500" DefaultRange="420" VisibilityRange="600">
+      <Sectors>
+        <Sector Name="GUN" />
+        <Sector Name="BIK" />
+        <Sector Name="KAT" />
+        <Sector Name="SAN" />
+        <Sector Name="SAS" />
+        <Sector Name="SDS" />
+        <Sector Name="SDN" />
+        <Sector Name="SFW" />
+        <Sector Name="SFE" />
+      </Sectors>
+      <ManualVisibility>
+        <Point>-33.293+141.617</Point>
+        <Point>-38.600+145.876</Point>
+        <Point>-32.691+150.237</Point>
+      </ManualVisibility>
+      <Maps>
+        <Map Name="ALL_CTA" />
+        <Map Name="ALL_SECTORS" />
+        <Map Name="ALL_NAVAIDS" />
+        <Map Name="COAST_ALL" />
+        <Map Name="ALL_ROUTES_HIGH" />
+        <Map Name="ALL_POINTS_HIGH" />
+        <Map Name="FIR_BDRY" />
+        <Map Name="UPPER_SECTOR_FREQS" />
+      </Maps>
+      <Strips Mode="State" Sort="Time">
+        <Window Type="State" State="Jurisdiction" Visible="true" />
+        <Window Type="State" State="Announced" Visible="true" />
+        <Window Type="State" State="Preactive" Visible="true" />
+      </Strips>
+      <CFL QuickLevel="10000" />
+      <ArrivalLists>
+        <Airport Name="YSSY" />
+      </ArrivalLists>
+      <ControllerInfo>
+        <Line>Melbourne Centre</Line>
+        <Line>Airspace, Charts, Tools - vats.im/pac/tools</Line>         
+        <Line>Pilot Procedures - vats.im/pac/pilot</Line>
+        <Line>ATC feedback - vats.im/pac/helpdesk</Line>
+      </ControllerInfo>
+    </Position>
+  </Group>
+  <Position Name="YPAD" Type="ASMGCS" ASMGCSAirport="YPAD" DefaultCenter="-34.945000+138.526389" DefaultRange="2" MagneticVariation="-8" Rotation="-132">
+    <Maps>
+      <Map Name="Adelaide/ASMGCS_YPAD_RWY" />
+      <Map Name="Adelaide/ASMGCS_YPAD_TWY" />
+      <Map Name="Adelaide/ASMGCS_YPAD_APR" />
+      <Map Name="Adelaide/ASMGCS_YPAD_BLD" />
+    </Maps>
+  </Position>
+  <Position Name="YPED" Type="ASMGCS" ASMGCSAirport="YPED" DefaultCenter="-34.705833+138.624722" DefaultRange="2" MagneticVariation="-8" Rotation="90">
+    <Maps>
+      <Map Name="Adelaide/ASMGCS_YPED_RWY" />
+      <Map Name="Adelaide/ASMGCS_YPED_TWY" />
+      <Map Name="Adelaide/ASMGCS_YPED_APR" />
+      <Map Name="Adelaide/ASMGCS_YPED_BLD" />
+    </Maps>
+  </Position>
+  <Position Name="YAMB" Type="ASMGCS" ASMGCSAirport="YAMB" DefaultCenter="-27.632778+152.709444" DefaultRange="2" MagneticVariation="-11" Rotation="-58.2">
+    <Maps>
+      <Map Name="Amberley/ASMGCS_YAMB_RWY" />
+      <Map Name="Amberley/ASMGCS_YAMB_APR" />
+      <Map Name="Amberley/ASMGCS_YAMB_TWY" />
+      <Map Name="Amberley/ASMGCS_YAMB_BLD" />
+    </Maps>
+  </Position>
+  <Position Name="YMES" Type="ASMGCS" ASMGCSAirport="YMES" DefaultCenter="-38.098611+147.143611" DefaultRange="2" MagneticVariation="-12.8" Rotation="4">
+    <Maps>
+      <Map Name="East Sale/ASMGCS_YMES_RWY" />
+      <Map Name="East Sale/ASMGCS_YMES_APR" />
+      <Map Name="East Sale/ASMGCS_YMES_TWY" />
+      <Map Name="East Sale/ASMGCS_YMES_BLD" />
+    </Maps>
+  </Position>
+  <Position Name="YMEN" Type="ASMGCS" ASMGCSAirport="YMEN" DefaultCenter="-37.728056+144.901944" DefaultRange="2" MagneticVariation="-11.7" Rotation="-76">
+    <Maps>
+      <Map Name="Melbourne/ASMGCS_YMEN_RWY" />
+      <Map Name="Melbourne/ASMGCS_YMEN_APR" />
+      <Map Name="Melbourne/ASMGCS_YMEN_TWY" />
+      <Map Name="Melbourne/ASMGCS_YMEN_BLD" />
+    </Maps>
+  </Position>
+  <Position Name="YMML" Type="ASMGCS" ASMGCSAirport="YMML" DefaultCenter="-37.671389+144.840278" DefaultRange="3" MagneticVariation="-11" Rotation="-70">
+    <Maps>
+      <Map Name="Melbourne/ASMGCS_YMML_RWY" />
+      <Map Name="Melbourne/ASMGCS_YMML_TWY" />
+      <Map Name="Melbourne/ASMGCS_YMML_BLD" />
+      <Map Name="Melbourne/ASMGCS_YMML_APR" />
+    </Maps>
+  </Position>
+  <Position Name="YSSY" Type="ASMGCS" ASMGCSAirport="YSSY" DefaultCenter="-33.950833+151.179722" DefaultRange="3" MagneticVariation="-13" Rotation="25">
+    <Maps>
+      <Map Name="Sydney/ASMGCS_YSSY_RWY" />
+      <Map Name="Sydney/ASMGCS_YSSY_TWY" />
+      <Map Name="Sydney/ASMGCS_YSSY_BLD" />
+      <Map Name="Sydney/ASMGCS_YSSY_APR" />
+    </Maps>
+  </Position>
+  <Position Name="YSRI" Type="ASMGCS" ASMGCSAirport="YSRI" DefaultCenter="-33.601667+150.782500" DefaultRange="2" MagneticVariation="-12.4" Rotation="175">
+    <Maps>
+      <Map Name="Sydney/ASMGCS_YSRI_RWY" />
+      <Map Name="Sydney/ASMGCS_YSRI_APR" />
+      <Map Name="Sydney/ASMGCS_YSRI_TWY" />
+      <Map Name="Sydney/ASMGCS_YSRI_BLD" />
+    </Maps>
+  </Position>
+  <Position Name="YBBN" Type="ASMGCS" ASMGCSAirport="YBBN" DefaultCenter="-27.3942+153.1218" DefaultRange="5" MagneticVariation="-11" Rotation="-15">
+    <Maps>
+      <Map Name="Brisbane/ASMGCS_YBBN_RWY" />
+      <Map Name="Brisbane/ASMGCS_YBBN_APR" />
+      <Map Name="Brisbane/ASMGCS_YBBN_TWY" />
+      <Map Name="Brisbane/ASMGCS_YBBN_BLD" />
+    </Maps>
+  </Position>
+  <Position Name="YBCG" Type="ASMGCS" ASMGCSAirport="YBCG" DefaultCenter="-28.165000+153.508333" DefaultRange="2" MagneticVariation="-11" Rotation="130">
+    <Maps>
+      <Map Name="Brisbane/ASMGCS_YBCG_RWY" />
+      <Map Name="Brisbane/ASMGCS_YBCG_APR" />
+      <Map Name="Brisbane/ASMGCS_YBCG_TWY" />
+      <Map Name="Brisbane/ASMGCS_YBCG_BLD" />
+    </Maps>
+  </Position>
+  <Position Name="YSCB" Type="ASMGCS" ASMGCSAirport="YSCB" DefaultCenter="-35.306090+149.193797" DefaultRange="3" MagneticVariation="-12" Rotation="102">
+    <Maps>
+      <Map Name="Canberra/ASMGCS_YSCB_RWY" />
+      <Map Name="Canberra/ASMGCS_YSCB_APR" />
+      <Map Name="Canberra/ASMGCS_YSCB_TWY" />
+      <Map Name="Canberra/ASMGCS_YSCB_BLD" />
+    </Maps>
+  </Position>
+  <Position Name="YPPH" Type="ASMGCS" ASMGCSAirport="YPPH" DefaultCenter="-31.9402+115.966944" DefaultRange="3" MagneticVariation="1.6" Rotation="74">
+    <Maps>
+      <Map Name="Perth/ASMGCS_YPPH_RWY" />
+      <Map Name="Perth/ASMGCS_YPPH_APR" />
+      <Map Name="Perth/ASMGCS_YPPH_TWY" />
+      <Map Name="Perth/ASMGCS_YPPH_BLD" />
+    </Maps>
+  </Position>
+  <Position Name="YPEA" Type="ASMGCS" ASMGCSAirport="YPEA" DefaultCenter="-31.673953+116.016917" DefaultRange="2" MagneticVariation="1.5" Rotation="5">
+    <Maps>
+      <Map Name="Perth/ASMGCS_YPEA_RWY" />
+      <Map Name="Perth/ASMGCS_YPEA_APR" />
+      <Map Name="Perth/ASMGCS_YPEA_TWY" />
+      <Map Name="Perth/ASMGCS_YPEA_BLD" />
+    </Maps>
+  </Position>
+  <Position Name="YBCS" Type="ASMGCS" ASMGCSAirport="YBCS" DefaultCenter="-16.878476+145.750094" DefaultRange="2" MagneticVariation="-7" Rotation="120.4">
+    <Maps>
+      <Map Name="Cairns/ASMGCS_YBCS_RWY" />
+      <Map Name="Cairns/ASMGCS_YBCS_APR" />
+      <Map Name="Cairns/ASMGCS_YBCS_TWY" />
+      <Map Name="Cairns/ASMGCS_YBCS_BLD" />
+    </Maps>
+  </Position>
+  <Position Name="YBTL" Type="ASMGCS" ASMGCSAirport="YBTL" DefaultCenter="-19.248889+146.765833" DefaultRange="2" MagneticVariation="-7" Rotation="-107">
+    <Maps>
+      <Map Name="Townsville/ASMGCS_YBTL_RWY" />
+      <Map Name="Townsville/ASMGCS_YBTL_TWY" />
+      <Map Name="Townsville/ASMGCS_YBTL_APR" />
+      <Map Name="Townsville/ASMGCS_YBTL_BLD" />
+    </Maps>
+  </Position>
+  <Position Name="YPTN" Type="ASMGCS" ASMGCSAirport="YPTN" DefaultCenter="-14.519167+132.381944" DefaultRange="2" MagneticVariation="-3" Rotation="134">
+    <Maps>
+      <Map Name="Tindal/ASMGCS_YPTN_RWY" />
+      <Map Name="Tindal/ASMGCS_YPTN_APR" />
+      <Map Name="Tindal/ASMGCS_YPTN_TWY" />
+      <Map Name="Tindal/ASMGCS_YPTN_BLD" />
+    </Maps>
+  </Position>
+  <Position Name="YPDN" Type="ASMGCS" ASMGCSAirport="YPDN" DefaultCenter="-12.414167+130.879167" DefaultRange="2" MagneticVariation="-3" Rotation="164">
+    <Maps>
+      <Map Name="Darwin/ASMGCS_YPDN_RWY" />
+      <Map Name="Darwin/ASMGCS_YPDN_APR" />
+      <Map Name="Darwin/ASMGCS_YPDN_TWY" />
+      <Map Name="Darwin/ASMGCS_YPDN_BLD" />
+    </Maps>
+  </Position>
+  <Position Name="YWLM" Type="ASMGCS" ASMGCSAirport="YWLM" DefaultCenter="-32.793611+151.836667" DefaultRange="2" MagneticVariation="-12" Rotation="152">
+    <Maps>
+      <Map Name="Williamtown/ASMGCS_YWLM_RWY" />
+      <Map Name="Williamtown/ASMGCS_YWLM_APR" />
+      <Map Name="Williamtown/ASMGCS_YWLM_TWY" />
+      <Map Name="Williamtown/ASMGCS_YWLM_BLD" />
+    </Maps>
+  </Position>
+  <Position Name="YSNW" Type="ASMGCS" ASMGCSAirport="YSNW" DefaultCenter="-34.944444+150.542778" DefaultRange="2" MagneticVariation="-12.8" Rotation="-31">
+    <Maps>
+      <Map Name="Nowra/ASMGCS_YSNW_RWY" />
+      <Map Name="Nowra/ASMGCS_YSNW_APR" />
+      <Map Name="Nowra/ASMGCS_YSNW_TWY" />
+      <Map Name="Nowra/ASMGCS_YSNW_BLD" />
+    </Maps>
+  </Position>
+  <Position Name="YBOK" Type="ASMGCS" ASMGCSAirport="YBOK" DefaultCenter="-27.408333+151.736667" DefaultRange="2" MagneticVariation="-10.6" Rotation="0">
+    <Maps>
+      <Map Name="Oakey/ASMGCS_YBOK_RWY" />
+      <Map Name="Oakey/ASMGCS_YBOK_APR" />
+      <Map Name="Oakey/ASMGCS_YBOK_TWY" />
+      <Map Name="Oakey/ASMGCS_YBOK_BLD" />
+    </Maps>
+  </Position>
+  <Position Name="YGIG" Type="ASMGCS" ASMGCSAirport="YGIG" DefaultCenter="-31.465278+115.863333" DefaultRange="2" MagneticVariation="1.5" Rotation="14">
+    <Maps>
+      <Map Name="Perth/ASMGCS_YGIG_RWY" />
+      <Map Name="Perth/ASMGCS_YGIG_APR" />
+      <Map Name="Perth/ASMGCS_YGIG_TWY" />
+      <Map Name="Perth/ASMGCS_YGIG_BLD" />
+    </Maps>
+  </Position>
+  <Position Name="YBSG" Type="ASMGCS" ASMGCSAirport="YBSG" DefaultCenter="-123733.000+1420511.000" DefaultRange="3" MagneticVariation="-4.9" Rotation="-26.5">
+    <Maps>
+      <Map Name="Scherger/ASMGCS_YBSG_RWY" />
+      <Map Name="Scherger/ASMGCS_YBSG_APR" />
+      <Map Name="Scherger/ASMGCS_YBSG_TWY" />
+      <Map Name="Scherger/ASMGCS_YBSG_BLD" />
+    </Maps>
+  </Position>
+  <Position Name="YCIN" Type="ASMGCS" ASMGCSAirport="YCIN" DefaultCenter="-173453.000+1234942.000" DefaultRange="3" MagneticVariation="-1.7" Rotation="-18.5">
+    <Maps>
+      <Map Name="Curtin/ASMGCS_YCIN_RWY" />
+      <Map Name="Curtin/ASMGCS_YCIN_APR" />
+      <Map Name="Curtin/ASMGCS_YCIN_TWY" />
+      <Map Name="Curtin/ASMGCS_YCIN_BLD" />
+    </Maps>
+  </Position>
+  <Position Name="YPLM" Type="ASMGCS" ASMGCSAirport="YPLM" DefaultCenter="-221408.000+1140519.000" DefaultRange="3" MagneticVariation="-0.2" Rotation="-93.5">
+    <Maps>
+      <Map Name="Learmonth/ASMGCS_YPLM_RWY" />
+      <Map Name="Learmonth/ASMGCS_YPLM_APR" />
+      <Map Name="Learmonth/ASMGCS_YPLM_TWY" />
+      <Map Name="Learmonth/ASMGCS_YPLM_BLD" />
+    </Maps>
+  </Position>
+  <Group Name="Class D">
+    <Position Name="YBAF" Type="ASMGCS" ASMGCSAirport="YBAF" DefaultCenter="-27.568889+153.006389" DefaultRange="1" MagneticVariation="-11" Rotation="-7">
+      <Maps>
+        <Map Name="Brisbane/ASMGCS_YBAF_RWY" />
+        <Map Name="Brisbane/ASMGCS_YBAF_APR" />
+        <Map Name="Brisbane/ASMGCS_YBAF_TWY" />
+        <Map Name="Brisbane/ASMGCS_YBAF_BLD" />
+      </Maps>
+    </Position>
+    <Position Name="YMAV" Type="ASMGCS" ASMGCSAirport="YMAV" DefaultCenter="-38.038056+144.474722" DefaultRange="3" MagneticVariation="-11.6" Rotation="94">
+      <Maps>
+        <Map Name="Melbourne/ASMGCS_YMAV_RWY" />
+        <Map Name="Melbourne/ASMGCS_YMAV_APR" />
+        <Map Name="Melbourne/ASMGCS_YMAV_TWY" />
+        <Map Name="Melbourne/ASMGCS_YMAV_BLD" />
+      </Maps>
+    </Position>
+    <Position Name="YMMB" Type="ASMGCS" ASMGCSAirport="YMMB" DefaultCenter="-37.977778+145.096944" DefaultRange="1" MagneticVariation="-11.8" Rotation="-74">
+      <Maps>
+        <Map Name="Melbourne/ASMGCS_YMMB_RWY" />
+        <Map Name="Melbourne/ASMGCS_YMMB_APR" />
+        <Map Name="Melbourne/ASMGCS_YMMB_TWY" />
+        <Map Name="Melbourne/ASMGCS_YMMB_BLD" />
+      </Maps>
+    </Position>
+    <Position Name="YPJT" Type="ASMGCS" ASMGCSAirport="YPJT" DefaultCenter="-32.098333+115.881389" DefaultRange="1" MagneticVariation="1.7" Rotation="-146">
+      <Maps>
+        <Map Name="Perth/ASMGCS_YPJT_RWY" />
+        <Map Name="Perth/ASMGCS_YPJT_APR" />
+        <Map Name="Perth/ASMGCS_YPJT_TWY" />
+        <Map Name="Perth/ASMGCS_YPJT_BLD" />
+      </Maps>
+    </Position>
+    <Position Name="YPPF" Type="ASMGCS" ASMGCSAirport="YPPF" DefaultCenter="-34.794167+138.631389" DefaultRange="1" MagneticVariation="-8" Rotation="-110">
+      <Maps>
+        <Map Name="Adelaide/ASMGCS_YPPF_RWY" />
+        <Map Name="Adelaide/ASMGCS_YPPF_APR" />
+        <Map Name="Adelaide/ASMGCS_YPPF_TWY" />
+        <Map Name="Adelaide/ASMGCS_YPPF_BLD" />
+      </Maps>
+    </Position>
+    <Position Name="YSBK" Type="ASMGCS" ASMGCSAirport="YSBK" DefaultCenter="-33.921944+150.991111" DefaultRange="1" MagneticVariation="-12.6" Rotation="-21">
+      <Maps>
+        <Map Name="Sydney/ASMGCS_YSBK_RWY" />
+        <Map Name="Sydney/ASMGCS_YSBK_APR" />
+        <Map Name="Sydney/ASMGCS_YSBK_TWY" />
+        <Map Name="Sydney/ASMGCS_YSBK_BLD" />
+      </Maps>
+    </Position>
+    <Position Name="YSCN" Type="ASMGCS" ASMGCSAirport="YSCN" DefaultCenter="-34.041111+150.687778" DefaultRange="1" MagneticVariation="-12.5" Rotation="38">
+      <Maps>
+        <Map Name="Sydney/ASMGCS_YSCN_RWY" />
+        <Map Name="Sydney/ASMGCS_YSCN_APR" />
+        <Map Name="Sydney/ASMGCS_YSCN_TWY" />
+        <Map Name="Sydney/ASMGCS_YSCN_BLD" />
+      </Maps>
+    </Position>
+    <Position Name="YBMK" Type="ASMGCS" ASMGCSAirport="YBMK" DefaultCenter="-21.171111+149.180000" DefaultRange="2" MagneticVariation="-8.4" Rotation="-49">
+      <Maps>
+        <Map Name="Mackay/ASMGCS_YBMK_RWY" />
+        <Map Name="Mackay/ASMGCS_YBMK_APR" />
+        <Map Name="Mackay/ASMGCS_YBMK_TWY" />
+        <Map Name="Mackay/ASMGCS_YBMK_BLD" />
+      </Maps>
+    </Position>
+    <Position Name="YBRK" Type="ASMGCS" ASMGCSAirport="YBRK" DefaultCenter="-23.380556+150.473333" DefaultRange="2" MagneticVariation="-9.2" Rotation="122">
+      <Maps>
+        <Map Name="Rockhampton/ASMGCS_YBRK_RWY" />
+        <Map Name="Rockhampton/ASMGCS_YBRK_APR" />
+        <Map Name="Rockhampton/ASMGCS_YBRK_TWY" />
+        <Map Name="Rockhampton/ASMGCS_YBRK_BLD" />
+      </Maps>
+    </Position>
+    <Position Name="YMHB" Type="ASMGCS" ASMGCSAirport="YMHB" DefaultCenter="-42.838889+147.510278" DefaultRange="2" MagneticVariation="-15.3" Rotation="-30">
+      <Maps>
+        <Map Name="Hobart/ASMGCS_YMHB_RWY" />
+        <Map Name="Hobart/ASMGCS_YMHB_APR" />
+        <Map Name="Hobart/ASMGCS_YMHB_TWY" />
+        <Map Name="Hobart/ASMGCS_YMHB_BLD" />
+        <Map Name="Hobart/YCBG_RWY" />
+      </Maps>
+    </Position>
+    <Position Name="YMLT" Type="ASMGCS" ASMGCSAirport="YMLT" DefaultCenter="-41.545278+147.208889" DefaultRange="2" MagneticVariation="-14.4" Rotation="-43">
+      <Maps>
+        <Map Name="Launceston/ASMGCS_YMLT_RWY" />
+        <Map Name="Launceston/ASMGCS_YMLT_APR" />
+        <Map Name="Launceston/ASMGCS_YMLT_TWY" />
+        <Map Name="Launceston/ASMGCS_YMLT_BLD" />
+      </Maps>
+    </Position>
+  </Group>
+  <Group Name="Procedural">
+    <Position Name="YMAY" Type="ASMGCS" ASMGCSAirport="YMAY" DefaultCenter="-36.069444+146.960000" DefaultRange="1" MagneticVariation="-11.9" Rotation="21">
+      <Maps>
+        <Map Name="Albury/ASMGCS_YMAY_RWY" />
+        <Map Name="Albury/ASMGCS_YMAY_APR" />
+        <Map Name="Albury/ASMGCS_YMAY_TWY" />
+        <Map Name="Albury/ASMGCS_YMAY_BLD" />
+      </Maps>
+    </Position>
+    <Position Name="YBAS" Type="ASMGCS" ASMGCSAirport="YBAS" DefaultCenter="-23.805833+133.898056" DefaultRange="2" MagneticVariation="-4.6" Rotation="154">
+      <Maps>
+        <Map Name="Alice Springs/ASMGCS_YBAS_RWY" />
+        <Map Name="Alice Springs/ASMGCS_YBAS_APR" />
+        <Map Name="Alice Springs/ASMGCS_YBAS_TWY" />
+        <Map Name="Alice Springs/ASMGCS_YBAS_BLD" />
+      </Maps>
+    </Position>
+    <Position Name="YBHM" Type="ASMGCS" ASMGCSAirport="YBHM" DefaultCenter="-20.358056+148.951667" DefaultRange="2" MagneticVariation="-8.1" Rotation="135">
+      <Maps>
+        <Map Name="Hamilton Island/ASMGCS_YBHM_RWY" />
+        <Map Name="Hamilton Island/ASMGCS_YBHM_APR" />
+        <Map Name="Hamilton Island/ASMGCS_YBHM_TWY" />
+        <Map Name="Hamilton Island/ASMGCS_YBHM_BLD" />
+      </Maps>
+    </Position>
+    <Position Name="YBRM" Type="ASMGCS" ASMGCSAirport="YBRM" DefaultCenter="-17.948611+122.226944" DefaultRange="2" MagneticVariation="-1.7" Rotation="166">
+      <Maps>
+        <Map Name="Broome/ASMGCS_YBRM_RWY" />
+        <Map Name="Broome/ASMGCS_YBRM_APR" />
+        <Map Name="Broome/ASMGCS_YBRM_TWY" />
+        <Map Name="Broome/ASMGCS_YBRM_BLD" />
+      </Maps>
+    </Position>
+    <Position Name="YBSU" Type="ASMGCS" ASMGCSAirport="YBSU" DefaultCenter="-26.597500+153.081944" DefaultRange="2" MagneticVariation="-10.8" Rotation="-42">
+      <Maps>
+        <Map Name="Sunshine Coast/ASMGCS_YBSU_RWY" />
+        <Map Name="Sunshine Coast/ASMGCS_YBSU_APR" />
+        <Map Name="Sunshine Coast/ASMGCS_YBSU_TWY" />
+        <Map Name="Sunshine Coast/ASMGCS_YBSU_BLD" />
+      </Maps>
+    </Position>
+    <Position Name="YCFS" Type="ASMGCS" ASMGCSAirport="YCFS" DefaultCenter="-30.325278+153.112778" DefaultRange="2" MagneticVariation="-12" Rotation="-119">
+      <Maps>
+        <Map Name="Coffs Harbour/ASMGCS_YCFS_RWY" />
+        <Map Name="Coffs Harbour/ASMGCS_YCFS_APR" />
+        <Map Name="Coffs Harbour/ASMGCS_YCFS_TWY" />
+        <Map Name="Coffs Harbour/ASMGCS_YCFS_BLD" />
+      </Maps>
+    </Position>
+    <Position Name="YPKA" Type="ASMGCS" ASMGCSAirport="YPKA" DefaultCenter="-20.710833+116.772778" DefaultRange="2" MagneticVariation="-0.9" Rotation="-173">
+      <Maps>
+        <Map Name="Karratha/ASMGCS_YPKA_RWY" />
+        <Map Name="Karratha/ASMGCS_YPKA_APR" />
+        <Map Name="Karratha/ASMGCS_YPKA_TWY" />
+        <Map Name="Karratha/ASMGCS_YPKA_BLD" />
+      </Maps>
+    </Position>
+    <Position Name="YSTW" Type="ASMGCS" ASMGCSAirport="YSTW" DefaultCenter="-31.081111+150.841944" DefaultRange="2" MagneticVariation="-11.5" Rotation="-32">
+      <Maps>
+        <Map Name="Tamworth/ASMGCS_YSTW_RWY" />
+        <Map Name="Tamworth/ASMGCS_YSTW_APR" />
+        <Map Name="Tamworth/ASMGCS_YSTW_TWY" />
+        <Map Name="Tamworth/ASMGCS_YSTW_BLD" />
+      </Maps>
+    </Position>
+    <Position Name="YPWR" Type="ASMGCS" ASMGCSAirport="YPWR" DefaultCenter="-310851.000+1364840.000" DefaultRange="2" MagneticVariation="-6.5" Rotation="-89">
+      <Maps>
+        <Map Name="Woomera/ASMGCS_YPWR_RWY" />
+        <Map Name="Woomera/ASMGCS_YPWR_APR" />
+        <Map Name="Woomera/ASMGCS_YPWR_TWY" />
+        <Map Name="Woomera/ASMGCS_YPWR_BLD" />
+      </Maps>
+    </Position>
+  </Group>
+  <Group Name="Procedural TWR">
+    <Position Name="Albury Tower" Type="ASD" DefaultCenter="-36.067778+146.958056" DefaultRange="95" MagneticVariation="-11.9">
+      <Sectors>
+        <Sector Name="AY ADC" />
+        <Sector Name="AY SMC" />
+      </Sectors>
+      <Maps>
+        <Map Name="ALL_CTA" />
+        <Map Name="Albury/AY_TCU" />
+        <Map Name="Albury/AY_RWY07" />
+      </Maps>
+      <ATIS>
+        <Editor Airport="YMAY" Frequency="133.85" />
+        <Window Airport="YMAY" />
+      </ATIS>
+      <Strips Mode="State" Sort="Time" />
+      <CFL QuickLevel="7000">
+        <AdditionalLevels>3400,5400</AdditionalLevels>
+      </CFL>
+      <ArrivalLists>
+        <Airport Name="YMAY" />
+      </ArrivalLists>
+      <ControllerInfo>
+        <Line>Albury Tower | ATIS available on 133.85</Line>
+        <Line>Airspace, Charts, Tools - vats.im/pac/tools</Line>
+        <Line>Pilot Procedures - vats.im/pac/pilot</Line>
+        <Line>ATC feedback - vats.im/pac/helpdesk</Line>
+      </ControllerInfo>
+      <ControllerInfo Callsign="AY_GND">
+        <Line>Albury Ground | ATIS available on 133.85</Line>
+        <Line>Airspace, Charts, Tools - vats.im/pac/tools</Line>
+        <Line>Pilot Procedures - vats.im/pac/pilot</Line>
+        <Line>ATC feedback - vats.im/pac/helpdesk</Line>
+      </ControllerInfo>
+    </Position>
+    <Position Name="Alice Springs Tower" Type="ASD" DefaultCenter="-23.808333+133.900833" DefaultRange="80" MagneticVariation="-4.6">
+      <Sectors>
+        <Sector Name="AS ADC" />
+      </Sectors>
+      <Maps>
+        <Map Name="ALL_CTA" />
+        <Map Name="Alice Springs/AS_TCU" />
+        <Map Name="Alice Springs/AS_RWY12" />
+      </Maps>
+      <ATIS>
+        <Editor Airport="YBAS" Frequency="123.000" />
+        <Window Airport="YBAS" />
+      </ATIS>
+      <Strips Mode="State" Sort="Time" />
+      <CFL QuickLevel="7000">
+        <AdditionalLevels>5200</AdditionalLevels>
+      </CFL>
+      <ArrivalLists>
+        <Airport Name="YBAS" />
+      </ArrivalLists>
+      <ControllerInfo>
+        <Line>Alice Tower | ATIS available on 123.0</Line>
+        <Line>Airspace, Charts, Tools - vats.im/pac/tools</Line>
+        <Line>Pilot Procedures - vats.im/pac/pilot</Line>
+        <Line>ATC feedback - vats.im/pac/helpdesk</Line>
+      </ControllerInfo>
+    </Position>
+    <Position Name="Broome Tower" Type="ASD" DefaultCenter="-17.949444+122.227778" DefaultRange="140" MagneticVariation="-1.7">
+      <Sectors>
+        <Sector Name="BRM ADC" />
+        <Sector Name="BRM SMC" />
+      </Sectors>
+      <Maps>
+        <Map Name="ALL_CTA" />
+        <Map Name="Broome/BRM_COAST" />
+        <Map Name="Broome/BRM_TCU" />
+        <Map Name="Broome/YBRM_ALLRWYS" />
+      </Maps>
+      <ATIS>
+        <Editor Airport="YBRM" Frequency="128.2" />
+        <Window Airport="YBRM" />
+      </ATIS>
+      <Strips Mode="State" Sort="Time" />
+      <CFL QuickLevel="5000">
+        <AdditionalLevels>2100</AdditionalLevels>
+      </CFL>
+      <ArrivalLists>
+        <Airport Name="YBRM" />
+      </ArrivalLists>
+      <ControllerInfo>
+        <Line>Broome Tower | ATIS available on 128.2</Line>
+        <Line>Airspace, Charts, Tools - vats.im/pac/tools</Line>
+        <Line>Pilot Procedures - vats.im/pac/pilot</Line>
+        <Line>ATC feedback - vats.im/pac/helpdesk</Line>
+      </ControllerInfo>
+      <ControllerInfo Callsign="BRM_GND">
+        <Line>Broome Ground | ATIS available on 128.2</Line>
+        <Line>Airspace, Charts, Tools - vats.im/pac/tools</Line>
+        <Line>Pilot Procedures - vats.im/pac/pilot</Line>
+        <Line>ATC feedback - vats.im/pac/helpdesk</Line>
+      </ControllerInfo>
+    </Position>
+    <Position Name="Coffs Harbour Tower" Type="ASD" DefaultCenter="-30.320556+153.116389" DefaultRange="100" MagneticVariation="-12">
+      <Sectors>
+        <Sector Name="CFS ADC" />
+      </Sectors>
+      <Maps>
+        <Map Name="ALL_CTA" />
+        <Map Name="Coffs Harbour/CFS_COAST" />
+        <Map Name="Coffs Harbour/CFS_TCU" />
+        <Map Name="Coffs Harbour/YCFS_ALLRWYS" />
+      </Maps>
+      <ATIS>
+        <Editor Airport="YCFS" Frequency="130.3" />
+        <Window Airport="YCFS" />
+      </ATIS>
+      <Strips Mode="State" Sort="Time" />
+      <CFL QuickLevel="7000">
+        <AdditionalLevels>3300</AdditionalLevels>
+      </CFL>
+      <ArrivalLists>
+        <Airport Name="YCFS" />
+      </ArrivalLists>
+      <ControllerInfo>
+        <Line>Coffs Tower | ATIS available on 130.3</Line>
+        <Line>Airspace, Charts, Tools - vats.im/pac/tools</Line>
+        <Line>Pilot Procedures - vats.im/pac/pilot</Line>
+        <Line>ATC feedback - vats.im/pac/helpdesk</Line>
+      </ControllerInfo>
+    </Position>
+    <Position Name="Hamilton Island Tower" Type="ASD" DefaultCenter="-20.358056+148.951667" DefaultRange="100" MagneticVariation="-8.1">
+      <Sectors>
+        <Sector Name="HM ADC" />
+      </Sectors>
+      <Maps>
+        <Map Name="ALL_CTA" />
+        <Map Name="Hamilton Island/HM_COAST" />
+        <Map Name="Hamilton Island/HM_TCU" />
+        <Map Name="Hamilton Island/YBHM_ALLRWYS" />
+      </Maps>
+      <ATIS>
+        <Editor Airport="YBHM" Frequency="128.35" />
+        <Window Airport="YBHM" />
+      </ATIS>
+      <Strips Mode="State" Sort="Time" />
+      <CFL QuickLevel="5000">
+        <AdditionalLevels>2800,3900</AdditionalLevels>
+      </CFL>
+      <ArrivalLists>
+        <Airport Name="YBHM" />
+      </ArrivalLists>
+      <ControllerInfo>
+        <Line>Hamilton Tower | ATIS available on 128.35</Line>
+        <Line>Airspace, Charts, Tools - vats.im/pac/tools</Line>
+        <Line>Pilot Procedures - vats.im/pac/pilot</Line>
+        <Line>ATC feedback - vats.im/pac/helpdesk</Line>
+      </ControllerInfo>
+    </Position>
+    <Position Name="Sunshine Coast Tower" Type="ASD" DefaultCenter="-26.603333+153.091111" DefaultRange="90" MagneticVariation="-10.8">
+      <Sectors>
+        <Sector Name="SU ADC" />
+        <Sector Name="SU SMC" />
+      </Sectors>
+      <Maps>
+        <Map Name="ALL_CTA" />
+        <Map Name="Sunshine Coast/SU_COAST" />
+        <Map Name="Sunshine Coast/SU_TCU" />
+        <Map Name="Sunshine Coast/SU_RWY13" />
+      </Maps>
+      <ATIS>
+        <Editor Airport="YBSU" Frequency="119.8" />
+        <Window Airport="YBSU" />
+      </ATIS>
+      <Strips Mode="State" Sort="Time" />
+      <CFL QuickLevel="5000">
+        <AdditionalLevels>1900,2800,4100</AdditionalLevels>
+      </CFL>
+      <ArrivalLists>
+        <Airport Name="YBSU" />
+      </ArrivalLists>
+      <ControllerInfo>
+        <Line>Sunshine Coast Tower | ATIS available on 119.8</Line>
+        <Line>Airspace, Charts, Tools - vats.im/pac/tools</Line>
+        <Line>Pilot Procedures - vats.im/pac/pilot</Line>
+        <Line>ATC feedback - vats.im/pac/helpdesk</Line>
+      </ControllerInfo>
+      <ControllerInfo Callsign="SU_GND">
+        <Line>Sunshine Coast Ground | ATIS available on 119.8</Line>
+        <Line>Airspace, Charts, Tools - vats.im/pac/tools</Line>
+        <Line>Pilot Procedures - vats.im/pac/pilot</Line>
+        <Line>ATC feedback - vats.im/pac/helpdesk</Line>
+      </ControllerInfo>
+    </Position>
+    <Position Name="Karratha Tower" Type="ASD" DefaultCenter="-20.712222+116.773333" DefaultRange="130" MagneticVariation="-0.9">
+      <Sectors>
+        <Sector Name="KA ADC" />
+        <Sector Name="KA SMC" />
+      </Sectors>
+      <Maps>
+        <Map Name="ALL_CTA" />
+        <Map Name="Karratha/KA_COAST" />
+        <Map Name="Karratha/KA_TCU" />
+        <Map Name="Karratha/YPKA_ALLRWYS" />
+      </Maps>
+      <ATIS>
+        <Editor Airport="YPKA" Frequency="134.55" />
+        <Window Airport="YPKA" />
+      </ATIS>
+      <Strips Mode="State" Sort="Time" />
+      <CFL QuickLevel="5000">
+        <AdditionalLevels>2200</AdditionalLevels>
+      </CFL>
+      <ArrivalLists>
+        <Airport Name="YPKA" />
+      </ArrivalLists>
+      <ControllerInfo>
+        <Line>Karratha Tower | ATIS available on 134.55</Line>
+        <Line>Airspace, Charts, Tools - vats.im/pac/tools</Line>
+        <Line>Pilot Procedures - vats.im/pac/pilot</Line>
+        <Line>ATC feedback - vats.im/pac/helpdesk</Line>
+      </ControllerInfo>
+      <ControllerInfo Callsign="KA_GND">
+        <Line>Karratha Ground | ATIS available on 134.55</Line>
+        <Line>Airspace, Charts, Tools - vats.im/pac/tools</Line>
+        <Line>Pilot Procedures - vats.im/pac/pilot</Line>
+        <Line>ATC feedback - vats.im/pac/helpdesk</Line>
+      </ControllerInfo>
+    </Position>
+    <Position Name="Tamworth Tower" Type="ASD" DefaultCenter="-31.083889+150.846667" DefaultRange="80" MagneticVariation="-11.5">
+      <Sectors>
+        <Sector Name="TW ADC" />
+        <Sector Name="TW ADCS" />
+        <Sector Name="TW SMC" />
+      </Sectors>
+      <Maps>
+        <Map Name="ALL_CTA" />
+        <Map Name="Tamworth/TW_TCU" />
+        <Map Name="Tamworth/YSTW_ALLRWYS" />
+      </Maps>
+      <ATIS>
+        <Editor Airport="YSTW" Frequency="123.8" />
+        <Window Airport="YSTW" />
+      </ATIS>
+      <Strips Mode="Beacon" Sort="Alpha" />
+      <CFL QuickLevel="7000">
+        <AdditionalLevels>4300</AdditionalLevels>
+      </CFL>
+      <ArrivalLists>
+        <Airport Name="YSTW" />
+      </ArrivalLists>
+      <ControllerInfo>
+        <Line>Tamworth Tower | ATIS available on 123.8</Line>
+        <Line>Airspace, Charts, Tools - vats.im/pac/tools</Line>
+        <Line>Pilot Procedures - vats.im/pac/pilot</Line>
+        <Line>ATC feedback - vats.im/pac/helpdesk</Line>
+      </ControllerInfo>
+      <ControllerInfo>
+        <Line>Tamworth Tower (South) | ATIS available on 123.8</Line>
+        <Line>Airspace, Charts, Tools - vats.im/pac/tools</Line>
+        <Line>Pilot Procedures - vats.im/pac/pilot</Line>
+        <Line>ATC feedback - vats.im/pac/helpdesk</Line>
+      </ControllerInfo>
+      <ControllerInfo Callsign="TW_GND">
+        <Line>Tamworth Ground | ATIS available on 123.8</Line>
+        <Line>Airspace, Charts, Tools - vats.im/pac/tools</Line>
+        <Line>Pilot Procedures - vats.im/pac/pilot</Line>
+        <Line>ATC feedback - vats.im/pac/helpdesk</Line>
+      </ControllerInfo>
+    </Position>
+    <Position Name="Woomera Tower" Type="ASD" DefaultCenter="-31.14417+136.81694" DefaultRange="50" MagneticVariation="-6.5">
+      <Sectors>
+        <Sector Name="WR ADC" />
+      </Sectors>
+      <Maps>
+        <Map Name="ALL_CTA" />
+        <Map Name="Woomera/WR_TCU" />
+        <Map Name="Woomera/WR_COAST" />
+        <Map Name="Woomera/YPWR_ALLRWYS" />
+      </Maps>
+      <ATIS>
+        <Editor Airport="YPWR" Frequency="118.1" />
+        <Window Airport="YPWR" />
+      </ATIS>
+      <Strips Mode="Beacon" Sort="Alpha" />
+      <CFL QuickLevel="12000">
+        <AdditionalLevels>2300</AdditionalLevels>
+      </CFL>
+      <ArrivalLists>
+        <Airport Name="YPWR" />
+      </ArrivalLists>
+      <ControllerInfo>
+        <Line>Woomera Tower | ATIS available on 118.1</Line>
+        <Line>Airspace, Charts, Tools - vats.im/pac/tools</Line>
+        <Line>Pilot Procedures - vats.im/pac/pilot</Line>
+        <Line>ATC feedback - vats.im/pac/helpdesk</Line>
+      </ControllerInfo>
+    </Position>
+  </Group>
+  <Group Name="Oceanic">
+    <Position Name="Tasman Oceanic" Type="ASD" DefaultCenter="-284300.4413+1583827.4585" DefaultRange="5300" VisibilityRange="1500">
+      <Sectors>
+        <Sector Name="TSN" />
+        <Sector Name="FLD" />
+        <Sector Name="COL" />
+        <Sector Name="HWE" />
+      </Sectors>
+      <ManualVisibility>
+        <Point>-284300.4413+1583827.4585</Point>
+        <Point>-16.034167+161.287500</Point>
+      </ManualVisibility>
+      <Maps>
+        <Map Name="ALL_CTA" />
+        <Map Name="ALL_SECTORS" />
+        <Map Name="COAST_ALL" />
+        <Map Name="ALL_ROUTES_HIGH" />
+        <Map Name="ALL_POINTS_HIGH" />
+        <Map Name="FIR_BDRY" />
+        <Map Name="UPPER_SECTOR_FREQS" />
+      </Maps>
+      <Strips Mode="State" Sort="Alpha">
+        <Window Type="State" State="Jurisdiction" Visible="true" />
+        <Window Type="State" State="Announced" Visible="true" />
+        <Window Type="State" State="Preactive" Visible="true" />
+      </Strips>
+      <CFL QuickLevel="29000" />
+      <ControllerInfo>
+        <Line>Brisbane Radio</Line>
+        <Line>Position reports required. Check your Sim Zulu time is correct.</Line>
+        <Line>Pilot Procedures - vats.im/pac/pilot</Line>
+        <Line>ATC feedback - vats.im/pac/helpdesk</Line>
+      </ControllerInfo>
+    </Position>
+    <Position Name="Indian Oceanic" Type="ASD" DefaultCenter="-155400.0+0971040.0" DefaultRange="5000">
+      <Sectors>
+        <Sector Name="IND" />
+        <Sector Name="INS" />
+        <Sector Name="INE" />
+      </Sectors>
+      <Maps>
+        <Map Name="ALL_CTA" />
+        <Map Name="ALL_SECTORS" />
+        <Map Name="COAST_ALL" />
+        <Map Name="ALL_ROUTES_HIGH" />
+        <Map Name="ALL_POINTS_HIGH" />
+        <Map Name="FIR_BDRY" />
+        <Map Name="UPPER_SECTOR_FREQS" />
+        <Map Name="NEIGHBOUR_SUBSECTORS" />
+      </Maps>
+      <Strips Mode="State" Sort="Alpha">
+        <Window Type="State" State="Jurisdiction" Visible="true" />
+        <Window Type="State" State="Announced" Visible="true" />
+        <Window Type="State" State="Preactive" Visible="true" />
+      </Strips>
+      <CFL QuickLevel="29000" />
+      <ControllerInfo>
+        <Line>Brisbane Radio</Line>
+        <Line>Position reports required. Check your Sim Zulu time is correct.</Line>
+        <Line>Pilot Procedures - vats.im/pac/pilot</Line>
+        <Line>ATC feedback - vats.im/pac/helpdesk</Line>
+      </ControllerInfo>
+    </Position>
+  </Group>
+  <!--
+  <Group Name="EVENT">
+   <Position Name="EVENT Alice TCU" Type="ASD" DefaultCenter="-23.808333+133.900833" DefaultRange="300" VisibilityRange="200" MagneticVariation="-4.6">
+      <Sectors>
+        <Sector Name="AAP" />
+      </Sectors>
+      <Maps>
+        <Map Name="ALL_CTA" />
+        <Map Name="TMA_LL_LABELS" />
+        <Map Name="ALL_SECTORS" />
+        <Map Name="Alice Springs/AS_TCU" />
+        <Map Name="Alice Springs/AS_RWY12" />
+      </Maps>
+      <ATIS>
+        <Editor Airport="YBAS" Frequency="123.000" />
+        <Window Airport="YBAS" />
+      </ATIS>
+      <Strips Mode="Beacon" Sort="Alpha">
+        <Window Type="ADEP" Beacon="YBAS" Visible="true" />
+      </Strips>
+      <CFL QuickLevel="24000" />
+      <ArrivalLists>
+        <Airport Name="YBAS" />
+      </ArrivalLists>
+      <ControllerInfo>
+        <Line>Alice Approach</Line>
+        <Line>ATIS available on 123.0</Line>
+        <Line>Airspace, Charts, Tools - vats.im/pac/tools</Line>
+        <Line>ATC feedback - vats.im/pac/helpdesk</Line>
+      </ControllerInfo>
+    </Position>
+    <Position Name="Alice Springs EVENT Tower" Type="ASD" DefaultCenter="-23.808333+133.900833" DefaultRange="80" MagneticVariation="-4.6">
+      <Sectors>
+        <Sector Name="ASE ADC" />
+      </Sectors>
+      <Maps>
+        <Map Name="ALL_CTA" />
+        <Map Name="Alice Springs/AS_TCU" />
+        <Map Name="Alice Springs/AS_RWY12" />
+      </Maps>
+      <ATIS>
+        <Editor Airport="YBAS" Frequency="123.000" />
+        <Window Airport="YBAS" />
+      </ATIS>
+      <Strips Mode="Beacon" Sort="Alpha">
+        <Window Type="ADEP" Beacon="YBAS" Visible="true" />
+      </Strips>
+      <CFL QuickLevel="7000" />
+      <ArrivalLists>
+        <Airport Name="YBAS" />
+      </ArrivalLists>
+      <ControllerInfo>
+        <Line>Alice Tower</Line>
+        <Line>ATIS available on 123.0</Line>
+        <Line>Airspace, Charts, Tools - vats.im/pac/tools</Line>
+        <Line>ATC feedback - vats.im/pac/helpdesk</Line>
+      </ControllerInfo>
+    </Position>
+  </Group> -->
+  <Group Name="TCU">
+    <Position Name="Adelaide TCU" Type="ASD" DefaultCenter="-34.947+138.525" DefaultRange="200" VisibilityRange="100" MagneticVariation="-8">
+      <Sectors>
+        <Sector Name="AAE" />
+        <Sector Name="AAW" />
+      </Sectors>
+      <ManualVisibility>
+        <Point>-34.947+138.525</Point>
+      </ManualVisibility>
+      <Maps>
+        <Map Name="ALL_CTA" />
+        <Map Name="Adelaide/AD_COAST" />
+        <Map Name="Adelaide/AD_TCU" />
+        <Map Name="Adelaide/AD_RWY23" />
+        <Map Name="TMA_LL_LABELS"/>
+        <Map Name="ALL_SECTORS" />
+      </Maps>
+      <ATIS>
+        <Editor Airport="YPAD" Frequency="134.5" Server="rw1.vatpac.org" />
+        <Window Airport="YPAD" />
+      </ATIS>
+      <Strips Mode="Beacon" Sort="Alpha">
+        <Window Type="ADEP" Beacon="YPAD" Visible="true" />
+        <Window Type="ADEP" Beacon="YPPF" Visible="true" />
+      </Strips>
+      <CFL QuickLevel="24000">
+        <AdditionalLevels>1600,1800,2100,2800,3100,3200,3300,3800</AdditionalLevels>
+      </CFL>
+      <ArrivalLists>
+        <Airport Name="YPAD" />
+      </ArrivalLists>
+      <ControllerInfo>
+        <Line>Adelaide Approach | ATIS available on 134.5</Line>
+        <Line>Airspace, Charts, Tools - vats.im/pac/tools</Line>
+        <Line>Pilot Procedures - vats.im/pac/pilot</Line>
+        <Line>ATC feedback - vats.im/pac/helpdesk</Line>
+      </ControllerInfo>
+      <ControllerInfo Callsign="AD-W_APP">
+        <Line>Adelaide Approach (West) | ATIS available on 134.5</Line>
+        <Line>Airspace, Charts, Tools - vats.im/pac/tools</Line>
+        <Line>Pilot Procedures - vats.im/pac/pilot</Line>
+        <Line>ATC feedback - vats.im/pac/helpdesk</Line>
+      </ControllerInfo>
+    </Position>
+    <Position Name="Amberley TCU" Type="ASD" DefaultCenter="-27.640556+152.711944" DefaultRange="150" MagneticVariation="-11">
+      <Sectors>
+        <Sector Name="AMA" />
+      </Sectors>
+      <Maps>
+        <Map Name="ALL_CTA" />
+        <Map Name="Amberley/AMB_TCU" />
+        <Map Name="Amberley/AMB_RWY15" />
+        <Map Name="ALL_SECTORS" />
+      </Maps>
+      <ATIS>
+        <Editor Airport="YAMB" Frequency="123.3" />
+        <Window Airport="YAMB" />
+      </ATIS>
+      <Strips Mode="Beacon" Sort="Alpha">
+        <Window Type="ADEP" Beacon="YAMB" Visible="true" />
+      </Strips>
+      <CFL QuickLevel="21000">
+        <AdditionalLevels>3400,3800,5100</AdditionalLevels>
+      </CFL>
+      <ArrivalLists>
+        <Airport Name="YAMB" />
+      </ArrivalLists>
+      <ControllerInfo>
+        <Line>Amberley Approach | ATIS available on 123.3</Line>
+        <Line>Airspace, Charts, Tools - vats.im/pac/tools</Line>
+        <Line>Pilot Procedures - vats.im/pac/pilot</Line>
+        <Line>ATC feedback - vats.im/pac/helpdesk</Line>
+      </ControllerInfo>
+    </Position>
+    <!--<Position Name="Avalon TCU" Type="ASD" DefaultCenter="-38.039444+144.469444" DefaultRange="100" VisibilityRange="150" MagneticVariation="-11.6">
+      <Sectors>
+        <Sector Name="MAV" />
+      </Sectors>
+      <ManualVisibility>
+        <Point>-3740.4+14450.6</Point>
+      </ManualVisibility>
+      <Maps>
+        <Map Name="ALL_CTA" />
+        <Map Name="Melbourne/ML_COAST" />
+        <Map Name="Melbourne/ML_TCU" />
+        <Map Name="Melbourne/AV_RWY18" />
+        <Map Name="ALL_SECTORS" />
+      </Maps>
+      <ATIS>
+        <Editor Airport="YMAV" Frequency="118.2" />
+      </ATIS>
+      <Strips Mode="Beacon" Sort="Alpha">
+        <Window Type="ADEP" Beacon="YMAV" Visible="true" />
+      </Strips>
+      <CFL QuickLevel="6000">
+        <AdditionalLevels>1600,1900,2300,2600,2700,2900,3100,3700,3300,4100,4700</AdditionalLevels>
+      </CFL>
+      <ArrivalLists>
+        <Airport Name="YMAV" />
+      </ArrivalLists>
+      <ControllerInfo>
+        <Line>Avalon Approach</Line>
+        <Line>ATIS available on 118.2</Line>
+        <Line>Airspace, Charts, Tools - vats.im/pac/tools</Line>
+        <Line>ATC feedback - vats.im/pac/helpdesk</Line>
+      </ControllerInfo>
+    </Position> -->
+    <Position Name="East Sale TCU" Type="ASD" DefaultCenter="-38.098889+147.149444" DefaultRange="220" MagneticVariation="-12.8">
+      <Sectors>
+        <Sector Name="ESA" />
+      </Sectors>
+      <Maps>
+        <Map Name="ALL_CTA" />
+        <Map Name="East Sale/ES_COAST" />
+        <Map Name="East Sale/ES_TCU" />
+        <Map Name="East Sale/ES_RWY22" />
+        <Map Name="ALL_SECTORS" />
+      </Maps>
+      <ATIS>
+        <Editor Airport="YMES" Frequency="125.4" />
+        <Window Airport="YMES" />
+      </ATIS>
+      <Strips Mode="Beacon" Sort="Alpha">
+        <Window Type="ADEP" Beacon="YMES" Visible="true" />
+      </Strips>
+      <CFL QuickLevel="20000">
+        <AdditionalLevels>1900,3400,4400</AdditionalLevels>
+      </CFL>
+      <ArrivalLists>
+        <Airport Name="YMES" />
+      </ArrivalLists>
+      <ControllerInfo>
+        <Line>Sale Approach | ATIS available on 125.4</Line>
+        <Line>Airspace, Charts, Tools - vats.im/pac/tools</Line>
+        <Line>Pilot Procedures - vats.im/pac/pilot</Line>
+        <Line>ATC feedback - vats.im/pac/helpdesk</Line>
+      </ControllerInfo>
+    </Position>
+    <Position Name="Melbourne TCU" Type="ASD" DefaultCenter="-3740.4+14450.6" DefaultRange="150" VisibilityRange="100" MagneticVariation="-11">
+      <Sectors>
+        <Sector Name="MAE" />
+        <Sector Name="MDN" />
+        <Sector Name="MDS" />
+        <Sector Name="MAV" />
+      </Sectors>
+      <ManualVisibility>
+        <Point>-3740.4+14450.6</Point>
+      </ManualVisibility>
+      <Maps>
+        <Map Name="ALL_CTA" />
+        <Map Name="Melbourne/ML_COAST" />
+        <Map Name="Melbourne/ML_TCU" />
+        <Map Name="Melbourne/ML_RWY16" />
+        <Map Name="ALL_SECTORS" />
+        <Map Name="TMA_LL_LABELS"/>
+      </Maps>
+      <ATIS>
+        <Editor Airport="YMML" Frequency="118.0" />
+        <Window Airport="YMML" />
+        <Window Airport="YMAV" />
+      </ATIS>
+      <Strips Mode="Beacon" Sort="Alpha">
+        <Window Type="ADEP" Beacon="YMML" Visible="true" />
+        <Window Type="ADEP" Beacon="YMAV" Visible="true" />
+        <Window Type="ADEP" Beacon="YMMB" Visible="true" />
+        <Window Type="ADEP" Beacon="YMEN" Visible="true" />
+      </Strips>
+      <CFL QuickLevel="24000">
+        <AdditionalLevels>1600,1900,2300,2600,2700,2900,3100,3700,3300,4100,4700</AdditionalLevels>
+      </CFL>
+      <ArrivalLists>
+        <Airport Name="YMML" />
+      </ArrivalLists>
+      <ControllerInfo>
+        <Line>Melbourne Approach | ATIS available on 118.0</Line>
+        <Line>Airspace, Charts, Tools - vats.im/pac/tools</Line>
+        <Line>Pilot Procedures - vats.im/pac/pilot</Line>
+        <Line>ATC feedback - vats.im/pac/helpdesk</Line>
+      </ControllerInfo>
+      <ControllerInfo Callsign="ML_DEP">
+        <Line>Melbourne Departures | ATIS available on 118.0</Line>
+        <Line>Airspace, Charts, Tools - vats.im/pac/tools</Line>
+        <Line>Pilot Procedures - vats.im/pac/pilot</Line>
+        <Line>ATC feedback - vats.im/pac/helpdesk</Line>
+      </ControllerInfo>
+      <ControllerInfo Callsign="ML-S_DEP">
+        <Line>Melbourne Departures (South) | ATIS available on 118.0</Line>
+        <Line>Airspace, Charts, Tools - vats.im/pac/tools</Line>
+        <Line>Pilot Procedures - vats.im/pac/pilot</Line>
+        <Line>ATC feedback - vats.im/pac/helpdesk</Line>
+      </ControllerInfo>
+      <ControllerInfo Callsign="AV_APP">
+        <Line>Avalon Approach | ATIS available on 118.2</Line>
+        <Line>Airspace, Charts, Tools - vats.im/pac/tools</Line>
+        <Line>Pilot Procedures - vats.im/pac/pilot</Line>
+        <Line>ATC feedback - vats.im/pac/helpdesk</Line>
+      </ControllerInfo>
+    </Position>
+    <Position Name="Sydney TCU" Type="ASD" DefaultCenter="-33.9461+151.1772" DefaultRange="190" VisibilityRange="100" MagneticVariation="-13">
+      <Sectors>
+        <Sector Name="SAS" />
+        <Sector Name="SAN" />
+        <Sector Name="SDN" />
+        <Sector Name="SDS" />
+        <Sector Name="SFW" />
+        <Sector Name="SFE" />
+        <Sector Name="SRI" />
+      </Sectors>
+      <ManualVisibility>
+        <Point>-33.9461+151.1772</Point>
+      </ManualVisibility>
+      <Maps>
+        <Map Name="ALL_CTA" />
+        <Map Name="Sydney/SY_COAST" />
+        <Map Name="Sydney/SY_TCU" />
+        <Map Name="Sydney/SY_RWY34PROPS" />
+        <Map Name="ALL_SECTORS" />
+        <Map Name="TMA_LL_LABELS"/>
+      </Maps>
+      <ATIS>
+        <Editor Airport="YSSY" Frequency="118.55" />
+        <Window Airport="YSSY" />
+      </ATIS>
+      <Strips Mode="Beacon" Sort="Alpha">
+        <Window Type="ADEP" Beacon="YSSY" Visible="true" />
+        <Window Type="ADEP" Beacon="YSBK" Visible="true" />
+        <Window Type="ADEP" Beacon="YSCN" Visible="true" />
+      </Strips>
+      <CFL QuickLevel="28000">
+        <AdditionalLevels>1600,1800,2100,2200,2700,3700</AdditionalLevels>
+      </CFL>
+      <ArrivalLists>
+        <Airport Name="YSSY" />
+      </ArrivalLists>
+      <ControllerInfo>
+        <Line>Sydney Approach | ATIS available on 118.55</Line>
+        <Line>Indep Visual Approach Guide - vats.im/pac/iva</Line>
+        <Line>Airspace, Charts, Tools - vats.im/pac/tools</Line>
+        <Line>Pilot Procedures - vats.im/pac/pilot</Line>
+        <Line>ATC feedback - vats.im/pac/helpdesk</Line>
+      </ControllerInfo>
+      <ControllerInfo Callsign="SY-N_APP">
+        <Line>Sydney Approach (North) | ATIS available on 118.55</Line>
+        <Line>Indep Visual Approach Guide - vats.im/pac/iva</Line>
+        <Line>Airspace, Charts, Tools - vats.im/pac/tools</Line>
+        <Line>Pilot Procedures - vats.im/pac/pilot</Line>
+        <Line>ATC feedback - vats.im/pac/helpdesk</Line>
+      </ControllerInfo>
+      <ControllerInfo Callsign="SY_DEP">
+        <Line>Sydney Departures | ATIS available on 118.55</Line>
+        <Line>Airspace, Charts, Tools - vats.im/pac/tools</Line>
+        <Line>Pilot Procedures - vats.im/pac/pilot</Line>
+        <Line>ATC feedback - vats.im/pac/helpdesk</Line>
+      </ControllerInfo>
+      <ControllerInfo Callsign="SY-N_DEP">
+        <Line>Sydney Departures (North) | ATIS available on 118.55</Line>
+        <Line>Airspace, Charts, Tools - vats.im/pac/tools</Line>
+        <Line>Pilot Procedures - vats.im/pac/pilot</Line>
+        <Line>ATC feedback - vats.im/pac/helpdesk</Line>
+      </ControllerInfo>
+      <ControllerInfo Callsign="SY-DE_APP">
+        <Line>Sydney Director (East) | ATIS available on 118.55</Line>
+        <Line>Indep Visual Approach Guide - vats.im/pac/iva</Line>
+        <Line>Airspace, Charts, Tools - vats.im/pac/tools</Line>
+        <Line>Pilot Procedures - vats.im/pac/pilot</Line>
+        <Line>ATC feedback - vats.im/pac/helpdesk</Line>
+      </ControllerInfo>
+      <ControllerInfo Callsign="SY-D_APP">
+        <Line>Sydney Director | ATIS available on 118.55</Line>
+        <Line>Indep Visual Approach Guide - vats.im/pac/iva</Line>
+        <Line>Airspace, Charts, Tools - vats.im/pac/tools</Line>
+        <Line>Pilot Procedures - vats.im/pac/pilot</Line>
+        <Line>ATC feedback - vats.im/pac/helpdesk</Line>
+      </ControllerInfo>
+      <ControllerInfo Callsign="SY-C_DEP">
+        <Line>Sydney Centre</Line>
+        <Line>ATIS available on 118.55</Line>
+        <Line>Airspace, Charts, Tools - vats.im/pac/tools</Line>
+        <Line>Pilot Procedures - vats.im/pac/pilot</Line>
+        <Line>ATC feedback - vats.im/pac/helpdesk</Line>
+      </ControllerInfo>
+    </Position>
+    <Position Name="Brisbane TCU" Type="ASD" DefaultCenter="-27.648889+153.039167" DefaultRange="220" VisibilityRange="100" MagneticVariation="-11">
+      <Sectors>
+        <Sector Name="BAN" />
+        <Sector Name="BAS" />
+        <Sector Name="BDN" />
+        <Sector Name="BDS" />
+        <Sector Name="BAC" />
+      </Sectors>
+      <ManualVisibility>
+        <Point>-27.3942+153.1218</Point>
+        <Point>-28.166667+153.500</Point>
+      </ManualVisibility>
+      <Maps>
+        <Map Name="ALL_CTA" />
+        <Map Name="Brisbane/BN_COAST" />
+        <Map Name="Brisbane/BN_TCU" />
+        <Map Name="Brisbane/BN_RWY01PROPS" />
+        <Map Name="Brisbane/CG_RWY32" />
+        <Map Name="ALL_SECTORS" />
+        <Map Name="TMA_LL_LABELS"/>
+      </Maps>
+      <ATIS>
+        <Editor Airport="YBBN" Frequency="125.5" />
+        <Window Airport="YBBN" />
+        <Window Airport="YBCG" />
+      </ATIS>
+      <Strips Mode="Beacon" Sort="Alpha">
+        <Window Type="ADEP" Beacon="YBBN" Visible="true" />
+        <Window Type="ADEP" Beacon="YBCG" Visible="true" />
+        <Window Type="ADEP" Beacon="YBAF" Visible="true" />
+      </Strips>
+      <CFL QuickLevel="18000">
+        <AdditionalLevels>1700,1800,1900,2400,2900,3400,3800,4400,5100</AdditionalLevels>
+      </CFL>
+      <ArrivalLists>
+        <Airport Name="YBBN" />
+        <Airport Name="YBCG" />
+      </ArrivalLists>
+      <ControllerInfo>
+        <Line>Brisbane Approach | ATIS available on 125.5</Line>
+        <Line>Airspace, Charts, Tools - vats.im/pac/tools</Line>
+        <Line>Pilot Procedures - vats.im/pac/pilot</Line>
+        <Line>ATC feedback - vats.im/pac/helpdesk</Line>
+      </ControllerInfo>
+      <ControllerInfo Callsign="BN-S_APP">
+        <Line>Brisbane Approach (South) | ATIS available on 125.5</Line>
+        <Line>Airspace, Charts, Tools - vats.im/pac/tools</Line>
+        <Line>Pilot Procedures - vats.im/pac/pilot</Line>
+        <Line>ATC feedback - vats.im/pac/helpdesk</Line>
+      </ControllerInfo>
+      <ControllerInfo Callsign="BN-C_APP">
+        <Line>Brisbane Approach (Gold Coast) | ATIS available on 125.5</Line>
+        <Line>Airspace, Charts, Tools - vats.im/pac/tools</Line>
+        <Line>Pilot Procedures - vats.im/pac/pilot</Line>
+        <Line>ATC feedback - vats.im/pac/helpdesk</Line>
+      </ControllerInfo>
+      <ControllerInfo Callsign="BN_DEP">
+        <Line>Brisbane Departures | ATIS available on 125.5</Line>
+        <Line>Airspace, Charts, Tools - vats.im/pac/tools</Line>
+        <Line>Pilot Procedures - vats.im/pac/pilot</Line>
+        <Line>ATC feedback - vats.im/pac/helpdesk</Line>
+      </ControllerInfo>
+      <ControllerInfo Callsign="BN-S_DEP">
+        <Line>Brisbane Departures (South) | ATIS available on 125.5</Line>
+        <Line>Airspace, Charts, Tools - vats.im/pac/tools</Line>
+        <Line>Pilot Procedures - vats.im/pac/pilot</Line>
+        <Line>ATC feedback - vats.im/pac/helpdesk</Line>
+      </ControllerInfo>
+    </Position>
+    <Position Name="Canberra TCU" Type="ASD" DefaultCenter="-35.306944+149.195" DefaultRange="150" VisibilityRange="100" MagneticVariation="-12.5">
+      <Sectors>
+        <Sector Name="CBE" />
+        <Sector Name="CBW" />
+      </Sectors>
+      <ManualVisibility>
+        <Point>-35.306944+149.195</Point>
+      </ManualVisibility>
+      <Maps>
+        <Map Name="ALL_CTA" />
+        <Map Name="Canberra/CB_COAST" />
+        <Map Name="Canberra/CB_TCU" />
+        <Map Name="Canberra/CB_RWY1712" />
+        <Map Name="ALL_SECTORS" />
+        <Map Name="TMA_LL_LABELS"/>
+      </Maps>
+      <ATIS>
+        <Editor Airport="YSCB" Frequency="127.45" />
+        <Window Airport="YSCB" />
+      </ATIS>
+      <Strips Mode="State" Sort="Alpha">
+      </Strips>
+      <CFL QuickLevel="24000">
+        <AdditionalLevels>4300,4400,4800,5100,5400,6200,6700,7700</AdditionalLevels>
+      </CFL>
+      <ArrivalLists>
+        <Airport Name="YSCB" />
+      </ArrivalLists>
+      <ControllerInfo>
+        <Line>Canberra Approach | ATIS available on 127.45</Line>
+        <Line>Airspace, Charts, Tools - vats.im/pac/tools</Line>
+        <Line>Pilot Procedures - vats.im/pac/pilot</Line>
+        <Line>ATC feedback - vats.im/pac/helpdesk</Line>
+      </ControllerInfo>
+      <ControllerInfo Callsign="CB-W_APP">
+        <Line>Canberra Approach (West) | ATIS available on 127.45</Line>
+        <Line>Airspace, Charts, Tools - vats.im/pac/tools</Line>
+        <Line>Pilot Procedures - vats.im/pac/pilot</Line>
+        <Line>ATC feedback - vats.im/pac/helpdesk</Line>
+      </ControllerInfo>
+    </Position>
+    <Position Name="Perth TCU" Type="ASD" DefaultCenter="-31.940278+115.966944" DefaultRange="150" VisibilityRange="100" MagneticVariation="1.6">
+      <Sectors>
+        <Sector Name="PHA" />
+        <Sector Name="PHD" />
+        <Sector Name="PEA" />
+      </Sectors>
+      <ManualVisibility>
+        <Point>-31.940278+115.966944</Point>
+      </ManualVisibility>
+      <Maps>
+        <Map Name="ALL_CTA" />
+        <Map Name="Perth/PH_COAST" />
+        <Map Name="Perth/PH_TCU" />
+        <Map Name="Perth/PH_RWY0306" />
+        <Map Name="ALL_SECTORS" />
+        <Map Name="TMA_LL_LABELS"/>
+      </Maps>
+      <ATIS>
+        <Editor Airport="YPPH" Frequency="123.8" />
+        <Window Airport="YPPH" />
+      </ATIS>
+      <Strips Mode="Beacon" Sort="Alpha">
+        <Window Type="ADEP" Beacon="YPPH" Visible="true" />
+        <Window Type="ADEP" Beacon="YPJT" Visible="true" />
+      </Strips>
+      <CFL QuickLevel="18000">
+        <AdditionalLevels>1900,2700,2800,3100,3300</AdditionalLevels>
+      </CFL>
+      <ArrivalLists>
+        <Airport Name="YPPH" />
+      </ArrivalLists>
+      <ControllerInfo>
+        <Line>Perth Approach | ATIS available on 123.8</Line>
+        <Line>Airspace, Charts, Tools - vats.im/pac/tools</Line>
+        <Line>Pilot Procedures - vats.im/pac/pilot</Line>
+        <Line>ATC feedback - vats.im/pac/helpdesk</Line>
+      </ControllerInfo>
+      <ControllerInfo Callsign="PH_DEP">
+        <Line>Perth Departures | ATIS available on 123.8</Line>
+        <Line>Airspace, Charts, Tools - vats.im/pac/tools</Line>
+        <Line>Pilot Procedures - vats.im/pac/pilot</Line>
+        <Line>ATC feedback - vats.im/pac/helpdesk</Line>
+      </ControllerInfo>
+      <ControllerInfo Callsign="PE_APP">
+        <Line>Pearce Approach | ATIS available on 123.8</Line>
+        <Line>Airspace, Charts, Tools - vats.im/pac/tools</Line>
+        <Line>Pilot Procedures - vats.im/pac/pilot</Line>
+        <Line>ATC feedback - vats.im/pac/helpdesk</Line>
+      </ControllerInfo>
+    </Position>
+    <Position Name="Cairns TCU" Type="ASD" DefaultCenter="-16.885833+145.755278" DefaultRange="150" MagneticVariation="-6.7">
+      <Sectors>
+        <Sector Name="CS1" />
+        <Sector Name="CS2" />
+      </Sectors>
+      <Maps>
+        <Map Name="ALL_CTA" />
+        <Map Name="Cairns/CS_COAST" />
+        <Map Name="Cairns/CS_TCU" />
+        <Map Name="Cairns/CS_RWY15" />
+        <Map Name="ALL_SECTORS" />
+        <Map Name="TMA_LL_LABELS"/>
+      </Maps>
+      <ATIS>
+        <Editor Airport="YBCS" Frequency="131.1" />
+        <Window Airport="YBCS" />
+      </ATIS>
+      <Strips Mode="Beacon" Sort="Alpha">
+        <Window Type="ADEP" Beacon="YBCS" Visible="true" />
+      </Strips>
+      <CFL QuickLevel="18000">
+        <AdditionalLevels>3300,3900,4700,4900,5200,5400,5800,6800</AdditionalLevels>
+      </CFL>
+      <ArrivalLists>
+        <Airport Name="YBCS" />
+      </ArrivalLists>
+      <ControllerInfo>
+        <Line>Cairns Approach | ATIS available on 131.1</Line>
+        <Line>Airspace, Charts, Tools - vats.im/pac/tools</Line>
+        <Line>Pilot Procedures - vats.im/pac/pilot</Line>
+        <Line>ATC feedback - vats.im/pac/helpdesk</Line>
+      </ControllerInfo>
+      <ControllerInfo Callsign="CS-W_APP">
+        <Line>Cairns Approach (West) | ATIS available on 131.1</Line>
+        <Line>Airspace, Charts, Tools - vats.im/pac/tools</Line>
+        <Line>Pilot Procedures - vats.im/pac/pilot</Line>
+        <Line>ATC feedback - vats.im/pac/helpdesk</Line>
+      </ControllerInfo>
+    </Position>
+    <Position Name="Townsville TCU" Type="ASD" DefaultCenter="-19.2525+146.765278" DefaultRange="150" MagneticVariation="-7">
+      <Sectors>
+        <Sector Name="TLA" />
+      </Sectors>
+      <Maps>
+        <Map Name="ALL_CTA" />
+        <Map Name="Townsville/TL_COAST" />
+        <Map Name="Townsville/TL_TCU" />
+        <Map Name="Townsville/TL_RWY01" />
+        <Map Name="ALL_SECTORS" />
+        <Map Name="TMA_LL_LABELS"/>
+      </Maps>
+      <ATIS>
+        <Editor Airport="YBTL" Frequency="133.5" />
+        <Window Airport="YBTL" />
+      </ATIS>
+      <Strips Mode="State" Sort="Alpha">
+      </Strips>
+      <CFL QuickLevel="18000">
+        <AdditionalLevels>2700,3600,4700,5100,5200</AdditionalLevels>
+      </CFL>
+      <ArrivalLists>
+        <Airport Name="YBTL" />
+      </ArrivalLists>
+      <ControllerInfo>
+        <Line>Townsville Approach | ATIS available on 133.5</Line>
+        <Line>Airspace, Charts, Tools - vats.im/pac/tools</Line>
+        <Line>Pilot Procedures - vats.im/pac/pilot</Line>
+        <Line>ATC feedback - vats.im/pac/helpdesk</Line>
+      </ControllerInfo>
+    </Position>
+    <Position Name="Tindal TCU" Type="ASD" DefaultCenter="-14.521111+132.377778" DefaultRange="150" MagneticVariation="-3">
+      <Sectors>
+        <Sector Name="TNA" />
+      </Sectors>
+      <Maps>
+        <Map Name="ALL_CTA" />
+        <Map Name="Tindal/TN_TCU" />
+        <Map Name="Tindal/TN_RWY14" />
+        <Map Name="ALL_SECTORS" />
+      </Maps>
+      <ATIS>
+        <Editor Airport="YPTN" Frequency="124.000" />
+        <Window Airport="YPTN" />
+      </ATIS>
+      <Strips Mode="Beacon" Sort="Alpha">
+        <Window Type="ADEP" Beacon="YPTN" Visible="true" />
+      </Strips>
+      <CFL QuickLevel="18000">
+        <AdditionalLevels>2300</AdditionalLevels>
+      </CFL>
+      <ArrivalLists>
+        <Airport Name="YPTN" />
+      </ArrivalLists>
+      <ControllerInfo>
+        <Line>Tindal Approach | ATIS available on 124.0</Line>
+        <Line>Airspace, Charts, Tools - vats.im/pac/tools</Line>
+        <Line>Pilot Procedures - vats.im/pac/pilot</Line>
+        <Line>ATC feedback - vats.im/pac/helpdesk</Line>
+      </ControllerInfo>
+    </Position>
+    <Position Name="Darwin TCU" Type="ASD" DefaultCenter="-12.414722+130.876667" DefaultRange="200" MagneticVariation="-3">
+      <Sectors>
+        <Sector Name="DAE" />
+        <Sector Name="DAW" />
+      </Sectors>
+      <Maps>
+        <Map Name="ALL_CTA" />
+        <Map Name="Darwin/DN_COAST" />
+        <Map Name="Darwin/DN_TCU" />
+        <Map Name="Darwin/DN_RWY11" />
+        <Map Name="ALL_SECTORS" />
+        <Map Name="TMA_LL_LABELS"/>
+      </Maps>
+      <ATIS>
+        <Editor Airport="YPDN" Frequency="128.25" />
+        <Window Airport="YPDN" />
+      </ATIS>
+      <Strips Mode="Beacon" Sort="Alpha">
+        <Window Type="ADEP" Beacon="YPDN" Visible="true" />
+      </Strips>
+      <CFL QuickLevel="18000">
+        <AdditionalLevels>1700</AdditionalLevels>
+      </CFL>
+      <ArrivalLists>
+        <Airport Name="YPDN" />
+      </ArrivalLists>
+      <ControllerInfo>
+        <Line>Darwin Approach | ATIS available on 128.25</Line>
+        <Line>Airspace, Charts, Tools - vats.im/pac/tools</Line>
+        <Line>Pilot Procedures - vats.im/pac/pilot</Line>
+        <Line>ATC feedback - vats.im/pac/helpdesk</Line>
+      </ControllerInfo>
+      <ControllerInfo Callsign="DN-W_APP">
+        <Line>Darwin Approach (West) | ATIS available on 128.25</Line>
+        <Line>Airspace, Charts, Tools - vats.im/pac/tools</Line>
+        <Line>Pilot Procedures - vats.im/pac/pilot</Line>
+        <Line>ATC feedback - vats.im/pac/helpdesk</Line>
+      </ControllerInfo>
+    </Position>
+    <Position Name="Williamtown TCU" Type="ASD" DefaultCenter="-32.795+151.834444" DefaultRange="120" MagneticVariation="-12.4">
+      <Sectors>
+        <Sector Name="WAH" />
+        <Sector Name="WAL" />
+      </Sectors>
+      <Maps>
+        <Map Name="ALL_CTA" />
+        <Map Name="Williamtown/WLM_COAST" />
+        <Map Name="Williamtown/WLM_TCU" />
+        <Map Name="Williamtown/WLM_RWY12" />
+        <Map Name="ALL_SECTORS" />
+        <Map Name="TMA_LL_LABELS"/>
+      </Maps>
+      <ATIS>
+        <Editor Airport="YWLM" Frequency="134.45" />
+        <Window Airport="YWLM" />
+      </ATIS>
+      <Strips Mode="Beacon" Sort="Alpha">
+        <Window Type="ADEP" Beacon="YWLM" Visible="true" />
+      </Strips>
+      <CFL QuickLevel="12000">
+        <AdditionalLevels>1600,3100</AdditionalLevels>
+      </CFL>
+      <ArrivalLists>
+        <Airport Name="YWLM" />
+      </ArrivalLists>
+      <ControllerInfo>
+        <Line>Willy Approach | ATIS available on 134.45</Line>
+        <Line>Airspace, Charts, Tools - vats.im/pac/tools</Line>
+        <Line>Pilot Procedures - vats.im/pac/pilot</Line>
+        <Line>ATC feedback - vats.im/pac/helpdesk</Line>
+      </ControllerInfo>
+      <ControllerInfo Callsign="WLM-L_APP">
+        <Line>Willy Approach (Lower) | ATIS available on 134.45</Line>
+        <Line>Airspace, Charts, Tools - vats.im/pac/tools</Line>
+        <Line>Pilot Procedures - vats.im/pac/pilot</Line>
+        <Line>ATC feedback - vats.im/pac/helpdesk</Line>
+      </ControllerInfo>
+    </Position>
+    <Position Name="Nowra TCU" Type="ASD" DefaultCenter="-34.948889+150.536944" DefaultRange="100" MagneticVariation="-12.8">
+      <Sectors>
+        <Sector Name="NWA" />
+      </Sectors>
+      <Maps>
+        <Map Name="ALL_CTA" />
+        <Map Name="Nowra/NW_COAST" />
+        <Map Name="Nowra/NW_TCU" />
+        <Map Name="Nowra/YSNW_ALLRWYS" />
+        <Map Name="ALL_SECTORS" />
+      </Maps>
+      <ATIS>
+        <Editor Airport="YSNW" Frequency="125.65" />
+        <Window Airport="YSNW" />
+      </ATIS>
+      <Strips Mode="Beacon" Sort="Alpha">
+        <Window Type="ADEP" Beacon="YSNW" Visible="true" />
+      </Strips>
+      <CFL QuickLevel="12500">
+        <AdditionalLevels>2300,4300</AdditionalLevels>
+      </CFL>
+      <ArrivalLists>
+        <Airport Name="YSNW" />
+      </ArrivalLists>
+      <ControllerInfo>
+        <Line>Nowra Approach | ATIS available on 125.65</Line>
+        <Line>Airspace, Charts, Tools - vats.im/pac/tools</Line>
+        <Line>Pilot Procedures - vats.im/pac/pilot</Line>
+        <Line>ATC feedback - vats.im/pac/helpdesk</Line>
+      </ControllerInfo>
+    </Position>
+    <Position Name="Oakey TCU" Type="ASD" DefaultCenter="-27.411389+151.735278" DefaultRange="150" MagneticVariation="-10.6">
+      <Sectors>
+        <Sector Name="OKA" />
+      </Sectors>
+      <Maps>
+        <Map Name="ALL_CTA" />
+        <Map Name="Oakey/OK_TCU" />
+        <Map Name="Oakey/YBOK_ALLRWYS" />
+        <Map Name="ALL_SECTORS" />
+      </Maps>
+      <ATIS>
+        <Editor Airport="YBOK" Frequency="124.3" />
+        <Window Airport="YBOK" />
+      </ATIS>
+      <Strips Mode="Beacon" Sort="Alpha">
+        <Window Type="ADEP" Beacon="YBOK" Visible="true" />
+      </Strips>
+      <CFL QuickLevel="12500">
+        <AdditionalLevels>3700,4600</AdditionalLevels>
+      </CFL>
+      <ArrivalLists>
+        <Airport Name="YBOK" />
+      </ArrivalLists>
+      <ControllerInfo>
+        <Line>Oakey Approach | ATIS available on 124.3</Line>
+        <Line>Airspace, Charts, Tools - vats.im/pac/tools</Line>
+        <Line>Pilot Procedures - vats.im/pac/pilot</Line>
+        <Line>ATC feedback - vats.im/pac/helpdesk</Line>
+      </ControllerInfo>
+    </Position>
+    <Position Name="Hobart TCU" Type="ASD" DefaultCenter="-424958.000+1473038.400" DefaultRange="319" VisibilityRange="150" MagneticVariation="-14.8">
+      <Sectors>
+        <Sector Name="HBA" />
+      </Sectors>
+      <Maps>
+        <Map Name="ALL_CTA" />
+        <Map Name="Hobart/HB_COAST" />
+        <Map Name="Hobart/HB_TCU" />
+        <Map Name="Hobart/HB_RWY12" />
+        <Map Name="ALL_SECTORS" />
+        <Map Name="TMA_LL_LABELS"/>
+      </Maps>
+      <ATIS>
+        <Editor Airport="YMHB" Frequency="128.45" />
+        <Window Airport="YMHB" />
+        <Window Airport="YMAV" />
+      </ATIS>
+      <Strips Mode="Beacon" Sort="Alpha">
+        <Window Type="ADEP" Beacon="YMHB" Visible="true" />
+      </Strips>
+      <CFL QuickLevel="24000">
+        <AdditionalLevels>3200,3700,4200,5100,5600,5800,6300</AdditionalLevels>
+      </CFL>
+      <ArrivalLists>
+        <Airport Name="YMHB" />
+      </ArrivalLists>
+      <ControllerInfo>
+        <Line>Hobart Approach | ATIS available on 128.45</Line>
+        <Line>Airspace, Charts, Tools - vats.im/pac/tools</Line>
+        <Line>Pilot Procedures - vats.im/pac/pilot</Line>
+        <Line>ATC feedback - vats.im/pac/helpdesk</Line>
+      </ControllerInfo>
+    </Position>
+    <Position Name="Launceston TCU" Type="ASD" DefaultCenter="-413237.800+1471247.700" DefaultRange="319" VisibilityRange="150" MagneticVariation="-14.8">
+      <Sectors>
+        <Sector Name="LTA" />
+      </Sectors>
+      <Maps>
+        <Map Name="ALL_CTA" />
+        <Map Name="Launceston/LT_COAST" />
+        <Map Name="Launceston/LT_TCU" />
+        <Map Name="Launceston/LT_RWY32L" />
+        <Map Name="ALL_SECTORS" />
+        <Map Name="TMA_LL_LABELS"/>
+      </Maps>
+      <ATIS>
+        <Editor Airport="YMLT" Frequency="134.75" />
+        <Window Airport="YMLT" />
+      </ATIS>
+      <Strips Mode="Beacon" Sort="Alpha">
+        <Window Type="ADEP" Beacon="YMLT" Visible="true" />
+      </Strips>
+      <CFL QuickLevel="24000">
+        <AdditionalLevels>3200,3700,4200,5100,5600,5800,6300</AdditionalLevels>
+      </CFL>
+      <ArrivalLists>
+        <Airport Name="YMLT" />
+      </ArrivalLists>
+      <ControllerInfo>
+        <Line>Launceston Approach | ATIS available on 134.75</Line>
+        <Line>Airspace, Charts, Tools - vats.im/pac/tools</Line>
+        <Line>Pilot Procedures - vats.im/pac/pilot</Line>
+        <Line>ATC feedback - vats.im/pac/helpdesk</Line>
+      </ControllerInfo>
+    </Position>
+    <Position Name="Mackay TCU" Type="ASD" DefaultCenter="-21.293889+149.171667" DefaultRange="150" MagneticVariation="-8.4">
+      <Sectors>
+        <Sector Name="MKA" />
+      </Sectors>
+      <ManualVisibility>
+        <Point>-21.171+149.180</Point>
+        <Point>-23.383+150.483</Point>
+      </ManualVisibility>
+      <Maps>
+        <Map Name="ALL_CTA" />
+        <Map Name="Mackay/MK_COAST" />
+        <Map Name="Mackay/MK_TCU" />
+        <Map Name="Mackay/MK_RWY14" />
+        <Map Name="ALL_SECTORS" />
+        <Map Name="TMA_LL_LABELS"/>
+      </Maps>
+      <ATIS>
+        <Editor Airport="YBMK" Frequency="128.0" />
+        <Window Airport="YBMK" />
+      </ATIS>
+      <Strips Mode="Beacon" Sort="Alpha">
+        <Window Type="ADEP" Beacon="YBMK" Visible="true" />
+      </Strips>
+      <CFL QuickLevel="15000">
+        <AdditionalLevels>3100,4700</AdditionalLevels>
+      </CFL>
+      <ArrivalLists>
+        <Airport Name="YBMK" />
+      </ArrivalLists>
+      <ControllerInfo>
+        <Line>Coral Approach | ATIS available on 128.0</Line>
+        <Line>Airspace, Charts, Tools - vats.im/pac/tools</Line>
+        <Line>Pilot Procedures - vats.im/pac/pilot</Line>
+        <Line>ATC feedback - vats.im/pac/helpdesk</Line>
+      </ControllerInfo>
+    </Position>
+    <Position Name="Rockhampton TCU" Type="ASD" DefaultCenter="-23.381944+150.475278" DefaultRange="180" MagneticVariation="-9.2">
+      <Sectors>
+        <Sector Name="RKA" />
+      </Sectors>
+      <ManualVisibility>
+        <Point>-23.383+150.483</Point>
+        <Point>-21.171+149.180</Point>
+      </ManualVisibility>
+      <Maps>
+        <Map Name="ALL_CTA" />
+        <Map Name="Rockhampton/RK_COAST" />
+        <Map Name="Rockhampton/RK_TCU" />
+        <Map Name="Rockhampton/RK_RWY15" />
+        <Map Name="ALL_SECTORS" />
+        <Map Name="TMA_LL_LABELS"/>
+      </Maps>
+      <ATIS>
+        <Editor Airport="YBRK" Frequency="128.5" />
+        <Window Airport="YBRK" />
+      </ATIS>
+      <Strips Mode="Beacon" Sort="Alpha">
+        <Window Type="ADEP" Beacon="YBRK" Visible="true" />
+      </Strips>
+      <CFL QuickLevel="15000">
+        <AdditionalLevels>3200</AdditionalLevels>
+      </CFL>
+      <ArrivalLists>
+        <Airport Name="YBRK" />
+      </ArrivalLists>
+      <ControllerInfo>
+        <Line>Coral Approach | ATIS available on 128.5</Line>
+        <Line>Airspace, Charts, Tools - vats.im/pac/tools</Line>
+        <Line>Pilot Procedures - vats.im/pac/pilot</Line>
+        <Line>ATC feedback - vats.im/pac/helpdesk</Line>
+      </ControllerInfo>
+    </Position>
+    <Position Name="Curtin TCU" Type="ASD" DefaultCenter="-17.58139+123.82833" DefaultRange="150" VisibilityRange="100" MagneticVariation="-1.7">
+      <Sectors>
+        <Sector Name="CIA" />
+      </Sectors>
+      <Maps>
+        <Map Name="ALL_CTA" />
+        <Map Name="Curtin/CIN_TCU" />
+        <Map Name="Curtin/YCIN_ALLRWYS" />
+        <Map Name="ALL_SECTORS" />
+      </Maps>
+      <ATIS>
+        <Editor Airport="YCIN" Frequency="134.8" />
+        <Window Airport="YCIN" />
+      </ATIS>
+      <Strips Mode="State" Sort="Alpha">
+      </Strips>
+      <CFL QuickLevel="20000">
+        <AdditionalLevels>1600,1800,2100,2800,3100,3200,3300,3800</AdditionalLevels>
+      </CFL>
+      <ArrivalLists>
+        <Airport Name="YCIN" />
+      </ArrivalLists>
+      <ControllerInfo>
+        <Line>Curtin Approach | ATIS available on 134.8</Line>
+        <Line>Airspace, Charts, Tools - vats.im/pac/tools</Line>
+        <Line>Pilot Procedures - vats.im/pac/pilot</Line>
+        <Line>ATC feedback - vats.im/pac/helpdesk</Line>
+      </ControllerInfo>
+    </Position>
+    <Position Name="Learmonth TCU" Type="ASD" DefaultCenter="-22.23556+114.08861" DefaultRange="150" VisibilityRange="100" MagneticVariation="-0.2">
+      <Sectors>
+        <Sector Name="LMA" />
+      </Sectors>
+      <Maps>
+        <Map Name="ALL_CTA" />
+        <Map Name="Learmonth/LM_COAST" />
+        <Map Name="Learmonth/LM_TCU" />
+        <Map Name="Learmonth/YPLM_ALLRWYS" />
+        <Map Name="ALL_SECTORS" />
+      </Maps>
+      <ATIS>
+        <Editor Airport="YPLM" Frequency="123.3" />
+        <Window Airport="YPLM" />
+      </ATIS>
+      <Strips Mode="Beacon" Sort="Alpha">
+        <Window Type="ADEP" Beacon="YPLM" Visible="true" />
+      </Strips>
+      <CFL QuickLevel="28000">
+        <AdditionalLevels>2300</AdditionalLevels>
+      </CFL>
+      <ArrivalLists>
+        <Airport Name="YPLM" />
+      </ArrivalLists>
+      <ControllerInfo>
+        <Line>Learmonth Approach | ATIS available on 123.3</Line>
+        <Line>Airspace, Charts, Tools - vats.im/pac/tools</Line>
+        <Line>Pilot Procedures - vats.im/pac/pilot</Line>
+        <Line>ATC feedback - vats.im/pac/helpdesk</Line>
+      </ControllerInfo>
+    </Position>
+    <Position Name="Scherger TCU" Type="ASD" DefaultCenter="-12.62389+142.08722" DefaultRange="150" VisibilityRange="100" MagneticVariation="-4.9">
+      <Sectors>
+        <Sector Name="SGA" />
+      </Sectors>
+      <Maps>
+        <Map Name="ALL_CTA" />
+        <Map Name="Scherger/SG_COAST" />
+        <Map Name="Scherger/SG_TCU" />
+        <Map Name="Scherger/YBSG_ALLRWYS" />
+        <Map Name="ALL_SECTORS" />
+      </Maps>
+      <ATIS>
+        <Editor Airport="YBSG" Frequency="132.25" />
+        <Window Airport="YBSG" />
+      </ATIS>
+      <Strips Mode="Beacon" Sort="Alpha">
+        <Window Type="ADEP" Beacon="YBSG" Visible="true" />
+      </Strips>
+      <CFL QuickLevel="24000">
+        <AdditionalLevels>1700</AdditionalLevels>
+      </CFL>
+      <ArrivalLists>
+        <Airport Name="YBSG" />
+      </ArrivalLists>
+      <ControllerInfo>
+        <Line>Scherger Approach | ATIS available on 132.25</Line>
+        <Line>Airspace, Charts, Tools - vats.im/pac/tools</Line>
+        <Line>Pilot Procedures - vats.im/pac/pilot</Line>
+        <Line>ATC feedback - vats.im/pac/helpdesk</Line>
+      </ControllerInfo>
+    </Position>
+  </Group>
+  <Group Name="Class D TWR">
+    <Position Name="Archerfield Tower" Type="ASD" DefaultCenter="-27.570278+153.008056" DefaultRange="30" MagneticVariation="-11">
+      <Sectors>
+        <Sector Name="AF ADC" />
+        <Sector Name="AF ADCN" />
+        <Sector Name="AF SMC" />
+      </Sectors>
+      <Maps>
+        <Map Name="ALL_CTA" />
+        <Map Name="Brisbane/BN_TCU"/>
+        <Map Name="TMA_LL_LABELS" />
+        <Map Name="Metro_D/AF_ARRS_DEPS" />
+        <Map Name="Metro_D/AF_FULL_NAMES" />
+      </Maps>
+      <ATIS>
+        <Editor Airport="YBAF" Frequency="120.9" />
+        <Window Airport="YBAF" />
+      </ATIS>
+      <Strips Mode="State" Sort="Time" />
+      <CFL QuickLevel="4000" />
+      <ArrivalLists>
+        <Airport Name="YBAF" />
+      </ArrivalLists>
+      <ControllerInfo>
+        <Line>Archer Tower | ATIS available on 120.9</Line>
+        <Line>Airspace, Charts, Tools - vats.im/pac/tools</Line>
+        <Line>Pilot Procedures - vats.im/pac/pilot</Line>
+        <Line>ATC feedback - vats.im/pac/helpdesk</Line>
+      </ControllerInfo>
+      <ControllerInfo Callsign="AF_GND">
+        <Line>Archer Ground | ATIS available on 120.9</Line>
+        <Line>Airspace, Charts, Tools - vats.im/pac/tools</Line>
+        <Line>Pilot Procedures - vats.im/pac/pilot</Line>
+        <Line>ATC feedback - vats.im/pac/helpdesk</Line>
+      </ControllerInfo>
+    </Position>
+    <Position Name="Avalon Tower" Type="ASD" DefaultCenter="-38.039444+144.469444" DefaultRange="50" MagneticVariation="-11.6" DynamicInfill="false">
+      <Sectors>
+        <Sector Name="AV ADC" />
+        <!-- <Sector Name="AV SMC" /> -->
+      </Sectors>
+      <Maps>
+        <Map Name="ALL_CTA" />
+        <Map Name="Melbourne/ML_COAST" />
+        <Map Name="Melbourne/ML_TCU" />
+        <Map Name="Melbourne/AV_RWY18" />
+      </Maps>
+      <ATIS>
+        <Editor Airport="YMAV" Frequency="118.2" />
+        <Window Airport="YMAV" />
+      </ATIS>
+      <Strips Mode="State" Sort="Time" />
+      <CFL QuickLevel="4000" />
+      <ArrivalLists>
+        <Airport Name="YMAV" />
+      </ArrivalLists>
+      <ControllerInfo>
+        <Line>Avalon Tower | ATIS available on 118.2</Line>
+        <Line>Airspace, Charts, Tools - vats.im/pac/tools</Line>
+        <Line>Pilot Procedures - vats.im/pac/pilot</Line>
+        <Line>ATC feedback - vats.im/pac/helpdesk</Line>
+      </ControllerInfo>
+      <!-- <ControllerInfo Callsign="AV_GND">
+        <Line>Avalon Ground</Line>
+        <Line>ATIS available on 118.2</Line>
+        <Line>Airspace, Charts, Tools - vats.im/pac/tools</Line>
+        <Line>ATC feedback - vats.im/pac/helpdesk</Line>
+      </ControllerInfo> -->
+    </Position>
+    <Position Name="Bankstown Tower" Type="ASD" DefaultCenter="-33.924444+150.988333" DefaultRange="30" MagneticVariation="-12.6">
+      <Sectors>
+        <Sector Name="BK ADC" />
+        <Sector Name="BK ADCC" />
+        <Sector Name="BK SMC" />
+      </Sectors>
+      <Maps>
+        <Map Name="ALL_CTA" />
+        <Map Name="C_LL_LABELS" />
+        <Map Name="Sydney/SY_TCU" />
+        <Map Name="Metro_D/BK_ARRS_DEPS" />
+        <Map Name="Metro_D/BK_FULL_NAMES" />
+      </Maps>
+      <ATIS>
+        <Editor Airport="YSBK" Frequency="120.9" />
+        <Window Airport="YSBK" />
+      </ATIS>
+      <Strips Mode="State" Sort="Time" />
+      <CFL QuickLevel="3000" />
+      <ArrivalLists>
+        <Airport Name="YSBK" />
+      </ArrivalLists>
+      <ControllerInfo>
+        <Line>Bankstown Tower | ATIS available on 120.9</Line>
+        <Line>Airspace, Charts, Tools - vats.im/pac/tools</Line>
+        <Line>Pilot Procedures - vats.im/pac/pilot</Line>
+        <Line>ATC feedback - vats.im/pac/helpdesk</Line>
+      </ControllerInfo>
+      <ControllerInfo Callsign="BK_GND">
+        <Line>Bankstown Ground | ATIS available on 120.9</Line>
+        <Line>Airspace, Charts, Tools - vats.im/pac/tools</Line>
+        <Line>Pilot Procedures - vats.im/pac/pilot</Line>
+        <Line>ATC feedback - vats.im/pac/helpdesk</Line>
+      </ControllerInfo>
+    </Position>
+    <Position Name="Camden Tower" Type="ASD" DefaultCenter="-34.040278+150.686667" DefaultRange="30" MagneticVariation="-12.5">
+      <Sectors>
+        <Sector Name="CN ADC" />
+        <Sector Name="CN SMC" />
+      </Sectors>
+      <Maps>
+        <Map Name="ALL_CTA" />
+        <Map Name="C_LL_LABELS" />
+        <Map Name="Sydney/SY_TCU" />
+        <Map Name="Sydney/SY_VFR" />
+      </Maps>
+      <ATIS>
+        <Editor Airport="YSCN" Frequency="125.1" />
+        <Window Airport="YSCN" />
+      </ATIS>
+      <Strips Mode="State" Sort="Time" />
+      <CFL QuickLevel="3000" />
+      <ArrivalLists>
+        <Airport Name="YSCN" />
+      </ArrivalLists>
+      <ControllerInfo>
+        <Line>Camden Tower | ATIS available on 125.1</Line>
+        <Line>Airspace, Charts, Tools - vats.im/pac/tools</Line>
+        <Line>Pilot Procedures - vats.im/pac/pilot</Line>
+        <Line>ATC feedback - vats.im/pac/helpdesk</Line>
+      </ControllerInfo>
+      <ControllerInfo Callsign="CN_GND">
+        <Line>Camden Ground | ATIS available on 125.1</Line>
+        <Line>Airspace, Charts, Tools - vats.im/pac/tools</Line>
+        <Line>Pilot Procedures - vats.im/pac/pilot</Line>
+        <Line>ATC feedback - vats.im/pac/helpdesk</Line>
+      </ControllerInfo>
+    </Position>
+    <Position Name="Hobart Tower" Type="ASD" DefaultCenter="-42.836111+147.510278" DefaultRange="65" MagneticVariation="-15.3">
+      <Sectors>
+        <Sector Name="HB ADC" />
+        <Sector Name="HB SMC" />
+      </Sectors>
+      <Maps>
+        <Map Name="ALL_CTA" />
+        <Map Name="Hobart/HB_COAST" />
+        <Map Name="Hobart/HB_TCU" />
+        <Map Name="Hobart/HB_RWY12" />
+      </Maps>
+      <ATIS>
+        <Editor Airport="YMHB" Frequency="128.45" />
+        <Window Airport="YMHB" />
+      </ATIS>
+      <Strips Mode="State" Sort="Time" />
+      <CFL QuickLevel="8000">
+        <AdditionalLevels>3900,4200,5600</AdditionalLevels>
+      </CFL>
+      <ArrivalLists>
+        <Airport Name="YMHB" />
+      </ArrivalLists>
+      <ControllerInfo>
+        <Line>Hobart Tower | ATIS available on 128.45</Line>
+        <Line>Airspace, Charts, Tools - vats.im/pac/tools</Line>
+        <Line>Pilot Procedures - vats.im/pac/pilot</Line>
+        <Line>ATC feedback - vats.im/pac/helpdesk</Line>
+      </ControllerInfo>
+      <ControllerInfo Callsign="HB_GND">
+        <Line>Hobart Ground | ATIS available on 128.45</Line>
+        <Line>Airspace, Charts, Tools - vats.im/pac/tools</Line>
+        <Line>Pilot Procedures - vats.im/pac/pilot</Line>
+        <Line>ATC feedback - vats.im/pac/helpdesk</Line>
+      </ControllerInfo>
+    </Position>
+    <Position Name="Jandakot Tower" Type="ASD" DefaultCenter="-32.097500+115.881111" DefaultRange="30" MagneticVariation="1.7">
+      <Sectors>
+        <Sector Name="JT ADC" />
+        <Sector Name="JT ADCC" />
+        <Sector Name="JT SMC" />
+      </Sectors>
+      <Maps>
+        <Map Name="ALL_CTA" />
+        <Map Name="Perth/PH_COAST" />
+        <Map Name="Perth/PH_TCU" />
+        <Map Name="Metro_D/JT_ARRS_DEPS" />
+        <Map Name="Metro_D/JT_FULL_NAMES" />
+      </Maps>
+      <ATIS>
+        <Editor Airport="YPJT" Frequency="128.65" />
+        <Window Airport="YPJT" />
+      </ATIS>
+      <Strips Mode="State" Sort="Time" />
+      <CFL QuickLevel="3000" />
+      <ArrivalLists>
+        <Airport Name="YPJT" />
+      </ArrivalLists>
+      <ControllerInfo>
+        <Line>Jandakot Tower | ATIS available on 128.65</Line>
+        <Line>Airspace, Charts, Tools - vats.im/pac/tools</Line>
+        <Line>Pilot Procedures - vats.im/pac/pilot</Line>
+        <Line>ATC feedback - vats.im/pac/helpdesk</Line>
+      </ControllerInfo>
+      <ControllerInfo Callsign="JT_GND">
+        <Line>Jandakot Ground | ATIS available on 128.65</Line>
+        <Line>Airspace, Charts, Tools - vats.im/pac/tools</Line>
+        <Line>Pilot Procedures - vats.im/pac/pilot</Line>
+        <Line>ATC feedback - vats.im/pac/helpdesk</Line>
+      </ControllerInfo>
+    </Position>
+    <Position Name="Launceston Tower" Type="ASD" DefaultCenter="-41.545278+147.214167" DefaultRange="65" MagneticVariation="-14.4">
+      <Sectors>
+        <Sector Name="LT ADC" />
+      </Sectors>
+      <Maps>
+        <Map Name="ALL_CTA" />
+        <Map Name="Launceston/LT_COAST" />
+        <Map Name="Launceston/LT_TCU" />
+        <Map Name="Launceston/LT_RWY32L" />
+      </Maps>
+      <ATIS>
+        <Editor Airport="YMLT" Frequency="134.75" />
+        <Window Airport="YMLT" />
+      </ATIS>
+      <Strips Mode="State" Sort="Time" />
+      <CFL QuickLevel="8000">
+        <AdditionalLevels>3200,5800,6300</AdditionalLevels>
+      </CFL>
+      <ArrivalLists>
+        <Airport Name="YMLT" />
+      </ArrivalLists>
+      <ControllerInfo>
+        <Line>Launy Tower | ATIS available on 134.75</Line>
+        <Line>Airspace, Charts, Tools - vats.im/pac/tools</Line>
+        <Line>Pilot Procedures - vats.im/pac/pilot</Line>
+        <Line>ATC feedback - vats.im/pac/helpdesk</Line>
+      </ControllerInfo>
+    </Position>
+    <Position Name="Mackay Tower" Type="ASD" DefaultCenter="-21.171389+149.179722" DefaultRange="65" MagneticVariation="-8.4">
+      <Sectors>
+        <Sector Name="MK ADC" />
+        <Sector Name="MK SMC" />
+      </Sectors>
+      <Maps>
+        <Map Name="ALL_CTA" />
+        <Map Name="Mackay/MK_COAST" />
+        <Map Name="Mackay/MK_TCU" />
+        <Map Name="Mackay/MK_RWY14" />
+      </Maps>
+      <ATIS>
+        <Editor Airport="YBMK" Frequency="128.0" />
+        <Window Airport="YBMK" />
+      </ATIS>
+      <Strips Mode="State" Sort="Time" />
+      <CFL QuickLevel="6000" />
+      <ArrivalLists>
+        <Airport Name="YBMK" />
+      </ArrivalLists>
+      <ControllerInfo>
+        <Line>Mackay Tower | ATIS available on 128.0</Line>
+        <Line>Airspace, Charts, Tools - vats.im/pac/tools</Line>
+        <Line>Pilot Procedures - vats.im/pac/pilot</Line>
+        <Line>ATC feedback - vats.im/pac/helpdesk</Line>
+      </ControllerInfo>
+      <ControllerInfo Callsign="MK_GND">
+        <Line>Mackay Ground | ATIS available on 128.0</Line>
+        <Line>Airspace, Charts, Tools - vats.im/pac/tools</Line>
+        <Line>Pilot Procedures - vats.im/pac/pilot</Line>
+        <Line>ATC feedback - vats.im/pac/helpdesk</Line>
+      </ControllerInfo>
+    </Position>
+    <Position Name="Moorabbin Tower" Type="ASD" DefaultCenter="-37.975833+145.102222" DefaultRange="30" MagneticVariation="-11.8">
+      <Sectors>
+        <Sector Name="MB ADC" />
+        <Sector Name="MB ADCW" />
+        <Sector Name="MB SMC" />
+      </Sectors>
+      <Maps>
+        <Map Name="ALL_CTA" />
+        <Map Name="Melbourne/ML_COAST" />
+        <Map Name="Melbourne/ML_TCU" />
+        <Map Name="Metro_D/MB_ARRS_DEPS" />
+        <Map Name="Metro_D/MB_FULL_NAMES" />
+      </Maps>
+      <ATIS>
+        <Editor Airport="YMMB" Frequency="120.9" />
+        <Window Airport="YMMB" />
+      </ATIS>
+      <Strips Mode="State" Sort="Time" />
+      <CFL QuickLevel="5000" />
+      <ArrivalLists>
+        <Airport Name="YMMB" />
+      </ArrivalLists>
+      <ControllerInfo>
+        <Line>Moorabbin Tower | ATIS available on 120.9</Line>
+        <Line>Airspace, Charts, Tools - vats.im/pac/tools</Line>
+        <Line>Pilot Procedures - vats.im/pac/pilot</Line>
+        <Line>ATC feedback - vats.im/pac/helpdesk</Line>
+      </ControllerInfo>
+      <ControllerInfo Callsign="MB_GND">
+        <Line>Moorabbin Ground | ATIS available on 120.9</Line>
+        <Line>Airspace, Charts, Tools - vats.im/pac/tools</Line>
+        <Line>Pilot Procedures - vats.im/pac/pilot</Line>
+        <Line>ATC feedback - vats.im/pac/helpdesk</Line>
+      </ControllerInfo>
+    </Position>
+    <Position Name="Parafield Tower" Type="ASD" DefaultCenter="-34.793333+138.633056" DefaultRange="30" MagneticVariation="-8">
+      <Sectors>
+        <Sector Name="PF ADC" />
+        <Sector Name="PF ADCW" />
+        <Sector Name="PF SMC" />
+      </Sectors>
+      <Maps>
+        <Map Name="ALL_CTA" />
+        <Map Name="Adelaide/AD_COAST" />
+        <Map Name="Adelaide/AD_TCU" />
+        <Map Name="Metro_D/PF_ARRS_DEPS" />
+        <Map Name="Metro_D/PF_FULL_NAMES" />
+      </Maps>
+      <ATIS>
+        <Editor Airport="YPPF" Frequency="120.9" />
+        <Window Airport="YPPF" />
+      </ATIS>
+      <Strips Mode="State" Sort="Time" />
+      <CFL QuickLevel="3000" />
+      <ArrivalLists>
+        <Airport Name="YPPF" />
+      </ArrivalLists>
+      <ControllerInfo>
+        <Line>Parafield Tower | ATIS available on 120.9</Line>
+        <Line>Airspace, Charts, Tools - vats.im/pac/tools</Line>
+        <Line>Pilot Procedures - vats.im/pac/pilot</Line>
+        <Line>ATC feedback - vats.im/pac/helpdesk</Line>
+      </ControllerInfo>
+      <ControllerInfo Callsign="PF_GND">
+        <Line>Parafield Ground | ATIS available on 120.9</Line>
+        <Line>Airspace, Charts, Tools - vats.im/pac/tools</Line>
+        <Line>Pilot Procedures - vats.im/pac/pilot</Line>
+        <Line>ATC feedback - vats.im/pac/helpdesk</Line>
+      </ControllerInfo>
+    </Position>
+    <Position Name="Rockhampton Tower" Type="ASD" DefaultCenter="-23.381944+150.475278" DefaultRange="65" MagneticVariation="-9.2">
+      <Sectors>
+        <Sector Name="RK ADC" />
+        <Sector Name="RK SMC" />
+      </Sectors>
+      <Maps>
+        <Map Name="ALL_CTA" />
+        <Map Name="Rockhampton/RK_COAST" />
+        <Map Name="Rockhampton/RK_TCU" />
+        <Map Name="Rockhampton/RK_RWY15" />
+      </Maps>
+      <ATIS>
+        <Editor Airport="YBRK" Frequency="128.5" />
+        <Window Airport="YBRK" />
+      </ATIS>
+      <Strips Mode="State" Sort="Time" />
+      <CFL QuickLevel="6000" />
+      <ArrivalLists>
+        <Airport Name="YBRK" />
+      </ArrivalLists>
+      <ControllerInfo>
+        <Line>Rocky Tower | ATIS available on 128.5</Line>
+        <Line>Airspace, Charts, Tools - vats.im/pac/tools</Line>
+        <Line>Pilot Procedures - vats.im/pac/pilot</Line>
+        <Line>ATC feedback - vats.im/pac/helpdesk</Line>
+      </ControllerInfo>
+      <ControllerInfo Callsign="RK_GND">
+        <Line>Rocky Ground | ATIS available on 128.5</Line>
+        <Line>Airspace, Charts, Tools - vats.im/pac/tools</Line>
+        <Line>Pilot Procedures - vats.im/pac/pilot</Line>
+        <Line>ATC feedback - vats.im/pac/helpdesk</Line>
+      </ControllerInfo>
+    </Position>
+  </Group>
+  <Group Name="Class C TWR">
+    <Position Name="Adelaide Tower" Type="ASD" DefaultCenter="-34.947+138.525" DefaultRange="60" MagneticVariation="-8" DynamicInfill="false">
+      <Sectors>
+        <Sector Name="AD ADC" />
+        <Sector Name="AD SMC" />
+        <Sector Name="AD ACD" />
+      </Sectors>
+      <Maps>
+        <Map Name="ALL_CTA" />
+        <Map Name="Adelaide/AD_COAST" />
+        <Map Name="Adelaide/AD_TCU" />
+        <Map Name="Adelaide/AD_RWY23" />
+      </Maps>
+      <ATIS>
+        <Editor Airport="YPAD" Frequency="134.5" Server="rw1.vatpac.org" />
+        <Window Airport="YPAD" />
+      </ATIS>
+      <Strips Mode="State" Sort="Alpha">
+      </Strips>
+      <CFL QuickLevel="5000" />
+      <ArrivalLists>
+        <Airport Name="YPAD" />
+      </ArrivalLists>
+      <ControllerInfo>
+        <Line>Adelaide Tower | ATIS available on 134.5</Line>
+        <Line>Airspace, Charts, Tools - vats.im/pac/tools</Line>
+        <Line>Pilot Procedures - vats.im/pac/pilot</Line>
+        <Line>ATC feedback - vats.im/pac/helpdesk</Line>
+      </ControllerInfo>
+      <ControllerInfo Callsign="AD_GND">
+        <Line>Adelaide Ground | ATIS available on 134.5</Line>
+        <Line>Airspace, Charts, Tools - vats.im/pac/tools</Line>
+        <Line>Pilot Procedures - vats.im/pac/pilot</Line>
+        <Line>ATC feedback - vats.im/pac/helpdesk</Line>
+      </ControllerInfo>
+      <ControllerInfo Callsign="AD_DEL">
+        <Line>Adelaide Delivery | ATIS available on 134.5</Line>
+        <Line>Airspace, Charts, Tools - vats.im/pac/tools</Line>
+        <Line>Pilot Procedures - vats.im/pac/pilot</Line>
+        <Line>ATC feedback - vats.im/pac/helpdesk</Line>
+      </ControllerInfo>
+    </Position>
+    <Position Name="Amberley Tower" Type="ASD" DefaultCenter="-27.640556+152.711944" DefaultRange="60" MagneticVariation="-11">
+      <Sectors>
+        <Sector Name="AMB ADC" />
+        <Sector Name="AMB SMC" />
+        <Sector Name="AMB ACD" />
+      </Sectors>
+      <Maps>
+        <Map Name="ALL_CTA" />
+        <Map Name="Amberley/AMB_TCU" />
+        <Map Name="Amberley/AMB_RWY15" />
+      </Maps>
+      <ATIS>
+        <Editor Airport="YAMB" Frequency="123.3" />
+        <Window Airport="YAMB" />
+      </ATIS>
+      <Strips Mode="State" Sort="Alpha">
+      </Strips>
+      <CFL QuickLevel="5000" />
+      <ArrivalLists>
+        <Airport Name="YAMB" />
+      </ArrivalLists>
+      <ControllerInfo>
+        <Line>Amberley Tower | ATIS available on 123.3</Line>
+        <Line>Airspace, Charts, Tools - vats.im/pac/tools</Line>
+        <Line>Pilot Procedures - vats.im/pac/pilot</Line>
+        <Line>ATC feedback - vats.im/pac/helpdesk</Line>
+      </ControllerInfo>
+      <ControllerInfo Callsign="AMB_GND">
+        <Line>Amberley Ground | ATIS available on 123.3</Line>
+        <Line>Airspace, Charts, Tools - vats.im/pac/tools</Line>
+        <Line>Pilot Procedures - vats.im/pac/pilot</Line>
+        <Line>ATC feedback - vats.im/pac/helpdesk</Line>
+      </ControllerInfo>
+      <ControllerInfo Callsign="AMB_DEL">
+        <Line>Amberley Delivery | ATIS available on 123.3</Line>
+        <Line>Airspace, Charts, Tools - vats.im/pac/tools</Line>
+        <Line>Pilot Procedures - vats.im/pac/pilot</Line>
+        <Line>ATC feedback - vats.im/pac/helpdesk</Line>
+      </ControllerInfo>
+    </Position>
+    <Position Name="East Sale Tower" Type="ASD" DefaultCenter="-38.098889+147.149444" DefaultRange="60" MagneticVariation="-12.8">
+      <Sectors>
+        <Sector Name="ES ADC" />
+        <Sector Name="ES SMC" />
+        <Sector Name="ES ACD" />
+      </Sectors>
+      <Maps>
+        <Map Name="ALL_CTA" />
+        <Map Name="East Sale/ES_COAST" />
+        <Map Name="East Sale/ES_TCU" />
+        <Map Name="East Sale/YMES_ALLRWYS" />
+      </Maps>
+      <ATIS>
+        <Editor Airport="YMES" Frequency="125.4" />
+        <Window Airport="YMES" />
+      </ATIS>
+      <Strips Mode="State" Sort="Alpha">
+      </Strips>
+      <CFL QuickLevel="5000" />
+      <ArrivalLists>
+        <Airport Name="YMES" />
+      </ArrivalLists>
+      <ControllerInfo>
+        <Line>Sale Tower | ATIS available on 125.4</Line>
+        <Line>Airspace, Charts, Tools - vats.im/pac/tools</Line>
+        <Line>Pilot Procedures - vats.im/pac/pilot</Line>
+        <Line>ATC feedback - vats.im/pac/helpdesk</Line>
+      </ControllerInfo>
+      <ControllerInfo Callsign="ES_GND">
+        <Line>Sale Ground | ATIS available on 125.4</Line>
+        <Line>Airspace, Charts, Tools - vats.im/pac/tools</Line>
+        <Line>Pilot Procedures - vats.im/pac/pilot</Line>
+        <Line>ATC feedback - vats.im/pac/helpdesk</Line>
+      </ControllerInfo>
+      <ControllerInfo Callsign="ES_DEL">
+        <Line>Sale Delivery | ATIS available on 125.4</Line>
+        <Line>Airspace, Charts, Tools - vats.im/pac/tools</Line>
+        <Line>Pilot Procedures - vats.im/pac/pilot</Line>
+        <Line>ATC feedback - vats.im/pac/helpdesk</Line>
+      </ControllerInfo>
+    </Position>
+    <Position Name="Essendon Tower" Type="ASD" DefaultCenter="-37.728056+144.901944" DefaultRange="40" MagneticVariation="-11.7">
+      <Sectors>
+        <Sector Name="EN ADC" />
+        <Sector Name="EN SMC" />
+      </Sectors>
+      <Maps>
+        <Map Name="ALL_CTA" />
+        <Map Name="C_LL_LABELS" />
+        <Map Name="Melbourne/ML_COAST" />
+        <Map Name="Melbourne/ML_TCU" />
+        <Map Name="Melbourne/EN_RWY26" />
+      </Maps>
+      <ATIS>
+        <Editor Airport="YMEN" Frequency="119.8" />
+        <Window Airport="YMEN" />
+      </ATIS>
+      <Strips Mode="State" Sort="Alpha">
+      </Strips>
+      <CFL QuickLevel="3000" />
+      <ArrivalLists>
+        <Airport Name="YMEN" />
+      </ArrivalLists>
+      <ControllerInfo>
+        <Line>Essendon Tower | ATIS available on 119.8</Line>
+        <Line>Airspace, Charts, Tools - vats.im/pac/tools</Line>
+        <Line>Pilot Procedures - vats.im/pac/pilot</Line>
+        <Line>ATC feedback - vats.im/pac/helpdesk</Line>
+      </ControllerInfo>
+      <ControllerInfo Callsign="EN_GND">
+        <Line>Essendon Ground | ATIS available on 119.8</Line>
+        <Line>Airspace, Charts, Tools - vats.im/pac/tools</Line>
+        <Line>Pilot Procedures - vats.im/pac/pilot</Line>
+        <Line>ATC feedback - vats.im/pac/helpdesk</Line>
+      </ControllerInfo>
+    </Position>
+    <Position Name="Melbourne Tower" Type="ASD" DefaultCenter="-3740.4+14450.6" DefaultRange="60" MagneticVariation="-11" DynamicInfill="false">
+      <Sectors>
+        <Sector Name="ML ADC" />
+        <Sector Name="ML SMC" />
+        <Sector Name="ML ACD" />
+      </Sectors>
+      <Maps>
+        <Map Name="ALL_CTA" />
+        <Map Name="Melbourne/ML_COAST" />
+        <Map Name="Melbourne/ML_TCU" />
+        <Map Name="Melbourne/ML_RWY16" />
+      </Maps>
+      <ATIS>
+        <Editor Airport="YMML" Frequency="118.0" />
+        <Window Airport="YMML" />
+      </ATIS>
+      <Strips Mode="State" Sort="Alpha">
+      </Strips>
+      <CFL QuickLevel="5000" />
+      <ArrivalLists>
+        <Airport Name="YMML" />
+      </ArrivalLists>
+      <ControllerInfo>
+        <Line>Melbourne Tower | ATIS available on 118.0</Line>
+        <Line>Airspace, Charts, Tools - vats.im/pac/tools</Line>
+        <Line>Pilot Procedures - vats.im/pac/pilot</Line>
+        <Line>ATC feedback - vats.im/pac/helpdesk</Line>
+      </ControllerInfo>
+      <ControllerInfo Callsign="ML_GND">
+        <Line>Melbourne Ground | ATIS available on 118.0</Line>
+        <Line>Airspace, Charts, Tools - vats.im/pac/tools</Line>
+        <Line>Pilot Procedures - vats.im/pac/pilot</Line>
+        <Line>ATC feedback - vats.im/pac/helpdesk</Line>
+      </ControllerInfo>
+      <ControllerInfo Callsign="ML_DEL">
+        <Line>Melbourne Delivery | ATIS available on 118.0</Line>
+        <Line>Airspace, Charts, Tools - vats.im/pac/tools</Line>
+        <Line>Pilot Procedures - vats.im/pac/pilot</Line>
+        <Line>ATC feedback - vats.im/pac/helpdesk</Line>
+      </ControllerInfo>
+    </Position>
+    <Position Name="Sydney Tower" Type="ASD" DefaultCenter="-33.9461+151.1772" DefaultRange="60" MagneticVariation="-13">
+      <Sectors>
+        <Sector Name="SY ADC" />
+        <Sector Name="SY ADCE" />
+        <Sector Name="SY SMC" />
+        <Sector Name="SY SMCW" />
+        <Sector Name="SY COORD" />
+        <Sector Name="SY ACD" />
+      </Sectors>
+      <Maps>
+        <Map Name="ALL_CTA" />
+        <Map Name="Sydney/SY_COAST" />
+        <Map Name="Sydney/SY_TCU" />
+        <Map Name="Sydney/SY_RWY34PROPS" />
+      </Maps>
+      <ATIS>
+        <Editor Airport="YSSY" Frequency="118.55" />
+        <Window Airport="YSSY" />
+      </ATIS>
+      <Strips Mode="State" Sort="Alpha">
+      </Strips>
+      <CFL QuickLevel="5000" />
+      <ArrivalLists>
+        <Airport Name="YSSY" />
+      </ArrivalLists>
+      <ControllerInfo Callsign="SY_TWR">
+        <Line>Sydney Tower | ATIS available on 118.55</Line>
+        <Line>Airspace, Charts, Tools - vats.im/pac/tools</Line>
+        <Line>Pilot Procedures - vats.im/pac/pilot</Line>
+        <Line>ATC feedback - vats.im/pac/helpdesk</Line>
+      </ControllerInfo>
+      <ControllerInfo Callsign="SY-E_TWR">
+        <Line>Sydney Tower (East) | ATIS available on 118.55</Line>
+        <Line>Airspace, Charts, Tools - vats.im/pac/tools</Line>
+        <Line>Pilot Procedures - vats.im/pac/pilot</Line>
+        <Line>ATC feedback - vats.im/pac/helpdesk</Line>
+      </ControllerInfo>
+      <ControllerInfo Callsign="SY-W_GND">
+        <Line>Sydney Ground (West) | ATIS available on 118.55</Line>
+        <Line>Airspace, Charts, Tools - vats.im/pac/tools</Line>
+        <Line>ATC feedback - vats.im/pac/helpdesk</Line>
+      </ControllerInfo>
+      <ControllerInfo Callsign="SY_GND">
+        <Line>Sydney Ground | ATIS available on 118.55</Line>
+        <Line>Airspace, Charts, Tools - vats.im/pac/tools</Line>
+        <Line>Pilot Procedures - vats.im/pac/pilot</Line>
+        <Line>ATC feedback - vats.im/pac/helpdesk</Line>
+      </ControllerInfo>
+      <ControllerInfo Callsign="SY-C_GND">
+        <Line>Sydney Coordinator | ATIS available on 118.55</Line>
+        <Line>Airspace, Charts, Tools - vats.im/pac/tools</Line>
+        <Line>Pilot Procedures - vats.im/pac/pilot</Line>
+        <Line>ATC feedback - vats.im/pac/helpdesk</Line>
+      </ControllerInfo>
+      <ControllerInfo Callsign="SY_DEL">
+        <Line>Sydney Delivery | ATIS available on 118.55</Line>
+        <Line>Airspace, Charts, Tools - vats.im/pac/tools</Line>
+        <Line>Pilot Procedures - vats.im/pac/pilot</Line>
+        <Line>ATC feedback - vats.im/pac/helpdesk</Line>
+      </ControllerInfo>
+    </Position>
+    <Position Name="Brisbane Tower" Type="ASD" DefaultCenter="-27.3942+153.1218" DefaultRange="60" MagneticVariation="-11" DynamicInfill="false">
+      <Sectors>
+        <Sector Name="BN ADC" />
+        <Sector Name="BN ADCW" />
+        <Sector Name="BN SMC" />
+        <Sector Name="BN SMCN" />
+        <Sector Name="BN SMCS" />
+        <Sector Name="BN ACD" />
+      </Sectors>
+      <Maps>
+        <Map Name="ALL_CTA" />
+        <Map Name="Brisbane/BN_COAST" />
+        <Map Name="Brisbane/BN_TCU" />
+        <Map Name="Brisbane/BN_RWY01PROPS" />
+      </Maps>
+      <ATIS>
+        <Editor Airport="YBBN" Frequency="125.5" />
+        <Window Airport="YBBN" />
+      </ATIS>
+      <Strips Mode="State" Sort="Alpha">
+      </Strips>
+      <CFL QuickLevel="6000" />
+      <ArrivalLists>
+        <Airport Name="YBBN" />
+      </ArrivalLists>
+      <ControllerInfo>
+        <Line>Brisbane Tower | ATIS available on 125.5</Line>
+        <Line>Airspace, Charts, Tools - vats.im/pac/tools</Line>
+        <Line>Pilot Procedures - vats.im/pac/pilot</Line>
+        <Line>ATC feedback - vats.im/pac/helpdesk</Line>
+      </ControllerInfo>
+      <ControllerInfo Callsign="BN-W_TWR">
+        <Line>Brisbane Tower (West) | ATIS available on 125.5</Line>
+        <Line>Airspace, Charts, Tools - vats.im/pac/tools</Line>
+        <Line>Pilot Procedures - vats.im/pac/pilot</Line>
+        <Line>ATC feedback - vats.im/pac/helpdesk</Line>
+      </ControllerInfo>
+      <ControllerInfo Callsign="BN_GND">
+        <Line>Brisbane Ground | ATIS available on 125.5</Line>
+        <Line>Airspace, Charts, Tools - vats.im/pac/tools</Line>
+        <Line>Pilot Procedures - vats.im/pac/pilot</Line>
+        <Line>ATC feedback - vats.im/pac/helpdesk</Line>
+      </ControllerInfo>
+      <ControllerInfo Callsign="BN-N_GND">
+        <Line>Brisbane Ground (North) | ATIS available on 125.5</Line>
+        <Line>Airspace, Charts, Tools - vats.im/pac/tools</Line>
+        <Line>Pilot Procedures - vats.im/pac/pilot</Line>
+        <Line>ATC feedback - vats.im/pac/helpdesk</Line>
+      </ControllerInfo>
+      <ControllerInfo Callsign="BN-S_GND">
+        <Line>Brisbane Ground (South) | ATIS available on 125.5</Line>
+        <Line>Airspace, Charts, Tools - vats.im/pac/tools</Line>
+        <Line>Pilot Procedures - vats.im/pac/pilot</Line>
+        <Line>ATC feedback - vats.im/pac/helpdesk</Line>
+      </ControllerInfo>
+      <ControllerInfo Callsign="BN_DEL">
+        <Line>Brisbane Delivery | ATIS available on 125.5</Line>
+        <Line>Airspace, Charts, Tools - vats.im/pac/tools</Line>
+        <Line>Pilot Procedures - vats.im/pac/pilot</Line>
+        <Line>ATC feedback - vats.im/pac/helpdesk</Line>
+      </ControllerInfo>
+    </Position>
+    <Position Name="Canberra Tower" Type="ASD" DefaultCenter="-35.306944+149.195" DefaultRange="60" MagneticVariation="-12.5">
+      <Sectors>
+        <Sector Name="CB ADC" />
+        <Sector Name="CB SMC" />
+      </Sectors>
+      <Maps>
+        <Map Name="ALL_CTA" />
+        <Map Name="Canberra/CB_COAST" />
+        <Map Name="Canberra/CB_TCU" />
+        <Map Name="Canberra/CB_RWY1712" />
+      </Maps>
+      <ATIS>
+        <Editor Airport="YSCB" Frequency="127.45" />
+        <Window Airport="YSCB" />
+      </ATIS>
+      <Strips Mode="State" Sort="Alpha">
+      </Strips>
+      <CFL QuickLevel="10000" />
+      <ArrivalLists>
+        <Airport Name="YSCB" />
+      </ArrivalLists>
+      <ControllerInfo>
+        <Line>Canberra Tower | ATIS available on 127.45</Line>
+        <Line>Airspace, Charts, Tools - vats.im/pac/tools</Line>
+        <Line>Pilot Procedures - vats.im/pac/pilot</Line>
+        <Line>ATC feedback - vats.im/pac/helpdesk</Line>
+      </ControllerInfo>
+      <ControllerInfo Callsign="CB_GND">
+        <Line>Canberra Ground | ATIS available on 127.45</Line>
+        <Line>Airspace, Charts, Tools - vats.im/pac/tools</Line>
+        <Line>Pilot Procedures - vats.im/pac/pilot</Line>
+        <Line>ATC feedback - vats.im/pac/helpdesk</Line>
+      </ControllerInfo>
+    </Position>
+    <Position Name="Perth Tower" Type="ASD" DefaultCenter="-31.940278+115.966944" DefaultRange="60" MagneticVariation="1.6" DynamicInfill="false">
+      <Sectors>
+        <Sector Name="PH ADC" />
+        <Sector Name="PH SMC" />
+        <Sector Name="PH SMCE" />
+        <Sector Name="PH ACD" />
+      </Sectors>
+      <Maps>
+        <Map Name="ALL_CTA" />
+        <Map Name="Perth/PH_COAST" />
+        <Map Name="Perth/PH_TCU" />
+        <Map Name="Perth/PH_RWY0306" />
+      </Maps>
+      <ATIS>
+        <Editor Airport="YPPH" Frequency="123.8" />
+        <Window Airport="YPPH" />
+      </ATIS>
+      <Strips Mode="State" Sort="Alpha">
+      </Strips>
+      <CFL QuickLevel="5000" />
+      <ArrivalLists>
+        <Airport Name="YPPH" />
+      </ArrivalLists>
+      <ControllerInfo>
+        <Line>Perth Tower | ATIS available on 123.8</Line>
+        <Line>Airspace, Charts, Tools - vats.im/pac/tools</Line>
+        <Line>Pilot Procedures - vats.im/pac/pilot</Line>
+        <Line>ATC feedback - vats.im/pac/helpdesk</Line>
+      </ControllerInfo>
+      <ControllerInfo Callsign="PH_GND">
+        <Line>Perth Ground | ATIS available on 123.8</Line>
+        <Line>Airspace, Charts, Tools - vats.im/pac/tools</Line>
+        <Line>Pilot Procedures - vats.im/pac/pilot</Line>
+        <Line>ATC feedback - vats.im/pac/helpdesk</Line>
+      </ControllerInfo>
+      <ControllerInfo Callsign="PH-E_GND">
+        <Line>Perth Ground (East) | ATIS available on 123.8</Line>
+        <Line>Airspace, Charts, Tools - vats.im/pac/tools</Line>
+        <Line>Pilot Procedures - vats.im/pac/pilot</Line>
+        <Line>ATC feedback - vats.im/pac/helpdesk</Line>
+      </ControllerInfo>
+      <ControllerInfo Callsign="PH_DEL">
+        <Line>Perth Delivery | ATIS available on 123.8</Line>
+        <Line>Airspace, Charts, Tools - vats.im/pac/tools</Line>
+        <Line>Pilot Procedures - vats.im/pac/pilot</Line>
+        <Line>ATC feedback - vats.im/pac/helpdesk</Line>
+      </ControllerInfo>
+    </Position>
+    <Position Name="Cairns Tower" Type="ASD" DefaultCenter="-16.885833+145.755278" DefaultRange="60" MagneticVariation="-6.7">
+      <Sectors>
+        <Sector Name="CS ADC" />
+        <Sector Name="CS SMC" />
+        <Sector Name="CS ACD" />
+      </Sectors>
+      <Maps>
+        <Map Name="ALL_CTA" />
+        <Map Name="Cairns/CS_COAST" />
+        <Map Name="Cairns/CS_TCU" />
+        <Map Name="Cairns/CS_RWY15" />
+        <Map Name="ALL_SECTORS" />
+      </Maps>
+      <ATIS>
+        <Editor Airport="YBCS" Frequency="131.1" />
+        <Window Airport="YBCS" />
+      </ATIS>
+      <Strips Mode="State" Sort="Alpha">
+      </Strips>
+      <CFL QuickLevel="6000" />
+      <ArrivalLists>
+        <Airport Name="YBCS" />
+      </ArrivalLists>
+      <ControllerInfo>
+        <Line>Cairns Tower | ATIS available on 131.1</Line>
+        <Line>Airspace, Charts, Tools - vats.im/pac/tools</Line>
+        <Line>Pilot Procedures - vats.im/pac/pilot</Line>
+        <Line>ATC feedback - vats.im/pac/helpdesk</Line>
+      </ControllerInfo>
+      <ControllerInfo Callsign="CS_GND">
+        <Line>Cairns Ground | ATIS available on 131.1</Line>
+        <Line>Airspace, Charts, Tools - vats.im/pac/tools</Line>
+        <Line>Pilot Procedures - vats.im/pac/pilot</Line>
+        <Line>ATC feedback - vats.im/pac/helpdesk</Line>
+      </ControllerInfo>
+      <ControllerInfo Callsign="CS_DEL">
+        <Line>Cairns Delivery | ATIS available on 131.1</Line>
+        <Line>Airspace, Charts, Tools - vats.im/pac/tools</Line>
+        <Line>Pilot Procedures - vats.im/pac/pilot</Line>
+        <Line>ATC feedback - vats.im/pac/helpdesk</Line>
+      </ControllerInfo>
+    </Position>
+    <Position Name="Townsville Tower" Type="ASD" DefaultCenter="-19.2525+146.765278" DefaultRange="60" MagneticVariation="-7">
+      <Sectors>
+        <Sector Name="TL ADC" />
+        <Sector Name="TL SMC" />
+        <Sector Name="TL ACD" />
+      </Sectors>
+      <Maps>
+        <Map Name="ALL_CTA" />
+        <Map Name="Townsville/TL_COAST" />
+        <Map Name="Townsville/TL_TCU" />
+        <Map Name="Townsville/TL_RWY01" />
+      </Maps>
+      <ATIS>
+        <Editor Airport="YBTL" Frequency="133.5" />
+        <Window Airport="YBTL" />
+      </ATIS>
+      <Strips Mode="State" Sort="Alpha">
+      </Strips>
+      <CFL QuickLevel="5000" />
+      <ArrivalLists>
+        <Airport Name="YBTL" />
+      </ArrivalLists>
+      <ControllerInfo>
+        <Line>Townsville Tower | ATIS available on 133.5</Line>
+        <Line>Airspace, Charts, Tools - vats.im/pac/tools</Line>
+        <Line>Pilot Procedures - vats.im/pac/pilot</Line>
+        <Line>ATC feedback - vats.im/pac/helpdesk</Line>
+      </ControllerInfo>
+      <ControllerInfo Callsign="TL_GND">
+        <Line>Townsville Ground | ATIS available on 133.5</Line>
+        <Line>Airspace, Charts, Tools - vats.im/pac/tools</Line>
+        <Line>Pilot Procedures - vats.im/pac/pilot</Line>
+        <Line>ATC feedback - vats.im/pac/helpdesk</Line>
+      </ControllerInfo>
+      <ControllerInfo Callsign="TL_DEL">
+        <Line>Townsville Delivery | ATIS available on 133.5</Line>
+        <Line>Airspace, Charts, Tools - vats.im/pac/tools</Line>
+        <Line>Pilot Procedures - vats.im/pac/pilot</Line>
+        <Line>ATC feedback - vats.im/pac/helpdesk</Line>
+      </ControllerInfo>
+    </Position>
+    <Position Name="Tindal Tower" Type="ASD" DefaultCenter="-14.521111+132.377778" DefaultRange="100" MagneticVariation="-3">
+      <Sectors>
+        <Sector Name="TN ADC" />
+        <Sector Name="TN SMC" />
+        <Sector Name="TN ACD" />
+      </Sectors>
+      <Maps>
+        <Map Name="ALL_CTA" />
+        <Map Name="Tindal/TN_TCU" />
+        <Map Name="Tindal/TN_RWY14" />
+      </Maps>
+      <ATIS>
+        <Editor Airport="YPTN" Frequency="124.000" />
+        <Window Airport="YPTN" />
+      </ATIS>
+      <Strips Mode="State" Sort="Alpha">
+      </Strips>
+      <CFL QuickLevel="5000" />
+      <ArrivalLists>
+        <Airport Name="YPTN" />
+      </ArrivalLists>
+      <ControllerInfo>
+        <Line>Tindal Tower | ATIS available on 124.0</Line>
+        <Line>Airspace, Charts, Tools - vats.im/pac/tools</Line>
+        <Line>Pilot Procedures - vats.im/pac/pilot</Line>
+        <Line>ATC feedback - vats.im/pac/helpdesk</Line>
+      </ControllerInfo>
+      <ControllerInfo Callsign="TN_GND">
+        <Line>Tindal Ground | ATIS available on 124.0</Line>
+        <Line>Airspace, Charts, Tools - vats.im/pac/tools</Line>
+        <Line>Pilot Procedures - vats.im/pac/pilot</Line>
+        <Line>ATC feedback - vats.im/pac/helpdesk</Line>
+      </ControllerInfo>
+      <ControllerInfo Callsign="TN_DEL">
+        <Line>Tindal Delivery | ATIS available on 124.0</Line>
+        <Line>Airspace, Charts, Tools - vats.im/pac/tools</Line>
+        <Line>Pilot Procedures - vats.im/pac/pilot</Line>
+        <Line>ATC feedback - vats.im/pac/helpdesk</Line>
+      </ControllerInfo>
+    </Position>
+    <Position Name="Darwin Tower" Type="ASD" DefaultCenter="-12.414722+130.876667" DefaultRange="60" MagneticVariation="-3">
+      <Sectors>
+        <Sector Name="DN ADC" />
+        <Sector Name="DN SMC" />
+        <Sector Name="DN ACD" />
+      </Sectors>
+      <Maps>
+        <Map Name="ALL_CTA" />
+        <Map Name="Darwin/DN_COAST" />
+        <Map Name="Darwin/DN_TCU" />
+        <Map Name="Darwin/DN_RWY11" />
+      </Maps>
+      <ATIS>
+        <Editor Airport="YPDN" Frequency="128.25" />
+        <Window Airport="YPDN" />
+      </ATIS>
+      <Strips Mode="State" Sort="Alpha">
+      </Strips>
+      <CFL QuickLevel="5000" />
+      <ArrivalLists>
+        <Airport Name="YPDN" />
+      </ArrivalLists>
+      <ControllerInfo>
+        <Line>Darwin Tower | ATIS available on 128.25</Line>
+        <Line>Airspace, Charts, Tools - vats.im/pac/tools</Line>
+        <Line>Pilot Procedures - vats.im/pac/pilot</Line>
+        <Line>ATC feedback - vats.im/pac/helpdesk</Line>
+      </ControllerInfo>
+      <ControllerInfo Callsign="DN_GND">
+        <Line>Darwin Ground | ATIS available on 128.25</Line>
+        <Line>Airspace, Charts, Tools - vats.im/pac/tools</Line>
+        <Line>Pilot Procedures - vats.im/pac/pilot</Line>
+        <Line>ATC feedback - vats.im/pac/helpdesk</Line>
+      </ControllerInfo>
+      <ControllerInfo Callsign="DN_DEL">
+        <Line>Darwin Delivery | ATIS available on 128.25</Line>
+        <Line>Airspace, Charts, Tools - vats.im/pac/tools</Line>
+        <Line>Pilot Procedures - vats.im/pac/pilot</Line>
+        <Line>ATC feedback - vats.im/pac/helpdesk</Line>
+      </ControllerInfo>
+    </Position>
+    <Position Name="Williamtown Tower" Type="ASD" DefaultCenter="-32.795+151.834444" DefaultRange="60" MagneticVariation="-12.4">
+      <Sectors>
+        <Sector Name="WLM ADC" />
+        <Sector Name="WLM SMC" />
+        <Sector Name="WLM ACD" />
+      </Sectors>
+      <Maps>
+        <Map Name="ALL_CTA" />
+        <Map Name="Williamtown/WLM_COAST" />
+        <Map Name="Williamtown/WLM_TCU" />
+        <Map Name="Williamtown/WLM_RWY12" />
+      </Maps>
+      <ATIS>
+        <Editor Airport="YWLM" Frequency="134.45" />
+        <Window Airport="YWLM" />
+      </ATIS>
+      <Strips Mode="State" Sort="Alpha">
+      </Strips>
+      <CFL QuickLevel="5000" />
+      <ArrivalLists>
+        <Airport Name="YWLM" />
+      </ArrivalLists>
+      <ControllerInfo>
+        <Line>Willy Tower | ATIS available on 134.45</Line>
+        <Line>Airspace, Charts, Tools - vats.im/pac/tools</Line>
+        <Line>Pilot Procedures - vats.im/pac/pilot</Line>
+        <Line>ATC feedback - vats.im/pac/helpdesk</Line>
+      </ControllerInfo>
+      <ControllerInfo Callsign="WLM_GND">
+        <Line>Willy Ground | ATIS available on 134.45</Line>
+        <Line>Airspace, Charts, Tools - vats.im/pac/tools</Line>
+        <Line>Pilot Procedures - vats.im/pac/pilot</Line>
+        <Line>ATC feedback - vats.im/pac/helpdesk</Line>
+      </ControllerInfo>
+      <ControllerInfo Callsign="WLM_DEL">
+        <Line>Willy Delivery | ATIS available on 134.45</Line>
+        <Line>Airspace, Charts, Tools - vats.im/pac/tools</Line>
+        <Line>Pilot Procedures - vats.im/pac/pilot</Line>
+        <Line>ATC feedback - vats.im/pac/helpdesk</Line>
+      </ControllerInfo>
+    </Position>
+    <Position Name="Nowra Tower" Type="ASD" DefaultCenter="-34.948889+150.536944" DefaultRange="60" MagneticVariation="-12.8">
+      <Sectors>
+        <Sector Name="NW ADC" />
+        <Sector Name="NW SMC" />
+        <Sector Name="NW ACD" />
+      </Sectors>
+      <Maps>
+        <Map Name="ALL_CTA" />
+        <Map Name="Nowra/NW_COAST" />
+        <Map Name="Nowra/NW_TCU" />
+        <Map Name="Nowra/YSNW_ALLRWYS" />
+      </Maps>
+      <ATIS>
+        <Editor Airport="YSNW" Frequency="125.65" />
+        <Window Airport="YSNW" />
+      </ATIS>
+      <Strips Mode="State" Sort="Alpha">
+      </Strips>
+      <CFL QuickLevel="5000" />
+      <ArrivalLists>
+        <Airport Name="YSNW" />
+      </ArrivalLists>
+      <ControllerInfo>
+        <Line>Nowra Tower | ATIS available on 125.65</Line>
+        <Line>Airspace, Charts, Tools - vats.im/pac/tools</Line>
+        <Line>Pilot Procedures - vats.im/pac/pilot</Line>
+        <Line>ATC feedback - vats.im/pac/helpdesk</Line>
+      </ControllerInfo>
+      <ControllerInfo Callsign="NW_GND">
+        <Line>Nowra Ground | ATIS available on 125.65</Line>
+        <Line>Airspace, Charts, Tools - vats.im/pac/tools</Line>
+        <Line>Pilot Procedures - vats.im/pac/pilot</Line>
+        <Line>ATC feedback - vats.im/pac/helpdesk</Line>
+      </ControllerInfo>
+      <ControllerInfo Callsign="NW_DEL">
+        <Line>Nowra Delivery | ATIS available on 125.65</Line>
+        <Line>Airspace, Charts, Tools - vats.im/pac/tools</Line>
+        <Line>Pilot Procedures - vats.im/pac/pilot</Line>
+        <Line>ATC feedback - vats.im/pac/helpdesk</Line>
+      </ControllerInfo>
+    </Position>
+    <Position Name="Oakey Tower" Type="ASD" DefaultCenter="-27.411389+151.735278" DefaultRange="60" MagneticVariation="-10.6">
+      <Sectors>
+        <Sector Name="OK ADC" />
+        <Sector Name="OK SMC" />
+        <Sector Name="OK ACD" />
+      </Sectors>
+      <Maps>
+        <Map Name="ALL_CTA" />
+        <Map Name="Oakey/OK_TCU" />
+        <Map Name="Oakey/YBOK_ALLRWYS" />
+      </Maps>
+      <ATIS>
+        <Editor Airport="YBOK" Frequency="124.3" />
+        <Window Airport="YBOK" />
+      </ATIS>
+      <Strips Mode="State" Sort="Alpha">
+      </Strips>
+      <CFL QuickLevel="5000" />
+      <ArrivalLists>
+        <Airport Name="YBOK" />
+      </ArrivalLists>
+      <ControllerInfo>
+        <Line>Oakey Tower</Line>
+        <Line>ATIS available on 124.3 | Airspace, Charts, Tools - vats.im/pac/tools</Line>
+        <Line>Pilot Procedures - vats.im/pac/pilot</Line>
+        <Line>ATC feedback - vats.im/pac/helpdesk</Line>
+      </ControllerInfo>
+      <ControllerInfo Callsign="OK_GND">
+        <Line>Oakey Ground | ATIS available on 124.3</Line>
+        <Line>Airspace, Charts, Tools - vats.im/pac/tools</Line>
+        <Line>Pilot Procedures - vats.im/pac/pilot</Line>
+        <Line>ATC feedback - vats.im/pac/helpdesk</Line>
+      </ControllerInfo>
+      <ControllerInfo Callsign="OK_DEL">
+        <Line>Oakey Delivery | ATIS available on 124.3</Line>
+        <Line>Airspace, Charts, Tools - vats.im/pac/tools</Line>
+        <Line>Pilot Procedures - vats.im/pac/pilot</Line>
+        <Line>ATC feedback - vats.im/pac/helpdesk</Line>
+      </ControllerInfo>
+    </Position>
+    <Position Name="Edinburgh Tower" Type="ASD" DefaultCenter="-34.702500+138.620833" DefaultRange="60" MagneticVariation="-8">
+      <Sectors>
+        <Sector Name="ED ADC" />
+        <Sector Name="ED SMC" />
+      </Sectors>
+      <Maps>
+        <Map Name="ALL_CTA" />
+        <Map Name="Adelaide/AD_COAST" />
+        <Map Name="Adelaide/AD_TCU" />
+        <Map Name="Adelaide/ED_RWY18" />
+      </Maps>
+      <ATIS>
+        <Editor Airport="YPED" Frequency="126.25" />
+        <Window Airport="YPED" />
+      </ATIS>
+      <Strips Mode="State" Sort="Alpha">
+      </Strips>
+      <CFL QuickLevel="5000" />
+      <ArrivalLists>
+        <Airport Name="YPED" />
+      </ArrivalLists>
+      <ControllerInfo>
+        <Line>Edinburgh Tower | ATIS available on 126.25</Line>
+        <Line>Airspace, Charts, Tools - vats.im/pac/tools</Line>
+        <Line>Pilot Procedures - vats.im/pac/pilot</Line>
+        <Line>ATC feedback - vats.im/pac/helpdesk</Line>
+      </ControllerInfo>
+      <ControllerInfo Callsign="ED_GND">
+        <Line>Edinburgh Ground | ATIS available on 126.25</Line>
+        <Line>Airspace, Charts, Tools - vats.im/pac/tools</Line>
+        <Line>Pilot Procedures - vats.im/pac/pilot</Line>
+        <Line>ATC feedback - vats.im/pac/helpdesk</Line>
+      </ControllerInfo>
+    </Position>
+    <Position Name="Gingin Tower" Type="ASD" DefaultCenter="-31.465278+115.863333" DefaultRange="30" MagneticVariation="1.5">
+      <Sectors>
+        <Sector Name="GIG ADC" />
+        <Sector Name="GIG SMC" />
+      </Sectors>
+      <Maps>
+        <Map Name="ALL_CTA" />
+        <Map Name="Perth/PH_TCU" />
+        <Map Name="Perth/GIG_RWY08" />
+      </Maps>
+      <ATIS>
+        <Editor Airport="YGIG" Frequency="134.5" />
+        <Window Airport="YGIG" />
+      </ATIS>
+      <Strips Mode="State" Sort="Alpha">
+      </Strips>
+      <CFL QuickLevel="5000" />
+      <ArrivalLists>
+        <Airport Name="YGIG" />
+      </ArrivalLists>
+      <ControllerInfo>
+        <Line>Gingin Tower | ATIS available on 134.5</Line>
+        <Line>Airspace, Charts, Tools - vats.im/pac/tools</Line>
+        <Line>Pilot Procedures - vats.im/pac/pilot</Line>
+        <Line>ATC feedback - vats.im/pac/helpdesk</Line>
+      </ControllerInfo>
+    </Position>
+    <Position Name="Gold Coast Tower" Type="ASD" DefaultCenter="-28.164444+153.504722" DefaultRange="45" MagneticVariation="-11.4">
+      <Sectors>
+        <Sector Name="CG ADC" />
+        <Sector Name="CG SMC" />
+        <Sector Name="CG ACD" />
+      </Sectors>
+      <Maps>
+        <Map Name="ALL_CTA" />
+        <Map Name="Brisbane/BN_COAST" />
+        <Map Name="Brisbane/BN_TCU" />
+        <Map Name="Brisbane/CG_RWY14" />
+      </Maps>
+      <ATIS>
+        <Editor Airport="YBCG" Frequency="134.5" />
+        <Window Airport="YBCG" />
+      </ATIS>
+      <Strips Mode="State" Sort="Alpha">
+      </Strips>
+      <CFL QuickLevel="6000" />
+      <ArrivalLists>
+        <Airport Name="YBCG" />
+      </ArrivalLists>
+      <ControllerInfo>
+        <Line>Gold Coast Tower | ATIS available on 134.5</Line>
+        <Line>Airspace, Charts, Tools - vats.im/pac/tools</Line>
+        <Line>Pilot Procedures - vats.im/pac/pilot</Line>
+        <Line>ATC feedback - vats.im/pac/helpdesk</Line>
+      </ControllerInfo>
+      <ControllerInfo Callsign="CG_GND">
+        <Line>Gold Coast Ground | ATIS available on 134.5</Line>
+        <Line>Airspace, Charts, Tools - vats.im/pac/tools</Line>
+        <Line>Pilot Procedures - vats.im/pac/pilot</Line>
+        <Line>ATC feedback - vats.im/pac/helpdesk</Line>
+      </ControllerInfo>
+      <ControllerInfo Callsign="CG_DEL">
+        <Line>Gold Coast Delivery | ATIS available on 134.5</Line>
+        <Line>Airspace, Charts, Tools - vats.im/pac/tools</Line>
+        <Line>Pilot Procedures - vats.im/pac/pilot</Line>
+        <Line>ATC feedback - vats.im/pac/helpdesk</Line>
+      </ControllerInfo>
+    </Position>
+    <Position Name="Pearce Tower" Type="ASD" DefaultCenter="-31.667778+116.015000" DefaultRange="60" MagneticVariation="1.5">
+      <Sectors>
+        <Sector Name="PE ADC" />
+        <Sector Name="PE SMC" />
+        <Sector Name="PE ACD" />
+      </Sectors>
+      <Maps>
+        <Map Name="ALL_CTA" />
+        <Map Name="Perth/PH_COAST" />
+        <Map Name="Perth/PH_TCU" />
+        <Map Name="Perth/PE_RWY18" />
+      </Maps>
+      <ATIS>
+        <Editor Airport="YPEA" Frequency="136.4" />
+        <Window Airport="YPEA" />
+      </ATIS>
+      <Strips Mode="State" Sort="Alpha">
+      </Strips>
+      <CFL QuickLevel="5000" />
+      <ArrivalLists>
+        <Airport Name="YPEA" />
+      </ArrivalLists>
+      <ControllerInfo>
+        <Line>Pearce Tower | ATIS available on 136.4</Line>
+        <Line>Airspace, Charts, Tools - vats.im/pac/tools</Line>
+        <Line>Pilot Procedures - vats.im/pac/pilot</Line>
+        <Line>ATC feedback - vats.im/pac/helpdesk</Line>
+      </ControllerInfo>
+      <ControllerInfo Callsign="PE_GND">
+        <Line>Pearce Ground | ATIS available on 136.4</Line>
+        <Line>Airspace, Charts, Tools - vats.im/pac/tools</Line>
+        <Line>Pilot Procedures - vats.im/pac/pilot</Line>
+        <Line>ATC feedback - vats.im/pac/helpdesk</Line>
+      </ControllerInfo>
+      <ControllerInfo Callsign="PE_DEL">
+        <Line>Pearce Delivery | ATIS available on 136.4</Line>
+        <Line>Airspace, Charts, Tools - vats.im/pac/tools</Line>
+        <Line>Pilot Procedures - vats.im/pac/pilot</Line>
+        <Line>ATC feedback - vats.im/pac/helpdesk</Line>
+      </ControllerInfo>
+    </Position>
+    <Position Name="Richmond Tower" Type="ASD" DefaultCenter="-33.600556+150.780833" DefaultRange="40" MagneticVariation="-12.4">
+      <Sectors>
+        <Sector Name="RI ADC" />
+        <Sector Name="RI SMC" />
+      </Sectors>
+      <Maps>
+        <Map Name="ALL_CTA" />
+        <Map Name="Sydney/SY_TCU" />
+        <Map Name="Sydney/RI_RWY28" />
+      </Maps>
+      <ATIS>
+        <Editor Airport="YSRI" Frequency="126.3" />
+        <Window Airport="YSRI" />
+      </ATIS>
+      <Strips Mode="State" Sort="Alpha">
+      </Strips>
+      <CFL QuickLevel="5000" />
+      <ArrivalLists>
+        <Airport Name="YSRI" />
+      </ArrivalLists>
+      <ControllerInfo>
+        <Line>Richmond Tower | ATIS available on 126.3</Line>
+        <Line>Airspace, Charts, Tools - vats.im/pac/tools</Line>
+        <Line>Pilot Procedures - vats.im/pac/pilot</Line>
+        <Line>ATC feedback - vats.im/pac/helpdesk</Line>
+      </ControllerInfo>
+      <ControllerInfo Callsign="RI_GND">
+        <Line>Richmond Ground | ATIS available on 126.3</Line>
+        <Line>Airspace, Charts, Tools - vats.im/pac/tools</Line>
+        <Line>Pilot Procedures - vats.im/pac/pilot</Line>
+        <Line>ATC feedback - vats.im/pac/helpdesk</Line>
+      </ControllerInfo>
+    </Position>
+    <Position Name="Curtin Tower" Type="ASD" DefaultCenter="-17.58139+123.82833" DefaultRange="50" MagneticVariation="-1.7">
+      <Sectors>
+        <Sector Name="CIN ADC" />
+        <Sector Name="CIN SMC" />
+        <Sector Name="CIN ACD" />
+      </Sectors>
+      <Maps>
+        <Map Name="ALL_CTA" />
+        <Map Name="Curtin/CIN_TCU" />
+        <Map Name="Curtin/CIN_COAST" />
+        <Map Name="Curtin/YCIN_ALLRWYS" />
+      </Maps>
+      <ATIS>
+        <Editor Airport="YCIN" Frequency="134.8" />
+        <Window Airport="YCIN" />
+      </ATIS>
+      <Strips Mode="State" Sort="Alpha">
+      </Strips>
+      <CFL QuickLevel="4000">
+        <AdditionalLevels>2300</AdditionalLevels>
+      </CFL>
+      <ArrivalLists>
+        <Airport Name="YCIN" />
+      </ArrivalLists>
+      <ControllerInfo>
+        <Line>Curtin Tower | ATIS available on 134.8</Line>
+        <Line>Airspace, Charts, Tools - vats.im/pac/tools</Line>
+        <Line>Pilot Procedures - vats.im/pac/pilot</Line>
+        <Line>ATC feedback - vats.im/pac/helpdesk</Line>
+      </ControllerInfo>
+      <ControllerInfo Callsign="CIN_GND">
+        <Line>Curtin Ground | ATIS available on 134.8</Line>
+        <Line>Airspace, Charts, Tools - vats.im/pac/tools</Line>
+        <Line>Pilot Procedures - vats.im/pac/pilot</Line>
+        <Line>ATC feedback - vats.im/pac/helpdesk</Line>
+      </ControllerInfo>
+      <ControllerInfo Callsign="CIN_DEL">
+        <Line>Curtin Delivery | ATIS available on 134.8</Line>
+        <Line>Airspace, Charts, Tools - vats.im/pac/tools</Line>
+        <Line>Pilot Procedures - vats.im/pac/pilot</Line>
+        <Line>ATC feedback - vats.im/pac/helpdesk</Line>
+      </ControllerInfo>
+    </Position>
+    <Position Name="Learmonth Tower" Type="ASD" DefaultCenter="-22.23556+114.08861" DefaultRange="50" MagneticVariation="-0.2">
+      <Sectors>
+        <Sector Name="LM ADC" />
+        <Sector Name="LM SMC" />
+      </Sectors>
+      <Maps>
+        <Map Name="ALL_CTA" />
+        <Map Name="Learmonth/LM_TCU" />
+        <Map Name="Learmonth/LM_COAST" />
+        <Map Name="Learmonth/YPLM_ALLRWYS" />
+      </Maps>
+      <ATIS>
+        <Editor Airport="YPLM" Frequency="123.3" />
+        <Window Airport="YPLM" />
+      </ATIS>
+      <Strips Mode="State" Sort="Alpha">
+      </Strips>
+      <CFL QuickLevel="3000">
+        <AdditionalLevels>2300</AdditionalLevels>
+      </CFL>
+      <ArrivalLists>
+        <Airport Name="YPLM" />
+      </ArrivalLists>
+      <ControllerInfo>
+        <Line>Learmonth Tower | ATIS available on 123.3</Line>
+        <Line>Airspace, Charts, Tools - vats.im/pac/tools</Line>
+        <Line>Pilot Procedures - vats.im/pac/pilot</Line>
+        <Line>ATC feedback - vats.im/pac/helpdesk</Line>
+      </ControllerInfo>
+      <ControllerInfo Callsign="LM_GND">
+        <Line>Learmonth Ground | ATIS available on 123.3</Line>
+        <Line>Airspace, Charts, Tools - vats.im/pac/tools</Line>
+        <Line>Pilot Procedures - vats.im/pac/pilot</Line>
+        <Line>ATC feedback - vats.im/pac/helpdesk</Line>
+      </ControllerInfo>
+    </Position>
+    <Position Name="Scherger Tower" Type="ASD" DefaultCenter="-12.62389+142.08722" DefaultRange="50" MagneticVariation="-4.9">
+      <Sectors>
+        <Sector Name="SG ADC" />
+        <Sector Name="SG SMC" />
+      </Sectors>
+      <Maps>
+        <Map Name="ALL_CTA" />
+        <Map Name="Scherger/SG_TCU" />
+        <Map Name="Scherger/SG_COAST" />
+        <Map Name="Scherger/YBSG_ALLRWYS" />
+      </Maps>
+      <ATIS>
+        <Editor Airport="YBSG" Frequency="132.25" />
+        <Window Airport="YBSG" />
+      </ATIS>
+      <Strips Mode="State" Sort="Alpha">
+      </Strips>
+      <CFL QuickLevel="5000">
+        <AdditionalLevels>1600,1700,1800</AdditionalLevels>
+      </CFL>
+      <ArrivalLists>
+        <Airport Name="YBSG" />
+      </ArrivalLists>
+      <ControllerInfo>
+        <Line>Scherger Tower | ATIS available on 132.25</Line>
+        <Line>Airspace, Charts, Tools - vats.im/pac/tools</Line>
+        <Line>Pilot Procedures - vats.im/pac/pilot</Line>
+        <Line>ATC feedback - vats.im/pac/helpdesk</Line>
+      </ControllerInfo>
+      <ControllerInfo Callsign="SG_GND">
+        <Line>Scherger Ground | ATIS available on 132.25</Line>
+        <Line>Airspace, Charts, Tools - vats.im/pac/tools</Line>
+        <Line>Pilot Procedures - vats.im/pac/pilot</Line>
+        <Line>ATC feedback - vats.im/pac/helpdesk</Line>
+      </ControllerInfo>
+    </Position>
+  </Group>
+  <Group Name="Flow">
+    <Position Name="Sydney Flow" Type="ASD" DefaultCenter="-33.9461+151.1772" DefaultRange="700" VisibilityRange="600" DynamicInfill="false">
+      <Sectors>
+        <Sector Name="SY FMP" />
+      </Sectors>
+      <Maps>
+        <Map Name="ALL_SECTORS" />
+        <Map Name="ALL_ROUTES_HIGH" />
+        <Map Name="ALL_NAVAIDS" />
+        <Map Name="COAST_ALL" />
+        <Map Name="FIR_BDRY" />
+        <Map Name="UPPER_SECTOR_FREQS" />
+        <Map Name="CDO_MAP" />
+      </Maps>
+      <ManualVisibility>
+        <Point>-33.9461+151.1772</Point>
+      </ManualVisibility>
+      <ATIS>
+        <Window Airport="YSSY" />
+      </ATIS>
+      <ArrivalLists>
+        <Airport Name="YSSY" />
+      </ArrivalLists>
+      <ControllerInfo Callsign="SY_FMP">
+        <Line>Sydney Flow</Line>
+        <Line>Tactical planning position - no control service offered</Line>
+        <Line>ATC feedback - vats.im/pac/helpdesk</Line>
+      </ControllerInfo>
+    </Position>
+    <Position Name="Melbourne Flow" Type="ASD" DefaultCenter="-37.6739+144.8431" DefaultRange="700" VisibilityRange="600" DynamicInfill="false">
+      <Sectors>
+        <Sector Name="ML FMP" />
+      </Sectors>
+      <Maps>
+        <Map Name="ALL_SECTORS" />
+        <Map Name="ALL_ROUTES_HIGH" />
+        <Map Name="ALL_NAVAIDS" />
+        <Map Name="COAST_ALL" />
+        <Map Name="FIR_BDRY" />
+        <Map Name="UPPER_SECTOR_FREQS" />
+        <Map Name="CDO_MAP" />
+      </Maps>
+      <ManualVisibility>
+        <Point>-37.6739+144.8431</Point>
+      </ManualVisibility>
+      <ATIS>
+        <Window Airport="YMML" />
+      </ATIS>
+      <ArrivalLists>
+        <Airport Name="YMML" />
+      </ArrivalLists>
+      <ControllerInfo Callsign="ML_FMP">
+        <Line>Melbourne Flow</Line>
+        <Line>Tactical planning position - no control service offered</Line>
+        <Line>ATC feedback - vats.im/pac/helpdesk</Line>
+      </ControllerInfo>
+    </Position>
+    <Position Name="Brisbane Flow" Type="ASD" DefaultCenter="-27.3845+153.1175" DefaultRange="1000" VisibilityRange="600" DynamicInfill="false">
+      <Sectors>
+        <Sector Name="BN FMP" />
+      </Sectors>
+      <Maps>
+        <Map Name="ALL_SECTORS" />
+        <Map Name="ALL_ROUTES_HIGH" />
+        <Map Name="ALL_NAVAIDS" />
+        <Map Name="COAST_ALL" />
+        <Map Name="FIR_BDRY" />
+        <Map Name="UPPER_SECTOR_FREQS" />
+        <Map Name="CDO_MAP" />
+      </Maps>
+      <ManualVisibility>
+        <Point>-27.3845+153.1175</Point>
+      </ManualVisibility>
+      <ATIS>
+        <Window Airport="YBBN" />
+      </ATIS>
+      <ArrivalLists>
+        <Airport Name="YBBN" />
+      </ArrivalLists>
+      <ControllerInfo Callsign="BN_FMP">
+        <Line>Brisbane Flow</Line>
+        <Line>Tactical planning position - no control service offered</Line>
+        <Line>ATC feedback - vats.im/pac/helpdesk</Line>
+      </ControllerInfo>
+    </Position>
+    <Position Name="Perth Flow" Type="ASD" DefaultCenter="-31.940278+115.966944" DefaultRange="900" VisibilityRange="600" DynamicInfill="false">
+      <Sectors>
+        <Sector Name="PH FMP" />
+      </Sectors>
+      <Maps>
+        <Map Name="ALL_SECTORS" />
+        <Map Name="ALL_ROUTES_HIGH" />
+        <Map Name="ALL_NAVAIDS" />
+        <Map Name="COAST_ALL" />
+        <Map Name="FIR_BDRY" />
+        <Map Name="UPPER_SECTOR_FREQS" />
+        <Map Name="CDO_MAP" />
+      </Maps>
+      <ManualVisibility>
+        <Point>-31.940278+115.966944</Point>
+      </ManualVisibility>
+      <ATIS>
+        <Window Airport="YPPH" />
+      </ATIS>
+      <ArrivalLists>
+        <Airport Name="YPPH" />
+      </ArrivalLists>
+      <ControllerInfo Callsign="PH_FMP">
+        <Line>Perth Flow</Line>
+        <Line>Tactical planning position - no control service offered</Line>
+        <Line>ATC feedback - vats.im/pac/helpdesk</Line>
+      </ControllerInfo>
+    </Position>
+    <Position Name="Adelaide Flow" Type="ASD" DefaultCenter="-34.947+138.525" DefaultRange="500" VisibilityRange="600" DynamicInfill="false">
+      <Sectors>
+        <Sector Name="AD FMP" />
+      </Sectors>
+      <Maps>
+        <Map Name="ALL_SECTORS" />
+        <Map Name="ALL_ROUTES_HIGH" />
+        <Map Name="ALL_NAVAIDS" />
+        <Map Name="COAST_ALL" />
+        <Map Name="FIR_BDRY" />
+        <Map Name="UPPER_SECTOR_FREQS" />
+        <Map Name="CDO_MAP" />
+      </Maps>
+      <ManualVisibility>
+        <Point>-34.947+138.525</Point>
+      </ManualVisibility>
+      <ATIS>
+        <Window Airport="YPAD" />
+      </ATIS>
+      <ArrivalLists>
+        <Airport Name="YPAD" />
+      </ArrivalLists>      
+      <ControllerInfo Callsign="AD_FMP">
+        <Line>Adelaide Flow</Line>
+        <Line>Tactical planning position - no control service offered</Line>
+        <Line>ATC feedback - vats.im/pac/helpdesk</Line>
+      </ControllerInfo>
+    </Position>
+    <Position Name="Canberra Flow" Type="ASD" DefaultCenter="-35.306111+149.195833" DefaultRange="500" VisibilityRange="600" DynamicInfill="false">
+      <Sectors>
+        <Sector Name="CB FMP" />
+      </Sectors>
+      <Maps>
+        <Map Name="ALL_SECTORS" />
+        <Map Name="ALL_ROUTES_HIGH" />
+        <Map Name="ALL_NAVAIDS" />
+        <Map Name="COAST_ALL" />
+        <Map Name="FIR_BDRY" />
+        <Map Name="UPPER_SECTOR_FREQS" />
+        <Map Name="CDO_MAP" />
+      </Maps>
+      <ManualVisibility>
+        <Point>-35.306111+149.195833</Point>
+      </ManualVisibility>
+      <ATIS>
+        <Window Airport="YSCB" />
+      </ATIS>
+      <ArrivalLists>
+        <Airport Name="YSCB" />
+      </ArrivalLists>      
+      <ControllerInfo Callsign="CB_FMP">
+        <Line>Canberra Flow</Line>
+        <Line>Tactical planning position - no control service offered</Line>
+        <Line>ATC feedback - vats.im/pac/helpdesk</Line>
+      </ControllerInfo>
+    </Position>
+    <Position Name="Cairns Flow" Type="ASD" DefaultCenter="-16.885833+145.755278" DefaultRange="800" VisibilityRange="600" DynamicInfill="false">
+      <Sectors>
+        <Sector Name="CS FMP" />
+      </Sectors>
+      <Maps>
+        <Map Name="ALL_SECTORS" />
+        <Map Name="ALL_ROUTES_HIGH" />
+        <Map Name="ALL_NAVAIDS" />
+        <Map Name="COAST_ALL" />
+        <Map Name="FIR_BDRY" />
+        <Map Name="UPPER_SECTOR_FREQS" />
+        <Map Name="CDO_MAP" />
+      </Maps>
+      <ManualVisibility>
+        <Point>-16.885833+145.755278</Point>
+      </ManualVisibility>
+      <ATIS>
+        <Window Airport="YBCS" />
+      </ATIS>
+      <ArrivalLists>
+        <Airport Name="YBCS" />
+      </ArrivalLists>      
+      <ControllerInfo Callsign="CS_FMP">
+        <Line>Cairns Flow</Line>
+        <Line>Tactical planning position - no control service offered</Line>
+        <Line>ATC feedback - vats.im/pac/helpdesk</Line>
+      </ControllerInfo>
+    </Position>
+  </Group>
+</Positions>