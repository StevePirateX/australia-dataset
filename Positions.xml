<<<<<<< HEAD
<?xml version="1.0" encoding="utf-8" ?>
<Positions>
	<Position Name="Mudgee" Type="ASD" DefaultCenter="-3178.000+15102.000" DefaultRange="789">
		<Sectors>
			<Sector Name="MDE"/>
			<Sector Name="ARM"/>
			<Sector Name="MLD"/>
			<Sector Name="OCN"/>
		</Sectors>
		<Maps>
			<Map Name="ALL_CTA" />
			<Map Name="ALL_SECTORS" />
			<Map Name="COAST_ALL" />
			<Map Name="ALL_ROUTES_HIGH" />
			<Map Name="ALL_POINTS_HIGH" />
			<Map Name="FIR_BDRY" />
			<Map Name="UPPER_SECTOR_FREQS" />
		</Maps>
		<Strips Mode="State" Sort="Time">
			<Window Type="State" State="Jurisdiction" Visible="true" />
			<Window Type="State" State="Announced" Visible="true" />
			<Window Type="State" State="Preactive" Visible="true" />
		</Strips>
		<ArrivalLists>
			<Airport Name="YSSY" />
		</ArrivalLists>
		<CFL QuickLevel="9000" />
		<ControllerInfo>
			<Line>Brisbane Centre</Line>
			<Line>ATC feedback - feedback.vatpac.org</Line>
		</ControllerInfo>
	</Position>
	
	<Position Name="Tasman" Type="ASD" DefaultCenter="-281500.0+1590545.0" DefaultRange="4500">
		<Sectors>
			<Sector Name="TSN"/>
			<Sector Name="HWE"/>
			<Sector Name="FLD"/>
			<Sector Name="COL"/>
		</Sectors>
		<Maps>
			<Map Name="ALL_CTA" />
			<Map Name="ALL_SECTORS" />
			<Map Name="COAST_ALL" />
			<Map Name="ALL_ROUTES_HIGH" />
			<Map Name="ALL_POINTS_HIGH" />
			<Map Name="FIR_BDRY" />
			<Map Name="UPPER_SECTOR_FREQS" />
		</Maps>
		<Strips Mode="State" Sort="Alpha">
			<Window Type="State" State="Jurisdiction" Visible="true" />
			<Window Type="State" State="Announced" Visible="true" />
			<Window Type="State" State="Preactive" Visible="true" />
		</Strips>
		<CFL QuickLevel="29000" />
		<ControllerInfo>
			<Line>Brisbane Radio | CPDLC available on YBBB</Line>
			<Line>Oceanic Reporting  www.vatpac.org/pilots/pilot-tools/oceanic-reporting-tool</Line>
			<Line>Squawk 2000 entering OCEANIC region. Check your Sim Zulu time is correct.</Line>
		</ControllerInfo>
	</Position>
	
		<Position Name="Indian" Type="ASD" DefaultCenter="-155400.0+0971040.0" DefaultRange="5000">
		<Sectors>
			<Sector Name="IND"/>
			<Sector Name="INS"/>
			<Sector Name="INE"/>
		</Sectors>
		<Maps>
			<Map Name="ALL_CTA" />
			<Map Name="ALL_SECTORS" />
			<Map Name="COAST_ALL" />
			<Map Name="ALL_ROUTES_HIGH" />
			<Map Name="ALL_POINTS_HIGH" />
			<Map Name="FIR_BDRY" />
			<Map Name="UPPER_SECTOR_FREQS" />
		</Maps>
		<Strips Mode="State" Sort="Alpha">
			<Window Type="State" State="Jurisdiction" Visible="true" />
			<Window Type="State" State="Announced" Visible="true" />
			<Window Type="State" State="Preactive" Visible="true" />
		</Strips>
		<CFL QuickLevel="29000" />
		<ControllerInfo>
			<Line>Brisbane Radio | CPDLC available on YBBB</Line>
			<Line>Oceanic Reporting  www.vatpac.org/pilots/pilot-tools/oceanic-reporting-tool</Line>
			<Line>Squawk 2000 entering OCEANIC region. Check your Sim Zulu time is correct.</Line>
		</ControllerInfo>
	</Position>

	<Position Name="Tasmania" Type="ASD" DefaultCenter="-4117.000+14626.000" DefaultRange="600">
		<Sectors>
			<Sector Name="TAS"/>
		</Sectors>
		<Maps>
			<Map Name="ALL_CTA" />
			<Map Name="ALL_SECTORS" />
			<Map Name="COAST_ALL" />
			<Map Name="ALL_ROUTES_HIGH" />
			<Map Name="ALL_POINTS_HIGH" />
			<Map Name="FIR_BDRY" />
			<Map Name="UPPER_SECTOR_FREQS" />
		</Maps>
		<Strips Mode="State" Sort="Time">
			<Window Type="State" State="Jurisdiction" Visible="true" />
			<Window Type="State" State="Announced" Visible="true" />
			<Window Type="State" State="Preactive" Visible="true" />
		</Strips>
		<ArrivalLists>
			<Airport Name="YMHB" />
			<Airport Name="YMLT" />
			<Airport Name="YMML" />
		</ArrivalLists>
		<CFL QuickLevel="9000" />
		<ControllerInfo>
			<Line>Melbourne Centre</Line>
			<Line>ATC feedback - feedback.vatpac.org</Line>
		</ControllerInfo>
	</Position>

	<Position Name="Bourke" Type="ASD" DefaultCenter="-3030.000+14105.000" DefaultRange="1000">
		<Sectors>
			<Sector Name="BKE"/>
			<Sector Name="WRA"/>
		</Sectors>
		<Maps>
			<Map Name="ALL_CTA" />
			<Map Name="ALL_SECTORS" />
			<Map Name="COAST_ALL" />
			<Map Name="ALL_ROUTES_HIGH" />
			<Map Name="ALL_POINTS_HIGH" />
			<Map Name="FIR_BDRY" />
			<Map Name="UPPER_SECTOR_FREQS" />
		</Maps>
		<Strips Mode="State" Sort="Time">
			<Window Type="State" State="Jurisdiction" Visible="true" />
			<Window Type="State" State="Announced" Visible="true" />
			<Window Type="State" State="Preactive" Visible="true" />
		</Strips>
		<CFL QuickLevel="9000" />
		<ControllerInfo>
			<Line>Melbourne Centre</Line>
			<Line>ATC feedback - feedback.vatpac.org</Line>
		</ControllerInfo>
	</Position>

	<Position Name="Mt Isa" Type="ASD" DefaultCenter="-2200.000+14160.000" DefaultRange="1700">
		<Sectors>
			<Sector Name="ISA"/>
			<Sector Name="WEG"/>
		</Sectors>
		<Maps>
			<Map Name="ALL_CTA" />
			<Map Name="ALL_SECTORS" />
			<Map Name="COAST_ALL" />
			<Map Name="ALL_ROUTES_HIGH" />
			<Map Name="ALL_POINTS_HIGH" />
			<Map Name="FIR_BDRY" />
			<Map Name="UPPER_SECTOR_FREQS" />
		</Maps>
		<Strips Mode="State" Sort="Time">
			<Window Type="State" State="Jurisdiction" Visible="true" />
			<Window Type="State" State="Announced" Visible="true" />
			<Window Type="State" State="Preactive" Visible="true" />
		</Strips>
		<CFL QuickLevel="18000" />
		<ControllerInfo>
			<Line>Brisbane Centre</Line>
			<Line>ATC feedback - feedback.vatpac.org</Line>
		</ControllerInfo>
	</Position>

	<Position Name="Downs" Type="ASD" DefaultCenter="-2625.000+15060.000" DefaultRange="1200">
		<Sectors>
			<Sector Name="DOS"/>
			<Sector Name="CVN"/>
			<Sector Name="KPL"/>
			<Sector Name="BUR"/>
			<Sector Name="GRN"/>
			<Sector Name="SDY"/>
		</Sectors>
		<Maps>
			<Map Name="ALL_CTA" />
			<Map Name="ALL_SECTORS" />
			<Map Name="COAST_ALL" />
			<Map Name="ALL_ROUTES_HIGH" />
			<Map Name="ALL_POINTS_HIGH" />
			<Map Name="FIR_BDRY" />
			<Map Name="UPPER_SECTOR_FREQS" />
		</Maps>
		<Strips Mode="State" Sort="Time">
			<Window Type="State" State="Jurisdiction" Visible="true" />
			<Window Type="State" State="Announced" Visible="true" />
			<Window Type="State" State="Preactive" Visible="true" />
		</Strips>
		<ArrivalLists>
			<Airport Name="YBBN" />
		</ArrivalLists>
		<CFL QuickLevel="9000" />
		<ControllerInfo>
			<Line>Brisbane Centre</Line>
			<Line>ATC feedback - feedback.vatpac.org</Line>
		</ControllerInfo>
	</Position>

	<Position Name="Arafura" Type="ASD" DefaultCenter="-1200.000+14050.000" DefaultRange="1300">
		<Sectors>
			<Sector Name="ARA"/>
		</Sectors>
		<Maps>
			<Map Name="ALL_CTA" />
			<Map Name="ALL_SECTORS" />
			<Map Name="COAST_ALL" />
			<Map Name="ALL_ROUTES_HIGH" />
			<Map Name="ALL_POINTS_HIGH" />
			<Map Name="FIR_BDRY" />
			<Map Name="UPPER_SECTOR_FREQS" />
		</Maps>
		<Strips Mode="State" Sort="Time">
			<Window Type="State" State="Jurisdiction" Visible="true" />
			<Window Type="State" State="Announced" Visible="true" />
			<Window Type="State" State="Preactive" Visible="true" />
		</Strips>
		<CFL QuickLevel="9000" />
		<ControllerInfo>
			<Line>Brisbane Centre</Line>
			<Line>ATC feedback - feedback.vatpac.org</Line>
		</ControllerInfo>
	</Position>

	<Position Name="Territory" Type="ASD" DefaultCenter="-1600.000+12700.000" DefaultRange="1700">
		<Sectors>
			<Sector Name="KIY"/>
			<Sector Name="TRT"/>
			<Sector Name="STR"/>
		</Sectors>
		<Maps>
			<Map Name="ALL_CTA" />
			<Map Name="ALL_SECTORS" />
			<Map Name="COAST_ALL" />
			<Map Name="ALL_ROUTES_HIGH" />
			<Map Name="ALL_POINTS_HIGH" />
			<Map Name="FIR_BDRY" />
			<Map Name="UPPER_SECTOR_FREQS" />
		</Maps>
		<Strips Mode="State" Sort="Time">
			<Window Type="State" State="Jurisdiction" Visible="true" />
			<Window Type="State" State="Announced" Visible="true" />
			<Window Type="State" State="Preactive" Visible="true" />
		</Strips>
		<ArrivalLists>
			<Airport Name="YPDN" />
		</ArrivalLists>
		<CFL QuickLevel="9000" />
		<ControllerInfo>
			<Line>Brisbane Centre</Line>
			<Line>ATC feedback - feedback.vatpac.org</Line>
		</ControllerInfo>
	</Position>

	<Position Name="Alice Springs" Type="ASD" DefaultCenter="-3000.000+13200.000" DefaultRange="2000">
		<Sectors>
			<Sector Name="ASP"/>
			<Sector Name="WAR"/>
			<Sector Name="FOR"/>
		</Sectors>
		<Maps>
			<Map Name="ALL_CTA" />
			<Map Name="ALL_SECTORS" />
			<Map Name="COAST_ALL" />
			<Map Name="ALL_ROUTES_HIGH" />
			<Map Name="ALL_POINTS_HIGH" />
			<Map Name="FIR_BDRY" />
			<Map Name="UPPER_SECTOR_FREQS" />
		</Maps>
		<Strips Mode="State" Sort="Time">
			<Window Type="State" State="Jurisdiction" Visible="true" />
			<Window Type="State" State="Announced" Visible="true" />
			<Window Type="State" State="Preactive" Visible="true" />
		</Strips>
		<ArrivalLists>
			<Airport Name="YBAS" />
		</ArrivalLists>
		<CFL QuickLevel="9000" />
		<ControllerInfo>
			<Line>Melbourne Centre</Line>
			<Line>ATC feedback - feedback.vatpac.org</Line>
		</ControllerInfo>
	</Position>

	<Position Name="Esperence" Type="ASD" DefaultCenter="-3200.000+11850.000" DefaultRange="1200">
		<Sectors>
			<Sector Name="ESP"/>
			<Sector Name="JAR"/>
			<Sector Name="HYD"/>
			<Sector Name="CRS"/>
			<Sector Name="GVE"/>
			<Sector Name="PIY"/>
			<Sector Name="LEA"/>
			<Sector Name="GEL"/>
		</Sectors>
		<Maps>
			<Map Name="ALL_CTA" />
			<Map Name="ALL_SECTORS" />
			<Map Name="COAST_ALL" />
			<Map Name="ALL_ROUTES_HIGH" />
			<Map Name="ALL_POINTS_HIGH" />
			<Map Name="FIR_BDRY" />
			<Map Name="UPPER_SECTOR_FREQS" />
		</Maps>
		<Strips Mode="State" Sort="Time">
			<Window Type="State" State="Jurisdiction" Visible="true" />
			<Window Type="State" State="Announced" Visible="true" />
			<Window Type="State" State="Preactive" Visible="true" />
		</Strips>
		<ArrivalLists>
			<Airport Name="YPPH" />
		</ArrivalLists>
		<CFL QuickLevel="9000" />
		<ControllerInfo>
			<Line>Melbourne Centre</Line>
			<Line>ATC feedback - feedback.vatpac.org</Line>
		</ControllerInfo>
	</Position>

	<Position Name="Ore" Type="ASD" DefaultCenter="-2350.000+11900.000" DefaultRange="1500">
		<Sectors>
			<Sector Name="ORE"/>
			<Sector Name="BIL"/>
			<Sector Name="MOR"/>
			<Sector Name="TFR"/>
		</Sectors>
		<Maps>
			<Map Name="ALL_CTA" />
			<Map Name="ALL_SECTORS" />
			<Map Name="COAST_ALL" />
			<Map Name="ALL_ROUTES_HIGH" />
			<Map Name="ALL_POINTS_HIGH" />
			<Map Name="FIR_BDRY" />
			<Map Name="UPPER_SECTOR_FREQS" />
		</Maps>
		<Strips Mode="State" Sort="Time">
			<Window Type="State" State="Jurisdiction" Visible="true" />
			<Window Type="State" State="Announced" Visible="true" />
			<Window Type="State" State="Preactive" Visible="true" />
		</Strips>
		<CFL QuickLevel="9000" />
		<ControllerInfo>
			<Line>Melbourne Centre</Line>
			<Line>ATC feedback - feedback.vatpac.org</Line>
		</ControllerInfo>
	</Position>

	<Position Name="Tabletop" Type="ASD" DefaultCenter="-1850.000+14800.000" DefaultRange="1100">
		<Sectors>
			<Sector Name="TBP"/>
			<Sector Name="SWY"/>
			<Sector Name="KEN"/>
			<Sector Name="BAR"/>
		</Sectors>
		<Maps>
			<Map Name="ALL_CTA" />
			<Map Name="ALL_SECTORS" />
			<Map Name="COAST_ALL" />
			<Map Name="ALL_ROUTES_HIGH" />
			<Map Name="ALL_POINTS_HIGH" />
			<Map Name="FIR_BDRY" />
			<Map Name="UPPER_SECTOR_FREQS" />
		</Maps>
		<Strips Mode="State" Sort="Time">
			<Window Type="State" State="Jurisdiction" Visible="true" />
			<Window Type="State" State="Announced" Visible="true" />
			<Window Type="State" State="Preactive" Visible="true" />
		</Strips>
		<ArrivalLists>
			<Airport Name="YBCS" />
		</ArrivalLists>
		<CFL QuickLevel="9000" />
		<ControllerInfo>
			<Line>Brisbane Centre</Line>
			<Line>ATC feedback - feedback.vatpac.org</Line>
		</ControllerInfo>
	</Position>

	<Position Name="Tailem Bend" Type="ASD" DefaultCenter="-3534.000+14230.000" DefaultRange="750">
		<Sectors>
			<Sector Name="TBD"/>
			<Sector Name="AUG"/>
			<Sector Name="MUN"/>
			<Sector Name="OXL"/>
		</Sectors>
		<Maps>
			<Map Name="ALL_CTA" />
			<Map Name="ALL_SECTORS" />
			<Map Name="COAST_ALL" />
			<Map Name="ALL_ROUTES_HIGH" />
			<Map Name="ALL_POINTS_HIGH" />
			<Map Name="FIR_BDRY" />
			<Map Name="UPPER_SECTOR_FREQS" />
		</Maps>
		<Strips Mode="State" Sort="Time">
			<Window Type="State" State="Jurisdiction" Visible="true" />
			<Window Type="State" State="Announced" Visible="true" />
			<Window Type="State" State="Preactive" Visible="true" />
		</Strips>
		<ArrivalLists>
			<Airport Name="YPAD" />
			<Airport Name="YMML" />
		</ArrivalLists>
		<CFL QuickLevel="9000" />
		<ControllerInfo>
			<Line>Melbourne Centre</Line>
			<Line>ATC feedback - feedback.vatpac.org</Line>
		</ControllerInfo>
	</Position>

	<Position Name="Snowy" Type="ASD" DefaultCenter="-3719.000+14742.000" DefaultRange="600">
		<Sectors>
			<Sector Name="SNO"/>
			<Sector Name="YWE"/>
			<Sector Name="ELW"/>
			<Sector Name="WON"/>
			<Sector Name="HUM"/>
		</Sectors>
		<Maps>
			<Map Name="ALL_CTA" />
			<Map Name="ALL_SECTORS" />
			<Map Name="COAST_ALL" />
			<Map Name="ALL_ROUTES_HIGH" />
			<Map Name="ALL_POINTS_HIGH" />
			<Map Name="FIR_BDRY" />
			<Map Name="UPPER_SECTOR_FREQS" />
		</Maps>
		<Strips Mode="State" Sort="Time">
			<Window Type="State" State="Jurisdiction" Visible="true" />
			<Window Type="State" State="Announced" Visible="true" />
			<Window Type="State" State="Preactive" Visible="true" />
		</Strips>
		<CFL QuickLevel="9000" />
		<ArrivalLists>
			<Airport Name="YSCB" />
			<Airport Name="YMML" />
		</ArrivalLists>
		<ControllerInfo>
			<Line>Melbourne Centre</Line>
			<Line>ATC feedback - feedback.vatpac.org</Line>
		</ControllerInfo>
	</Position>

	<Position Name="Wollongong" Type="ASD" DefaultCenter="-3452.000+14939.000" DefaultRange="450">
		<Sectors>
			<Sector Name="WOL"/>
			<Sector Name="BIK"/>
			<Sector Name="KAT"/>
			<Sector Name="GTH"/>
		</Sectors>
		<Maps>
			<Map Name="ALL_CTA" />
			<Map Name="ALL_SECTORS" />
			<Map Name="COAST_ALL" />
			<Map Name="ALL_ROUTES_HIGH" />
			<Map Name="ALL_POINTS_HIGH" />
			<Map Name="FIR_BDRY" />
			<Map Name="UPPER_SECTOR_FREQS" />
		</Maps>
		<Strips Mode="State" Sort="Time">
			<Window Type="State" State="Jurisdiction" Visible="true" />
			<Window Type="State" State="Announced" Visible="true" />
			<Window Type="State" State="Preactive" Visible="true" />
		</Strips>
		<CFL QuickLevel="10000" />
		<ArrivalLists>
			<Airport Name="YSCB" />
			<Airport Name="YSSY" />
		</ArrivalLists>
		<ControllerInfo>
			<Line>Melbourne Centre</Line>
			<Line>ATC feedback - feedback.vatpac.org</Line>
		</ControllerInfo>
	</Position>

	<Position Name="Adelaide TCU" Type="ASD" DefaultCenter="-34.947+138.525" DefaultRange="150" MagneticVariation="-8">
		<Sectors>
			<Sector Name="AAW"/>
			<Sector Name="AAE"/>
		</Sectors>
		<Maps>
			<Map Name="ALL_CTA" />
			<Map Name="Adelaide/AD_COAST" />
			<Map Name="Adelaide/AD_TCU" />
			<Map Name="Adelaide/AD_RWY23" />
            <Map Name="Adelaide/ED_RWY18" />
		</Maps>
		<ATIS>
			<Editor Airport="YPAD" Frequency="134.5" Server="rw1.vatpac.org"/>
			<Window Airport="YPAD"/>
		</ATIS>
		<Strips Mode="Beacon" Sort="Alpha">
			<Window Type="ADEP" Beacon="YPAD" Visible="true" />
		</Strips>
		<CFL QuickLevel="24000">
			<AdditionalLevels>1600,1800,2100,2800,3100,3200,3300,3800</AdditionalLevels>
		</CFL>
		<ArrivalLists>
			<Airport Name="YPAD" />
		</ArrivalLists>
		<ControllerInfo>
			<Line>Adelaide Approach</Line>
			<Line>ATIS available on 134.5</Line>
			<Line>ATC feedback - feedback.vatpac.org</Line>
		</ControllerInfo>
	</Position>

	<Position Name="YPAD" Type="ASMGCS" ASMGCSAirport="YPAD" DefaultCenter="-34.947162+138.532305" DefaultRange="2" MagneticVariation="-8">
		<Maps>
			<Map Name="ASMGCS_YPAD_RWY" />
			<Map Name="ASMGCS_YPAD_TWY" />
			<Map Name="ASMGCS_YPAD_APR" />
			<Map Name="ASMGCS_YPAD_BLD" />
		</Maps>
	</Position>
	
	<Position Name="Melbourne TCU" Type="ASD" DefaultCenter="-3740.4+14450.6" DefaultRange="150" MagneticVariation="-11">
		<Sectors>
			<Sector Name="MAE"/>
			<Sector Name="MDN"/>
			<Sector Name="MDS"/>
		</Sectors>
		<Maps>
			<Map Name="ALL_CTA" />
			<Map Name="Melbourne/ML_COAST" />
			<Map Name="Melbourne/ML_TCU" />
			<Map Name="Melbourne/ML_RWY16" />
            <Map Name="Melbourne/AV_RWY18" />
		</Maps>
		<ATIS>
			<Editor Airport="YMML" Frequency="118.0" />
			<Window Airport="YMML"/>
		</ATIS>
		<Strips Mode="Beacon" Sort="Alpha">
			<Window Type="ADEP" Beacon="YMML" Visible="true" />
		</Strips>
		<CFL QuickLevel="24000">
			<AdditionalLevels>1600,1900,2100,2300,2700,2800,2900,3100,3300</AdditionalLevels>
		</CFL>
		<ArrivalLists>
			<Airport Name="YMML" />
		</ArrivalLists>
		<ControllerInfo>
			<Line>Melbourne Approach</Line>
			<Line>ATIS available on 118.0</Line>
			<Line>ATC feedback - feedback.vatpac.org</Line>
		</ControllerInfo>
	</Position>

	<Position Name="YMML" Type="ASMGCS" ASMGCSAirport="YMML" DefaultCenter="-37.673+144.843" DefaultRange="3" MagneticVariation="-11"><!--Rotation="-70"-->
		<Maps>
			<Map Name="ASMGCS_YMML_RWY" />
			<Map Name="ASMGCS_YMML_TWY" />
			<Map Name="ASMGCS_YMML_BLD" />
			<Map Name="ASMGCS_YMML_APR" />
		</Maps>
	</Position>

	<Position Name="Sydney TCU" Type="ASD" DefaultCenter="-33.9461+151.1772" DefaultRange="150" MagneticVariation="-13">
		<Sectors>
			<Sector Name="SAN"/>
			<Sector Name="SAS"/>
			<Sector Name="SDN"/>
			<Sector Name="SDS"/>
			<Sector Name="SFW"/>
			<Sector Name="SFE"/>
		</Sectors>
		<Maps>
			<Map Name="ALL_CTA" />
			<Map Name="Sydney/SY_COAST" />
			<Map Name="Sydney/SY_TCU" />
			<Map Name="Sydney/SY_RWY34PROPS" />
		</Maps>
		<ATIS>
			<Editor Airport="YSSY" Frequency="126.25" />
			<Window Airport="YSSY"/>
		</ATIS>
		<Strips Mode="Beacon" Sort="Alpha">
			<Window Type="ADEP" Beacon="YSSY" Visible="true" />
		</Strips>
		<CFL QuickLevel="28000">
			<AdditionalLevels>1600,1800,2100,2200,2700,5200</AdditionalLevels>
		</CFL>
		<ArrivalLists>
			<Airport Name="YSSY" />
		</ArrivalLists>
		<ControllerInfo>
			<Line>Sydney Approach</Line>
			<Line>ATIS available on 126.25</Line>
			<Line>ATC feedback - feedback.vatpac.org</Line>
		</ControllerInfo>
	</Position>

	<Position Name="YSSY" Type="ASMGCS" ASMGCSAirport="YSSY" DefaultCenter="-33.9461+151.1772" DefaultRange="3" MagneticVariation="-13">
		<!--Rotation="-70"-->
		<Maps>
			<Map Name="ASMGCS_YSSY_RWY" />
			<Map Name="ASMGCS_YSSY_TWY" />
			<Map Name="ASMGCS_YSSY_BLD" />
			<Map Name="ASMGCS_YSSY_APR" />
		</Maps>
	</Position>

	<Position Name="Brisbane TCU" Type="ASD" DefaultCenter="-27.3942+153.1218" DefaultRange="150" MagneticVariation="-11">
		<Sectors>
			<Sector Name="BAN"/>
			<Sector Name="BAS"/>
            <Sector Name="BDN"/>
            <Sector Name="BDS"/>
            <Sector Name="BAG"/>
		</Sectors>
		<Maps>
			<Map Name="ALL_CTA" />
			<Map Name="Brisbane/BN_COAST" />
			<Map Name="Brisbane/BN_TCU" />
			<Map Name="Brisbane/BN_RWY01" />
			<Map Name="Brisbane/CG_RWY32" />
		</Maps>
		<ATIS>
			<Editor Airport="YBBN" Frequency="125.5" />
			<Window Airport="YBBN"/>
			<Window Airport="YBCG"/>
		</ATIS>
		<Strips Mode="Beacon" Sort="Alpha">
			<Window Type="ADEP" Beacon="YBBN" Visible="true" />
			<Window Type="ADEP" Beacon="YBCG" Visible="true" />
		</Strips>
		<CFL QuickLevel="18000">
			<AdditionalLevels>3300,4400,5100</AdditionalLevels>
		</CFL>
		<ArrivalLists>
			<Airport Name="YBBN" />
			<Airport Name="YBCG" />
		</ArrivalLists>
		<ControllerInfo>
			<Line>Brisbane Approach</Line>
			<Line>ATIS available on 125.5</Line>
			<Line>ATC feedback - feedback.vatpac.org</Line>
		</ControllerInfo>
	</Position>

	<Position Name="YBBN" Type="ASMGCS" ASMGCSAirport="YBBN" DefaultCenter="-27.3942+153.1218" DefaultRange="5" MagneticVariation="-11">
		<!--Rotation="-70"-->
		<Maps>
			<Map Name="ASMGCS_YBBN_RWY" />
			<Map Name="ASMGCS_YBBN_TWY" />
			<Map Name="ASMGCS_YBBN_BLD" />
		</Maps>
	</Position>
	<Position Name="YBCG" Type="ASMGCS" ASMGCSAirport="YBCG" DefaultCenter="-28.164444+153.504722" DefaultRange="2" MagneticVariation="-11">
		<Maps>
			<Map Name="ASMGCS_YBCG_RWY" />
			<Map Name="ASMGCS_YBCG_TWY" />
			<Map Name="ASMGCS_YBCG_BLD" />
			<Map Name="ASMGCS_YBCG_APR" />
		</Maps>
	</Position>
    <Position Name="Canberra TCU" Type="ASD" DefaultCenter="-35.306944+149.195" DefaultRange="150" MagneticVariation="-12.5">
		<Sectors>
			<Sector Name="CAE"/>
			<Sector Name="CAW"/>
		</Sectors>
		<Maps>
			<Map Name="ALL_CTA" />
			<Map Name="Canberra/CB_COAST" />
			<Map Name="Canberra/CB_TCU" />
			<Map Name="Canberra/CB_RWY1712" />
		</Maps>
		<ATIS>
			<Editor Airport="YSCB" Frequency="127.45" />
			<Window Airport="YSCB"/>
		</ATIS>
		<Strips Mode="Beacon" Sort="Alpha">
			<Window Type="ADEP" Beacon="YSCB" Visible="true" />
		</Strips>
		<!--
		<CFL QuickLevel="28000">
			<AdditionalLevels>1600,1800,2100,2200,2700,5200</AdditionalLevels>
		</CFL>
		-->
		<ArrivalLists>
			<Airport Name="YSCB" />
		</ArrivalLists>
		<ControllerInfo>
			<Line>Canberra Approach</Line>
			<Line>ATIS available on 127.45</Line>
			<Line>ATC feedback - feedback.vatpac.org</Line>
		</ControllerInfo>
	</Position>

	<Position Name="YSCB" Type="ASMGCS" ASMGCSAirport="YSCB" DefaultCenter="-35.306090+149.193797" DefaultRange="3" MagneticVariation="-12">
		<!--Rotation="-70"-->
		<Maps>
			<Map Name="ASMGCS_YSCB_RWY" />
			<Map Name="ASMGCS_YSCB_TWY" />
			<Map Name="ASMGCS_YSCB_BLD" />
		</Maps>
	</Position>

    <Position Name="Perth TCU" Type="ASD" DefaultCenter="-31.940278+115.966944" DefaultRange="150" MagneticVariation="1.6">
		<Sectors>
			<Sector Name="PHA"/>
			<Sector Name="PHD"/>
		</Sectors>
		<Maps>
			<Map Name="ALL_CTA" />
			<Map Name="Perth/PH_COAST" />
			<Map Name="Perth/PH_TCU" />
			<Map Name="Perth/PH_RWY0306" />
		</Maps>
		<ATIS>
			<Editor Airport="YPPH" Frequency="123.8" />
			<Window Airport="YPPH"/>
		</ATIS>
		<Strips Mode="Beacon" Sort="Alpha">
			<Window Type="ADEP" Beacon="YPPH" Visible="true" />
		</Strips>
		<CFL QuickLevel="18000">
			<AdditionalLevels>2800</AdditionalLevels>
		</CFL>
		<ArrivalLists>
			<Airport Name="YPPH" />
		</ArrivalLists>
		<ControllerInfo>
			<Line>Perth Approach</Line>
			<Line>ATIS available on 123.8</Line>
			<Line>ATC feedback - feedback.vatpac.org</Line>
		</ControllerInfo>
	</Position>
	
	<Position Name="YPPH" Type="ASMGCS" ASMGCSAirport="YPPH" DefaultCenter="-31.9402+115.966944" DefaultRange="3" MagneticVariation="1.6">
		<!--Rotation="-70"-->
		<Maps>
			<Map Name="ASMGCS_YPPH_RWY" />
			<Map Name="ASMGCS_YPPH_TWY" />
			<Map Name="ASMGCS_YPPH_BLD" />
		</Maps>
	</Position>
	
    <Position Name="Cairns TCU" Type="ASD" DefaultCenter="-16.885833+145.755278" DefaultRange="150" MagneticVariation="-6.7">
		<Sectors>
			<Sector Name="CSA"/>
			<Sector Name="CSD"/>
		</Sectors>
		<Maps>
			<Map Name="ALL_CTA" />
			<Map Name="Cairns/CS_COAST" />
			<Map Name="Cairns/CS_TCU" />
			<Map Name="Cairns/CS_RWY15" />
		</Maps>
		<ATIS>
			<Editor Airport="YBCS" Frequency="131.1" />
			<Window Airport="YBCS"/>
		</ATIS>
		<Strips Mode="Beacon" Sort="Alpha">
			<Window Type="ADEP" Beacon="YBCS" Visible="true" />
		</Strips>
		<!--
		<CFL QuickLevel="28000">
			<AdditionalLevels>1600,1800,2100,2200,2700,5200</AdditionalLevels>
		</CFL>
		-->
		<ArrivalLists>
			<Airport Name="YBCS" />
		</ArrivalLists>
		<ControllerInfo>
			<Line>Cairns Approach</Line>
			<Line>ATIS available on 131.1</Line>
			<Line>ATC feedback - feedback.vatpac.org</Line>
		</ControllerInfo>
	</Position>
		
	<Position Name="YBCS" Type="ASMGCS" ASMGCSAirport="YBCS" DefaultCenter="-16.878476+145.750094" DefaultRange="2" MagneticVariation="-7">
		<!--Rotation="-70"-->
		<Maps>
			<Map Name="ASMGCS_YBCS_RWY" />
			<Map Name="ASMGCS_YBCS_TWY" />
			<Map Name="ASMGCS_YBCS_BLD" />
		</Maps>
	</Position>
	<Position Name="Townsville TCU" Type="ASD" DefaultCenter="-19.2525+146.765278" DefaultRange="150" MagneticVariation="-7">
		<Sectors>
			<Sector Name="TLA"/>
		</Sectors>
		<Maps>
			<Map Name="ALL_CTA" />
			<Map Name="Townsville/TL_COAST" />
			<Map Name="Townsville/TL_TCU" />
			<Map Name="Townsville/TL_RWY01" />
		</Maps>
		<ATIS>
			<Editor Airport="YBTL" Frequency="133.5" />
			<Window Airport="YBTL"/>
		</ATIS>
		<Strips Mode="Beacon" Sort="Alpha">
			<Window Type="ADEP" Beacon="YBTL" Visible="true" />
		</Strips>
		<CFL QuickLevel="18000">
			<AdditionalLevels>3600,4700,5200</AdditionalLevels>
		</CFL>
		<ArrivalLists>
			<Airport Name="YBTL" />
		</ArrivalLists>
		<ControllerInfo>
			<Line>Townsville Approach</Line>
			<Line>ATIS available on 133.5</Line>
			<Line>ATC feedback - feedback.vatpac.org</Line>
		</ControllerInfo>
	</Position>
	<Position Name="YBTL" Type="ASMGCS" ASMGCSAirport="YBTL" DefaultCenter="-19.248112+146.769076" DefaultRange="2" MagneticVariation="-7">
		<Maps>
			<Map Name="ASMGCS_YBTL_RWY" />
			<Map Name="ASMGCS_YBTL_TWY" />
			<Map Name="ASMGCS_YBTL_APR" />
			<Map Name="ASMGCS_YBTL_BLD" />
		</Maps>
	</Position>
	<Position Name="YPED" Type="ASMGCS" ASMGCSAirport="YPED" DefaultCenter="-34.706446+138.621013" DefaultRange="2" MagneticVariation="-8">
		<Maps>
			<Map Name="ASMGCS_YPED_RWY" />
			<Map Name="ASMGCS_YPED_TWY" />
			<Map Name="ASMGCS_YPED_APR" />
			<Map Name="ASMGCS_YPED_BLD" />
		</Maps>
	</Position>
	<Position Name="Tindal TCU" Type="ASD" DefaultCenter="-14.521111+132.377778" DefaultRange="150" MagneticVariation="-3">
		<Sectors>
			<Sector Name="TNA"/>
		</Sectors>
		<Maps>
			<Map Name="ALL_CTA" />
			<Map Name="Tindal/TN_TCU" />
			<Map Name="Tindal/TN_RWY14" />
		</Maps>
		<ATIS>
			<Editor Airport="YPTN" Frequency="134.05" />
			<Window Airport="YPTN"/>
		</ATIS>
		<Strips Mode="Beacon" Sort="Alpha">
			<Window Type="ADEP" Beacon="YPTN" Visible="true" />
		</Strips>
		<CFL QuickLevel="10000">
			<AdditionalLevels>2300</AdditionalLevels>
		</CFL>
		<ArrivalLists>
			<Airport Name="YPTN" />
		</ArrivalLists>
		<ControllerInfo>
			<Line>Tindal Approach</Line>
			<Line>ATIS available on 134.05</Line>
			<Line>ATC feedback - feedback.vatpac.org</Line>
		</ControllerInfo>
	</Position>
	<Position Name="YPTN" Type="ASMGCS" ASMGCSAirport="YPTN" DefaultCenter="-14.520112+132.380218" DefaultRange="2" MagneticVariation="-3">
		<Maps>
			<Map Name="ASMGCS_YPTN_RWY" />
			<Map Name="ASMGCS_YPTN_TWY" />
			<Map Name="ASMGCS_YPTN_BLD" />
		</Maps>
	</Position>
	
	<Position Name="YWLM" Type="ASMGCS" ASMGCSAirport="YWLM" DefaultCenter="-32.795211+151.835095" DefaultRange="2" MagneticVariation="-12">
		<Maps>
			<Map Name="ASMGCS_YWLM_RWY" />
			<Map Name="ASMGCS_YWLM_TWY" />
			<Map Name="ASMGCS_YWLM_BLD" />
		</Maps>
	</Position>
	<Position Name="Darwin TCU" Type="ASD" DefaultCenter="-12.414722+130.876667" DefaultRange="200" MagneticVariation="-3">
		<Sectors>
			<Sector Name="DNA"/>
		</Sectors>
		<Maps>
			<Map Name="ALL_CTA" />
			<Map Name="Darwin/DN_COAST" />
			<Map Name="Darwin/DN_TCU" />
			<Map Name="Darwin/DN_RWY11" />
		</Maps>
		<ATIS>
			<Editor Airport="YPDN" Frequency="128.25" />
			<Window Airport="YPDN"/>
		</ATIS>
		<Strips Mode="Beacon" Sort="Alpha">
			<Window Type="ADEP" Beacon="YPDN" Visible="true" />
		</Strips>
		<CFL QuickLevel="18000">
		</CFL>
		<ArrivalLists>
			<Airport Name="YPDN" />
		</ArrivalLists>
		<ControllerInfo>
			<Line>Darwin Approach</Line>
			<Line>ATIS available on 128.25</Line>
			<Line>ATC feedback - feedback.vatpac.org</Line>
		</ControllerInfo>
	</Position>
	<Position Name="YPDN" Type="ASMGCS" ASMGCSAirport="YPDN" DefaultCenter="-12.415119+130.879154" DefaultRange="2" MagneticVariation="-3">
		<Maps>
			<Map Name="ASMGCS_YPDN_RWY" />
			<Map Name="ASMGCS_YPDN_TWY" />
			<Map Name="ASMGCS_YPDN_BLD" />
		</Maps>
	</Position>
	<Position Name="Albury Tower" Type="ASD" DefaultCenter="-36.067778+146.958056" DefaultRange="80" MagneticVariation="-11.9">
		<Sectors>
			<Sector Name="AY ADC"/>
		</Sectors>
		<Maps>
			<Map Name="ALL_CTA" />
			<Map Name="Albury/AY_TCU" />
			<Map Name="Albury/AY_RWY07" />
		</Maps>
		<ATIS>
			<Editor Airport="YMAY" Frequency="133.85" />
			<Window Airport="YMAY"/>
		</ATIS>
		<Strips Mode="Beacon" Sort="Alpha">
			<Window Type="ADEP" Beacon="YMAY" Visible="true" />
		</Strips>
		<CFL QuickLevel="4500">
			<AdditionalLevels>3400</AdditionalLevels>
		</CFL>
		<ArrivalLists>
			<Airport Name="YMAY" />
		</ArrivalLists>
		<ControllerInfo>
			<Line>Albury Tower</Line>
			<Line>ATIS available on 133.85</Line>
			<Line>ATC feedback - feedback.vatpac.org</Line>
		</ControllerInfo>
	</Position>
	<Position Name="Alice Springs Tower" Type="ASD" DefaultCenter="-23.808333+133.900833" DefaultRange="80" MagneticVariation="-4.6">
		<Sectors>
			<Sector Name="AS ADC"/>
		</Sectors>
		<Maps>
			<Map Name="ALL_CTA" />
			<Map Name="Alice Springs/AS_TCU" />
			<Map Name="Alice Springs/AS_RWY12" />
		</Maps>
		<ATIS>
			<Editor Airport="YBAS" Frequency="133.85" />
			<Window Airport="YBAS"/>
		</ATIS>
		<Strips Mode="Beacon" Sort="Alpha">
			<Window Type="ADEP" Beacon="YBAS" Visible="true" />
		</Strips>
		<CFL QuickLevel="4500">
			<AdditionalLevels>3400</AdditionalLevels>
		</CFL>
		<ArrivalLists>
			<Airport Name="YMAY" />
		</ArrivalLists>
		<ControllerInfo>
			<Line>Albury Tower</Line>
			<Line>ATIS available on 133.85</Line>
			<Line>ATC feedback - feedback.vatpac.org</Line>
		</ControllerInfo>
	</Position>
  <Position Name="Amberley TCU" Type="ASD" DefaultCenter="-27.640556+152.711944" DefaultRange="150" MagneticVariation="-11">
    <Sectors>
      <Sector Name="AMB" />
    </Sectors>
    <Maps>
      <Map Name="ALL_CTA" />
      <Map Name="Amberley/AMB_TCU" />
      <Map Name="Amberley/YAMB_ALLRWYS" />
    </Maps>
    <ATIS>
      <Editor Airport="YAMB" Frequency="123.3" />
      <Window Airport="YAMB" />
    </ATIS>
    <Strips Mode="Beacon" Sort="Alpha">
      <Window Type="ADEP" Beacon="YAMB" Visible="true" />
    </Strips>
    <CFL QuickLevel="21000">
      <AdditionalLevels>3400,3800,5100</AdditionalLevels>
    </CFL>
    <ArrivalLists>
      <Airport Name="YAMB" />
    </ArrivalLists>
    <ControllerInfo>
      <Line>Amberley Approach</Line>
      <Line>ATIS available on 123.3</Line>
      <Line>ATC feedback - feedback.vatpac.org</Line>
    </ControllerInfo>
  </Position>
	<Position Name="YAMB" Type="ASMGCS" ASMGCSAirport="YAMB" DefaultCenter="-27.640556+152.711944" DefaultRange="2" MagneticVariation="-11" >
		<Maps>
			<Map Name="ASMGCS_YAMB_RWY" />
			<Map Name="ASMGCS_YAMB_APR" />
			<Map Name="ASMGCS_YAMB_TWY" />
			<Map Name="ASMGCS_YAMB_BLD" />
		</Maps>
	</Position>
  <Position Name="Broome Tower" Type="ASD" DefaultCenter="-17.949444+122.227778" DefaultRange="120" MagneticVariation="-1.7">
    <Sectors>
      <Sector Name="BRM ADC" />
    </Sectors>
    <Maps>
      <Map Name="ALL_CTA" />
      <Map Name="Broome/BRM_COAST" />
      <Map Name="Broome/BRM_TCU" />
      <Map Name="Broome/YBRM_ALLRWYS" />
    </Maps>
    <ATIS>
      <Editor Airport="YBRM" Frequency="133.05" />
      <Window Airport="YBRM" />
    </ATIS>
    <Strips Mode="Beacon" Sort="Alpha">
      <Window Type="ADEP" Beacon="YBRM" Visible="true" />
    </Strips>
    <CFL QuickLevel="5500">
      <AdditionalLevels>2100</AdditionalLevels>
    </CFL>
    <ArrivalLists>
      <Airport Name="YBRM" />
    </ArrivalLists>
    <ControllerInfo>
      <Line>Broome Tower</Line>
      <Line>ATIS available on 133.05</Line>
      <Line>ATC feedback - feedback.vatpac.org</Line>
    </ControllerInfo>
  </Position>
  <Position Name="Coffs Harbour Tower" Type="ASD" DefaultCenter="-30.320556+153.116389" DefaultRange="80" MagneticVariation="-12">
    <Sectors>
      <Sector Name="CFS ADC" />
    </Sectors>
    <Maps>
      <Map Name="ALL_CTA" />
      <Map Name="Coffs Harbour/CFS_COAST" />
      <Map Name="Coffs Harbour/CFS_TCU" />
      <Map Name="Coffs Harbour/YCFS_ALLRWYS" />
    </Maps>
    <ATIS>
      <Editor Airport="YCFS" Frequency="130.3" />
      <Window Airport="YCFS" />
    </ATIS>
    <Strips Mode="Beacon" Sort="Alpha">
      <Window Type="ADEP" Beacon="YCFS" Visible="true" />
    </Strips>
    <CFL QuickLevel="4500">
      <AdditionalLevels>2500,3300,5500</AdditionalLevels>
    </CFL>
    <ArrivalLists>
      <Airport Name="YCFS" />
    </ArrivalLists>
    <ControllerInfo>
      <Line>Coffs Harbour Tower</Line>
      <Line>ATIS available on 130.3</Line>
      <Line>ATC feedback - feedback.vatpac.org</Line>
    </ControllerInfo>
  </Position>
  <Position Name="East Sale TCU" Type="ASD" DefaultCenter="-38.098889+147.149444" DefaultRange="150" MagneticVariation="-12.8">
    <Sectors>
      <Sector Name="ESA" />
    </Sectors>
    <Maps>
      <Map Name="ALL_CTA" />
      <Map Name="East Sale/ES_COAST" />
      <Map Name="East Sale/ES_TCU" />
      <Map Name="East Sale/YMES_ALLRWYS" />
    </Maps>
    <ATIS>
      <Editor Airport="YMES" Frequency="125.4" />
      <Window Airport="YMES" />
    </ATIS>
    <Strips Mode="Beacon" Sort="Alpha">
      <Window Type="ADEP" Beacon="YMES" Visible="true" />
    </Strips>
    <CFL QuickLevel="21000">
      <AdditionalLevels>1900,3400,3500,4400</AdditionalLevels>
    </CFL>
    <ArrivalLists>
      <Airport Name="YMES" />
    </ArrivalLists>
    <ControllerInfo>
      <Line>East Sale Approach</Line>
      <Line>ATIS available on 125.4</Line>
      <Line>ATC feedback - feedback.vatpac.org</Line>
    </ControllerInfo>
  </Position>
	<Position Name="YMES" Type="ASMGCS" ASMGCSAirport="YMES" DefaultCenter="-38.098889+147.149444" DefaultRange="2" MagneticVariation="-12.8">
		<Maps>
			<Map Name="ASMGCS_YMES_RWY" />
			<Map Name="ASMGCS_YMES_APR" />
			<Map Name="ASMGCS_YMES_TWY" />
			<Map Name="ASMGCS_YMES_BLD" />
		</Maps>
	</Position>
  <Position Name="Hamilton Island Tower" Type="ASD" DefaultCenter="-20.358056+148.951667" DefaultRange="80" MagneticVariation="-8.1">
    <Sectors>
      <Sector Name="HM ADC" />
    </Sectors>
    <Maps>
      <Map Name="ALL_CTA" />
      <Map Name="Hamilton Island/HM_COAST" />
      <Map Name="Hamilton Island/HM_TCU" />
      <Map Name="Hamilton Island/YBHM_ALLRWYS" />
    </Maps>
    <ATIS>
      <Editor Airport="YBHM" Frequency="128.35" />
      <Window Airport="YBHM" />
    </ATIS>
    <Strips Mode="Beacon" Sort="Alpha">
      <Window Type="ADEP" Beacon="YBHM" Visible="true" />
    </Strips>
    <CFL QuickLevel="4500">
      <AdditionalLevels>2800,3900</AdditionalLevels>
    </CFL>
    <ArrivalLists>
      <Airport Name="YBHM" />
    </ArrivalLists>
    <ControllerInfo>
      <Line>Hamilton Island Tower</Line>
      <Line>ATIS available on 128.35</Line>
      <Line>ATC feedback - feedback.vatpac.org</Line>
    </ControllerInfo>
  </Position>
  <Position Name="Hobart Tower" Type="ASD" DefaultCenter="-42.836111+147.510278" DefaultRange="80" MagneticVariation="-15.3">
    <Sectors>
      <Sector Name="HB ADC" />
    </Sectors>
    <Maps>
      <Map Name="ALL_CTA" />
      <Map Name="Hobart/HB_COAST" />
      <Map Name="Hobart/HB_TCU" />
      <Map Name="Hobart/HB_RWY12" />
    </Maps>
    <ATIS>
      <Editor Airport="YMHB" Frequency="128.45" />
      <Window Airport="YMHB" />
    </ATIS>
    <Strips Mode="Beacon" Sort="Alpha">
      <Window Type="ADEP" Beacon="YMHB" Visible="true" />
    </Strips>
    <CFL QuickLevel="4500">
      <AdditionalLevels>3900,4200,5600</AdditionalLevels>
    </CFL>
    <ArrivalLists>
      <Airport Name="YMHB" />
    </ArrivalLists>
    <ControllerInfo>
      <Line>Hobart Tower</Line>
      <Line>ATIS available on 128.45</Line>
      <Line>ATC feedback - feedback.vatpac.org</Line>
    </ControllerInfo>
  </Position>
  <Position Name="Launceston Tower" Type="ASD" DefaultCenter="-41.545278+147.214167" DefaultRange="80" MagneticVariation="-14.4">
    <Sectors>
      <Sector Name="LT ADC" />
    </Sectors>
    <Maps>
      <Map Name="ALL_CTA" />
      <Map Name="Launceston/LT_COAST" />
      <Map Name="Launceston/LT_TCU" />
      <Map Name="Launceston/LT_RWY32L" />
    </Maps>
    <ATIS>
      <Editor Airport="YMLT" Frequency="134.75" />
      <Window Airport="YMLT" />
    </ATIS>
    <Strips Mode="Beacon" Sort="Alpha">
      <Window Type="ADEP" Beacon="YMLT" Visible="true" />
    </Strips>
    <CFL QuickLevel="4500">
      <AdditionalLevels>3200,5800,6300</AdditionalLevels>
    </CFL>
    <ArrivalLists>
      <Airport Name="YMLT" />
    </ArrivalLists>
    <ControllerInfo>
      <Line>Launy Tower</Line>
      <Line>ATIS available on 134.75</Line>
      <Line>ATC feedback - feedback.vatpac.org</Line>
    </ControllerInfo>
  </Position>
  <Position Name="Mackay Tower" Type="ASD" DefaultCenter="-21.171389+149.179722" DefaultRange="80" MagneticVariation="-8.4">
    <Sectors>
      <Sector Name="MK ADC" />
    </Sectors>
    <Maps>
      <Map Name="ALL_CTA" />
      <Map Name="Mackay/MK_COAST" />
      <Map Name="Mackay/MK_TCU" />
      <Map Name="Mackay/MK_RWY14" />
    </Maps>
    <ATIS>
      <Editor Airport="YBMK" Frequency="128.0" />
      <Window Airport="YBMK" />
    </ATIS>
    <Strips Mode="Beacon" Sort="Alpha">
      <Window Type="ADEP" Beacon="YBMK" Visible="true" />
    </Strips>
    <CFL QuickLevel="4500">
      <AdditionalLevels>2500</AdditionalLevels>
    </CFL>
    <ArrivalLists>
      <Airport Name="YBMK" />
    </ArrivalLists>
    <ControllerInfo>
      <Line>Mackay Tower</Line>
      <Line>ATIS available on 128.0</Line>
      <Line>ATC feedback - feedback.vatpac.org</Line>
    </ControllerInfo>
  </Position>
  <Position Name="Oakey TCU" Type="ASD" DefaultCenter="-27.411389+151.735278" DefaultRange="150" MagneticVariation="-10.6">
    <Sectors>
      <Sector Name="OKA" />
    </Sectors>
    <Maps>
      <Map Name="ALL_CTA" />
      <Map Name="Oakey/OK_TCU" />
      <Map Name="Oakey/YBOK_ALLRWYS" />
    </Maps>
    <ATIS>
      <Editor Airport="YBOK" Frequency="124.3" />
      <Window Airport="YBOK" />
    </ATIS>
    <Strips Mode="Beacon" Sort="Alpha">
      <Window Type="ADEP" Beacon="YBOK" Visible="true" />
    </Strips>
    <CFL QuickLevel="12500">
      <AdditionalLevels>3700,4600</AdditionalLevels>
    </CFL>
    <ArrivalLists>
      <Airport Name="YBOK" />
    </ArrivalLists>
    <ControllerInfo>
      <Line>Oakey Approach</Line>
      <Line>ATIS available on 124.3</Line>
      <Line>ATC feedback - feedback.vatpac.org</Line>
    </ControllerInfo>
  </Position>
  <Position Name="Rockhampton Tower" Type="ASD" DefaultCenter="-23.381944+150.475278" DefaultRange="80" MagneticVariation="-9.2">
    <Sectors>
      <Sector Name="RK ADC" />
    </Sectors>
    <Maps>
      <Map Name="ALL_CTA" />
      <Map Name="Rockhampton/RK_COAST" />
      <Map Name="Rockhampton/RK_TCU" />
      <Map Name="Rockhampton/RK_RWY15" />
    </Maps>
    <ATIS>
      <Editor Airport="YBRK" Frequency="128.5" />
      <Window Airport="YBRK" />
    </ATIS>
    <Strips Mode="Beacon" Sort="Alpha">
      <Window Type="ADEP" Beacon="YBRK" Visible="true" />
    </Strips>
    <CFL QuickLevel="4500">
      <AdditionalLevels>3500</AdditionalLevels>
    </CFL>
    <ArrivalLists>
      <Airport Name="YBRK" />
    </ArrivalLists>
    <ControllerInfo>
      <Line>Rocky Tower</Line>
      <Line>ATIS available on 128.5</Line>
      <Line>ATC feedback - feedback.vatpac.org</Line>
    </ControllerInfo>
  </Position>
  <Position Name="Sunshine Coast Tower" Type="ASD" DefaultCenter="-26.603333+153.091111" DefaultRange="80" MagneticVariation="-10.8">
    <Sectors>
      <Sector Name="SU ADC" />
    </Sectors>
    <Maps>
      <Map Name="ALL_CTA" />
      <Map Name="Sunshine Coast/SU_COAST" />
      <Map Name="Sunshine Coast/SU_TCU" />
      <Map Name="Sunshine Coast/SU_RWY13" />
    </Maps>
    <ATIS>
      <Editor Airport="YBSU" Frequency="119.8" />
      <Window Airport="YBSU" />
    </ATIS>
    <Strips Mode="Beacon" Sort="Alpha">
      <Window Type="ADEP" Beacon="YBSU" Visible="true" />
    </Strips>
    <CFL QuickLevel="4500">
      <AdditionalLevels>1900,2800,4100</AdditionalLevels>
    </CFL>
    <ArrivalLists>
      <Airport Name="YBSU" />
    </ArrivalLists>
    <ControllerInfo>
      <Line>Sunshine Coast Tower</Line>
      <Line>ATIS available on 119.8</Line>
      <Line>ATC feedback - feedback.vatpac.org</Line>
    </ControllerInfo>
  </Position>
  <Position Name="Karratha Tower" Type="ASD" DefaultCenter="-20.712222+116.773333" DefaultRange="120" MagneticVariation="-0.9">
    <Sectors>
      <Sector Name="KA ADC" />
    </Sectors>
    <Maps>
      <Map Name="ALL_CTA" />
      <Map Name="Karratha/KA_COAST" />
      <Map Name="Karratha/KA_TCU" />
      <Map Name="Karratha/YPKA_ALLRWYS" />
    </Maps>
    <ATIS>
      <Editor Airport="YPKA" Frequency="134.55" />
      <Window Airport="YPKA" />
    </ATIS>
    <Strips Mode="Beacon" Sort="Alpha">
      <Window Type="ADEP" Beacon="YPKA" Visible="true" />
    </Strips>
    <CFL QuickLevel="5500">
      <AdditionalLevels>2000,2200</AdditionalLevels>
    </CFL>
    <ArrivalLists>
      <Airport Name="YPKA" />
    </ArrivalLists>
    <ControllerInfo>
      <Line>Karratha Tower</Line>
      <Line>ATIS available on 134.55</Line>
      <Line>ATC feedback - feedback.vatpac.org</Line>
    </ControllerInfo>
  </Position>
  <Position Name="Woomera Tower" Type="ASD" DefaultCenter="-31.144167+136.816944" DefaultRange="80" MagneticVariation="-6.6">
    <Sectors>
      <Sector Name="WR ADC" />
    </Sectors>
    <Maps>
      <Map Name="ALL_CTA" />
      <Map Name="Woomera/WR_TCU" />
      <Map Name="Woomera/YPWR_ALLRWYS" />
    </Maps>
    <ATIS>
      <Editor Airport="YPWR" Frequency="134.0" />
      <Window Airport="YPWR" />
    </ATIS>
    <Strips Mode="Beacon" Sort="Alpha">
      <Window Type="ADEP" Beacon="YPWR" Visible="true" />
    </Strips>
    <CFL QuickLevel="4500">
      <AdditionalLevels>2000</AdditionalLevels>
    </CFL>
    <ArrivalLists>
      <Airport Name="YPWR" />
    </ArrivalLists>
    <ControllerInfo>
      <Line>Woomera Tower</Line>
      <Line>ATIS available on 134.0</Line>
      <Line>ATC feedback - feedback.vatpac.org</Line>
    </ControllerInfo>
  </Position>
  <Position Name="Nowra TCU" Type="ASD" DefaultCenter="-34.948889+150.536944" DefaultRange="100" MagneticVariation="-12.8">
    <Sectors>
      <Sector Name="NWA" />
    </Sectors>
    <Maps>
      <Map Name="ALL_CTA" />
      <Map Name="Nowra/NW_COAST" />
      <Map Name="Nowra/NW_TCU" />
      <Map Name="Nowra/YSNW_ALLRWYS" />
    </Maps>
    <ATIS>
      <Editor Airport="YSNW" Frequency="125.65" />
      <Window Airport="YSNW" />
    </ATIS>
    <Strips Mode="Beacon" Sort="Alpha">
      <Window Type="ADEP" Beacon="YSNW" Visible="true" />
    </Strips>
    <CFL QuickLevel="12500">
      <AdditionalLevels>2300,4300</AdditionalLevels>
    </CFL>
    <ArrivalLists>
      <Airport Name="YSNW" />
    </ArrivalLists>
    <ControllerInfo>
      <Line>Nowra Approach</Line>
      <Line>ATIS available on 125.65</Line>
      <Line>ATC feedback - feedback.vatpac.org</Line>
    </ControllerInfo>
  </Position>
  <Position Name="Tamworth Tower" Type="ASD" DefaultCenter="-31.083889+150.846667" DefaultRange="80" MagneticVariation="-11.5">
    <Sectors>
      <Sector Name="TW ADC" />
    </Sectors>
    <Maps>
      <Map Name="ALL_CTA" />
      <Map Name="Tamworth/TW_TCU" />
      <Map Name="Tamworth/YSTW_ALLRWYS" />
    </Maps>
    <ATIS>
      <Editor Airport="YSTW" Frequency="123.8" />
      <Window Airport="YSTW" />
    </ATIS>
    <Strips Mode="Beacon" Sort="Alpha">
      <Window Type="ADEP" Beacon="YSTW" Visible="true" />
    </Strips>
    <CFL QuickLevel="4500">
      <AdditionalLevels>4300</AdditionalLevels>
    </CFL>
    <ArrivalLists>
      <Airport Name="YSTW" />
    </ArrivalLists>
    <ControllerInfo>
      <Line>Tamworth Tower</Line>
      <Line>ATIS available on 123.8</Line>
      <Line>ATC feedback - feedback.vatpac.org</Line>
    </ControllerInfo>
  </Position>
  <Position Name="Williamtown TCU" Type="ASD" DefaultCenter="-32.795+151.834444" DefaultRange="120" MagneticVariation="-12.4">
    <Sectors>
      <Sector Name="WLM" />
    </Sectors>
    <Maps>
      <Map Name="ALL_CTA" />
      <Map Name="Williamtown/WLM_COAST" />
      <Map Name="Williamtown/WLM_TCU" />
      <Map Name="Williamtown/WLM_RWY12" />
    </Maps>
    <ATIS>
      <Editor Airport="YWLM" Frequency="134.45" />
      <Window Airport="YWLM" />
    </ATIS>
    <Strips Mode="Beacon" Sort="Alpha">
      <Window Type="ADEP" Beacon="YWLM" Visible="true" />
    </Strips>
    <CFL QuickLevel="10000">
      <AdditionalLevels>1600,3100</AdditionalLevels>
    </CFL>
    <ArrivalLists>
      <Airport Name="YWLM" />
    </ArrivalLists>
    <ControllerInfo>
      <Line>Willy Approach</Line>
      <Line>ATIS available on 134.45</Line>
      <Line>ATC feedback - feedback.vatpac.org</Line>
    </ControllerInfo>
  </Position>
</Positions>
=======
<?xml version="1.0" encoding="utf-8" ?>
<Positions>
	<Position Name="Mudgee" Type="ASD" DefaultCenter="-3178.000+15102.000" DefaultRange="789">
		<Sectors>
			<Sector Name="MDE"/>
			<Sector Name="ARM"/>
			<Sector Name="MLD"/>
			<Sector Name="OCN"/>
		</Sectors>
		<Maps>
			<Map Name="ALL_CTA" />
			<Map Name="ALL_SECTORS" />
			<Map Name="COAST_ALL" />
			<Map Name="ALL_ROUTES_HIGH" />
			<Map Name="ALL_POINTS_HIGH" />
			<Map Name="FIR_BDRY" />
			<Map Name="UPPER_SECTOR_FREQS" />
		</Maps>
		<Strips Mode="State" Sort="Time">
			<Window Type="State" State="Jurisdiction" Visible="true" />
			<Window Type="State" State="Announced" Visible="true" />
			<Window Type="State" State="Preactive" Visible="true" />
		</Strips>
		<ArrivalLists>
			<Airport Name="YSSY" />
		</ArrivalLists>
		<CFL QuickLevel="9000" />
		<ControllerInfo>
			<Line>Brisbane Centre</Line>
			<Line>ATC feedback - feedback.vatpac.org</Line>
		</ControllerInfo>
	</Position>

	<Position Name="Tasmania" Type="ASD" DefaultCenter="-4117.000+14626.000" DefaultRange="600">
		<Sectors>
			<Sector Name="TAS"/>
		</Sectors>
		<Maps>
			<Map Name="ALL_CTA" />
			<Map Name="ALL_SECTORS" />
			<Map Name="COAST_ALL" />
			<Map Name="ALL_ROUTES_HIGH" />
			<Map Name="ALL_POINTS_HIGH" />
			<Map Name="FIR_BDRY" />
			<Map Name="UPPER_SECTOR_FREQS" />
		</Maps>
		<Strips Mode="State" Sort="Time">
			<Window Type="State" State="Jurisdiction" Visible="true" />
			<Window Type="State" State="Announced" Visible="true" />
			<Window Type="State" State="Preactive" Visible="true" />
		</Strips>
		<ArrivalLists>
			<Airport Name="YMHB" />
			<Airport Name="YMLT" />
			<Airport Name="YMML" />
		</ArrivalLists>
		<CFL QuickLevel="9000" />
		<ControllerInfo>
			<Line>Melbourne Centre</Line>
			<Line>ATC feedback - feedback.vatpac.org</Line>
		</ControllerInfo>
	</Position>

	<Position Name="Bourke" Type="ASD" DefaultCenter="-3030.000+14105.000" DefaultRange="1000">
		<Sectors>
			<Sector Name="BKE"/>
			<Sector Name="WRA"/>
		</Sectors>
		<Maps>
			<Map Name="ALL_CTA" />
			<Map Name="ALL_SECTORS" />
			<Map Name="COAST_ALL" />
			<Map Name="ALL_ROUTES_HIGH" />
			<Map Name="ALL_POINTS_HIGH" />
			<Map Name="FIR_BDRY" />
			<Map Name="UPPER_SECTOR_FREQS" />
		</Maps>
		<Strips Mode="State" Sort="Time">
			<Window Type="State" State="Jurisdiction" Visible="true" />
			<Window Type="State" State="Announced" Visible="true" />
			<Window Type="State" State="Preactive" Visible="true" />
		</Strips>
		<CFL QuickLevel="9000" />
		<ControllerInfo>
			<Line>Melbourne Centre</Line>
			<Line>ATC feedback - feedback.vatpac.org</Line>
		</ControllerInfo>
	</Position>

	<Position Name="Mt Isa" Type="ASD" DefaultCenter="-2200.000+14160.000" DefaultRange="1700">
		<Sectors>
			<Sector Name="ISA"/>
			<Sector Name="WEG"/>
		</Sectors>
		<Maps>
			<Map Name="ALL_CTA" />
			<Map Name="ALL_SECTORS" />
			<Map Name="COAST_ALL" />
			<Map Name="ALL_ROUTES_HIGH" />
			<Map Name="ALL_POINTS_HIGH" />
			<Map Name="FIR_BDRY" />
			<Map Name="UPPER_SECTOR_FREQS" />
		</Maps>
		<Strips Mode="State" Sort="Time">
			<Window Type="State" State="Jurisdiction" Visible="true" />
			<Window Type="State" State="Announced" Visible="true" />
			<Window Type="State" State="Preactive" Visible="true" />
		</Strips>
		<CFL QuickLevel="18000" />
		<ControllerInfo>
			<Line>Brisbane Centre</Line>
			<Line>ATC feedback - feedback.vatpac.org</Line>
		</ControllerInfo>
	</Position>

	<Position Name="Downs" Type="ASD" DefaultCenter="-2625.000+15060.000" DefaultRange="1200">
		<Sectors>
			<Sector Name="CVN"/>
			<Sector Name="DOS"/>
			<Sector Name="KPL"/>
			<Sector Name="BUR"/>
			<Sector Name="GRN"/>
			<Sector Name="SDY"/>
		</Sectors>
		<Maps>
			<Map Name="ALL_CTA" />
			<Map Name="ALL_SECTORS" />
			<Map Name="COAST_ALL" />
			<Map Name="ALL_ROUTES_HIGH" />
			<Map Name="ALL_POINTS_HIGH" />
			<Map Name="FIR_BDRY" />
			<Map Name="UPPER_SECTOR_FREQS" />
		</Maps>
		<Strips Mode="State" Sort="Time">
			<Window Type="State" State="Jurisdiction" Visible="true" />
			<Window Type="State" State="Announced" Visible="true" />
			<Window Type="State" State="Preactive" Visible="true" />
		</Strips>
		<ArrivalLists>
			<Airport Name="YBBN" />
		</ArrivalLists>
		<CFL QuickLevel="9000" />
		<ControllerInfo>
			<Line>Brisbane Centre</Line>
			<Line>ATC feedback - feedback.vatpac.org</Line>
		</ControllerInfo>
	</Position>

	<Position Name="Arafura" Type="ASD" DefaultCenter="-1200.000+14050.000" DefaultRange="1300">
		<Sectors>
			<Sector Name="ARA"/>
		</Sectors>
		<Maps>
			<Map Name="ALL_CTA" />
			<Map Name="ALL_SECTORS" />
			<Map Name="COAST_ALL" />
			<Map Name="ALL_ROUTES_HIGH" />
			<Map Name="ALL_POINTS_HIGH" />
			<Map Name="FIR_BDRY" />
			<Map Name="UPPER_SECTOR_FREQS" />
		</Maps>
		<Strips Mode="State" Sort="Time">
			<Window Type="State" State="Jurisdiction" Visible="true" />
			<Window Type="State" State="Announced" Visible="true" />
			<Window Type="State" State="Preactive" Visible="true" />
		</Strips>
		<CFL QuickLevel="9000" />
		<ControllerInfo>
			<Line>Brisbane Centre</Line>
			<Line>ATC feedback - feedback.vatpac.org</Line>
		</ControllerInfo>
	</Position>

	<Position Name="Territory" Type="ASD" DefaultCenter="-1600.000+12700.000" DefaultRange="1700">
		<Sectors>
			<Sector Name="KIY"/>
			<Sector Name="TRT"/>
			<Sector Name="STR"/>
		</Sectors>
		<Maps>
			<Map Name="ALL_CTA" />
			<Map Name="ALL_SECTORS" />
			<Map Name="COAST_ALL" />
			<Map Name="ALL_ROUTES_HIGH" />
			<Map Name="ALL_POINTS_HIGH" />
			<Map Name="FIR_BDRY" />
			<Map Name="UPPER_SECTOR_FREQS" />
		</Maps>
		<Strips Mode="State" Sort="Time">
			<Window Type="State" State="Jurisdiction" Visible="true" />
			<Window Type="State" State="Announced" Visible="true" />
			<Window Type="State" State="Preactive" Visible="true" />
		</Strips>
		<ArrivalLists>
			<Airport Name="YPDN" />
		</ArrivalLists>
		<CFL QuickLevel="9000" />
		<ControllerInfo>
			<Line>Brisbane Centre</Line>
			<Line>ATC feedback - feedback.vatpac.org</Line>
		</ControllerInfo>
	</Position>

	<Position Name="Alice Springs" Type="ASD" DefaultCenter="-3000.000+13200.000" DefaultRange="2000">
		<Sectors>
			<Sector Name="ASP"/>
			<Sector Name="WAR"/>
			<Sector Name="FOR"/>
		</Sectors>
		<Maps>
			<Map Name="ALL_CTA" />
			<Map Name="ALL_SECTORS" />
			<Map Name="COAST_ALL" />
			<Map Name="ALL_ROUTES_HIGH" />
			<Map Name="ALL_POINTS_HIGH" />
			<Map Name="FIR_BDRY" />
			<Map Name="UPPER_SECTOR_FREQS" />
		</Maps>
		<Strips Mode="State" Sort="Time">
			<Window Type="State" State="Jurisdiction" Visible="true" />
			<Window Type="State" State="Announced" Visible="true" />
			<Window Type="State" State="Preactive" Visible="true" />
		</Strips>
		<ArrivalLists>
			<Airport Name="YBAS" />
		</ArrivalLists>
		<CFL QuickLevel="9000" />
		<ControllerInfo>
			<Line>Melbourne Centre</Line>
			<Line>ATC feedback - feedback.vatpac.org</Line>
		</ControllerInfo>
	</Position>

	<Position Name="Esperence" Type="ASD" DefaultCenter="-3200.000+11850.000" DefaultRange="1200">
		<Sectors>
			<Sector Name="ESP"/>
			<Sector Name="JAR"/>
			<Sector Name="HYD"/>
			<Sector Name="CRS"/>
			<Sector Name="GVE"/>
			<Sector Name="PIY"/>
			<Sector Name="LEA"/>
			<Sector Name="GEL"/>
		</Sectors>
		<Maps>
			<Map Name="ALL_CTA" />
			<Map Name="ALL_SECTORS" />
			<Map Name="COAST_ALL" />
			<Map Name="ALL_ROUTES_HIGH" />
			<Map Name="ALL_POINTS_HIGH" />
			<Map Name="FIR_BDRY" />
			<Map Name="UPPER_SECTOR_FREQS" />
		</Maps>
		<Strips Mode="State" Sort="Time">
			<Window Type="State" State="Jurisdiction" Visible="true" />
			<Window Type="State" State="Announced" Visible="true" />
			<Window Type="State" State="Preactive" Visible="true" />
		</Strips>
		<ArrivalLists>
			<Airport Name="YPPH" />
		</ArrivalLists>
		<CFL QuickLevel="9000" />
		<ControllerInfo>
			<Line>Melbourne Centre</Line>
			<Line>ATC feedback - feedback.vatpac.org</Line>
		</ControllerInfo>
	</Position>

	<Position Name="Ore" Type="ASD" DefaultCenter="-2350.000+11900.000" DefaultRange="1500">
		<Sectors>
			<Sector Name="ORE"/>
			<Sector Name="BIL"/>
			<Sector Name="MOR"/>
			<Sector Name="TFR"/>
		</Sectors>
		<Maps>
			<Map Name="ALL_CTA" />
			<Map Name="ALL_SECTORS" />
			<Map Name="COAST_ALL" />
			<Map Name="ALL_ROUTES_HIGH" />
			<Map Name="ALL_POINTS_HIGH" />
			<Map Name="FIR_BDRY" />
			<Map Name="UPPER_SECTOR_FREQS" />
		</Maps>
		<Strips Mode="State" Sort="Time">
			<Window Type="State" State="Jurisdiction" Visible="true" />
			<Window Type="State" State="Announced" Visible="true" />
			<Window Type="State" State="Preactive" Visible="true" />
		</Strips>
		<CFL QuickLevel="9000" />
		<ControllerInfo>
			<Line>Melbourne Centre</Line>
			<Line>ATC feedback - feedback.vatpac.org</Line>
		</ControllerInfo>
	</Position>

	<Position Name="Tabletop" Type="ASD" DefaultCenter="-1850.000+14800.000" DefaultRange="1100">
		<Sectors>
			<Sector Name="SWY"/>
			<Sector Name="TBP"/>
			<Sector Name="KEN"/>
			<Sector Name="BAR"/>
		</Sectors>
		<Maps>
			<Map Name="ALL_CTA" />
			<Map Name="ALL_SECTORS" />
			<Map Name="COAST_ALL" />
			<Map Name="ALL_ROUTES_HIGH" />
			<Map Name="ALL_POINTS_HIGH" />
			<Map Name="FIR_BDRY" />
			<Map Name="UPPER_SECTOR_FREQS" />
		</Maps>
		<Strips Mode="State" Sort="Time">
			<Window Type="State" State="Jurisdiction" Visible="true" />
			<Window Type="State" State="Announced" Visible="true" />
			<Window Type="State" State="Preactive" Visible="true" />
		</Strips>
		<ArrivalLists>
			<Airport Name="YBCS" />
		</ArrivalLists>
		<CFL QuickLevel="9000" />
		<ControllerInfo>
			<Line>Brisbane Centre</Line>
			<Line>ATC feedback - feedback.vatpac.org</Line>
		</ControllerInfo>
	</Position>

	<Position Name="Tailem Bend" Type="ASD" DefaultCenter="-3534.000+14230.000" DefaultRange="750">
		<Sectors>
			<Sector Name="TBD"/>
			<Sector Name="AUG"/>
			<Sector Name="MUN"/>
			<Sector Name="OXL"/>
		</Sectors>
		<Maps>
			<Map Name="ALL_CTA" />
			<Map Name="ALL_SECTORS" />
			<Map Name="COAST_ALL" />
			<Map Name="ALL_ROUTES_HIGH" />
			<Map Name="ALL_POINTS_HIGH" />
			<Map Name="FIR_BDRY" />
			<Map Name="UPPER_SECTOR_FREQS" />
		</Maps>
		<Strips Mode="State" Sort="Time">
			<Window Type="State" State="Jurisdiction" Visible="true" />
			<Window Type="State" State="Announced" Visible="true" />
			<Window Type="State" State="Preactive" Visible="true" />
		</Strips>
		<ArrivalLists>
			<Airport Name="YPAD" />
			<Airport Name="YMML" />
		</ArrivalLists>
		<CFL QuickLevel="9000" />
		<ControllerInfo>
			<Line>Melbourne Centre</Line>
			<Line>ATC feedback - feedback.vatpac.org</Line>
		</ControllerInfo>
	</Position>

	<Position Name="Snowy" Type="ASD" DefaultCenter="-3719.000+14742.000" DefaultRange="600">
		<Sectors>
			<Sector Name="SNO"/>
			<Sector Name="YWE"/>
			<Sector Name="ELW"/>
			<Sector Name="WON"/>
			<Sector Name="HUM"/>
		</Sectors>
		<Maps>
			<Map Name="ALL_CTA" />
			<Map Name="ALL_SECTORS" />
			<Map Name="COAST_ALL" />
			<Map Name="ALL_ROUTES_HIGH" />
			<Map Name="ALL_POINTS_HIGH" />
			<Map Name="FIR_BDRY" />
			<Map Name="UPPER_SECTOR_FREQS" />
		</Maps>
		<Strips Mode="State" Sort="Time">
			<Window Type="State" State="Jurisdiction" Visible="true" />
			<Window Type="State" State="Announced" Visible="true" />
			<Window Type="State" State="Preactive" Visible="true" />
		</Strips>
		<CFL QuickLevel="9000" />
		<ArrivalLists>
			<Airport Name="YSCB" />
			<Airport Name="YMML" />
		</ArrivalLists>
		<ControllerInfo>
			<Line>Melbourne Centre</Line>
			<Line>ATC feedback - feedback.vatpac.org</Line>
		</ControllerInfo>
	</Position>

	<Position Name="Wollongong" Type="ASD" DefaultCenter="-3452.000+14939.000" DefaultRange="450">
		<Sectors>
			<Sector Name="WOL"/>
			<Sector Name="BIK"/>
			<Sector Name="KAT"/>
			<Sector Name="GTH"/>
		</Sectors>
		<Maps>
			<Map Name="ALL_CTA" />
			<Map Name="ALL_SECTORS" />
			<Map Name="COAST_ALL" />
			<Map Name="ALL_ROUTES_HIGH" />
			<Map Name="ALL_POINTS_HIGH" />
			<Map Name="FIR_BDRY" />
			<Map Name="UPPER_SECTOR_FREQS" />
		</Maps>
		<Strips Mode="State" Sort="Time">
			<Window Type="State" State="Jurisdiction" Visible="true" />
			<Window Type="State" State="Announced" Visible="true" />
			<Window Type="State" State="Preactive" Visible="true" />
		</Strips>
		<CFL QuickLevel="10000" />
		<ArrivalLists>
			<Airport Name="YSCB" />
			<Airport Name="YSSY" />
		</ArrivalLists>
		<ControllerInfo>
			<Line>Melbourne Centre</Line>
			<Line>ATC feedback - feedback.vatpac.org</Line>
		</ControllerInfo>
	</Position>

	<Position Name="Adelaide TCU" Type="ASD" DefaultCenter="-34.947+138.525" DefaultRange="150" MagneticVariation="-8">
		<Sectors>
			<Sector Name="AAW"/>
			<Sector Name="AAE"/>
		</Sectors>
		<Maps>
			<Map Name="ALL_CTA" />
			<Map Name="Adelaide/AD_COAST" />
			<Map Name="Adelaide/AD_TCU" />
			<Map Name="Adelaide/AD_RWY23" />
		</Maps>
		<ATIS>
			<Editor Airport="YPAD" Frequency="134.5" Server="rw1.vatpac.org"/>
			<Window Airport="YPAD"/>
		</ATIS>
		<Strips Mode="Beacon" Sort="Alpha">
			<Window Type="ADEP" Beacon="YPAD" Visible="true" />
		</Strips>
		<CFL QuickLevel="24000">
			<AdditionalLevels>1600,1800,2100,2800,3100,3200,3300,3800</AdditionalLevels>
		</CFL>
		<ArrivalLists>
			<Airport Name="YPAD" />
		</ArrivalLists>
		<ControllerInfo>
			<Line>Adelaide Approach</Line>
			<Line>ATIS available on 134.5</Line>
			<Line>ATC feedback - feedback.vatpac.org</Line>
		</ControllerInfo>
	</Position>

	<Position Name="Melbourne TCU" Type="ASD" DefaultCenter="-3740.4+14450.6" DefaultRange="150" MagneticVariation="-11">
		<Sectors>
			<Sector Name="MAE"/>
			<Sector Name="MDN"/>
			<Sector Name="MDS"/>
		</Sectors>
		<Maps>
			<Map Name="ALL_CTA" />
			<Map Name="Melbourne/ML_COAST" />
			<Map Name="Melbourne/ML_TCU" />
			<Map Name="Melbourne/ML_RWY16" />
		</Maps>
		<ATIS>
			<Editor Airport="YMML" Frequency="118.0" />
			<Window Airport="YMML"/>
		</ATIS>
		<Strips Mode="Beacon" Sort="Alpha">
			<Window Type="ADEP" Beacon="YMML" Visible="true" />
		</Strips>
		<CFL QuickLevel="24000">
			<AdditionalLevels>1600,1900,2100,2300,2700,2800,2900,3100,3300</AdditionalLevels>
		</CFL>
		<ArrivalLists>
			<Airport Name="YMML" />
		</ArrivalLists>
		<ControllerInfo>
			<Line>Melbourne Approach</Line>
			<Line>ATIS available on 118.0</Line>
			<Line>ATC feedback - feedback.vatpac.org</Line>
		</ControllerInfo>
	</Position>

	<Position Name="YMML" Type="ASMGCS" ASMGCSAirport="YMML" DefaultCenter="-37.673+144.843" DefaultRange="5" MagneticVariation="-11"><!--Rotation="-70"-->
		<Maps>
			<Map Name="ASMGCS_YMML_RWY" />
			<Map Name="ASMGCS_YMML_TWY" />
			<Map Name="ASMGCS_YMML_BLD" />
			<Map Name="ASMGCS_YMML_APR" />
		</Maps>
	</Position>

	<Position Name="Sydney TCU" Type="ASD" DefaultCenter="-33.9461+151.1772" DefaultRange="150" MagneticVariation="-13">
		<Sectors>
			<Sector Name="SAN"/>
			<Sector Name="SAS"/>
			<Sector Name="SDN"/>
			<Sector Name="SDS"/>
			<Sector Name="SFW"/>
			<Sector Name="SFE"/>
		</Sectors>
		<Maps>
			<Map Name="ALL_CTA" />
			<Map Name="Sydney/SY_COAST" />
			<Map Name="Sydney/SY_TCU" />
			<Map Name="Sydney/SY_RWY34" />
		</Maps>
		<ATIS>
			<Editor Airport="YSSY" Frequency="126.25" />
			<Window Airport="YSSY"/>
		</ATIS>
		<Strips Mode="Beacon" Sort="Alpha">
			<Window Type="ADEP" Beacon="YSSY" Visible="true" />
		</Strips>
		<CFL QuickLevel="28000">
			<AdditionalLevels>1600,1800,2100,2200,2700,5200</AdditionalLevels>
		</CFL>
		<ArrivalLists>
			<Airport Name="YSSY" />
		</ArrivalLists>
		<ControllerInfo>
			<Line>Sydney Approach</Line>
			<Line>ATIS available on 126.25</Line>
			<Line>ATC feedback - feedback.vatpac.org</Line>
		</ControllerInfo>
	</Position>

	<Position Name="YSSY" Type="ASMGCS" ASMGCSAirport="YSSY" DefaultCenter="-33.9461+151.1772" DefaultRange="5" MagneticVariation="-13">
		<!--Rotation="-70"-->
		<Maps>
			<Map Name="ASMGCS_YSSY_RWY" />
			<Map Name="ASMGCS_YSSY_TWY" />
			<Map Name="ASMGCS_YSSY_BLD" />
			<Map Name="ASMGCS_YSSY_APR" />
		</Maps>
	</Position>

	<Position Name="Brisbane TCU" Type="ASD" DefaultCenter="-27.3942+153.1218" DefaultRange="150" MagneticVariation="-11">
		<Sectors>
			<Sector Name="BAN"/>
			<Sector Name="BAS"/>
            <Sector Name="BDN"/>
            <Sector Name="BDS"/>
            <Sector Name="BAG"/>
		</Sectors>
		<Maps>
			<Map Name="ALL_CTA" />
			<Map Name="Brisbane/BN_COAST" />
			<Map Name="Brisbane/BN_TCU" />
			<Map Name="Brisbane/BN_RWY01" />
			<Map Name="Brisbane/CG_RWY32" />
		</Maps>
		<ATIS>
			<Editor Airport="YBBN" Frequency="125.5" />
			<Window Airport="YBBN"/>
			<Window Airport="YBCG"/>
		</ATIS>
		<Strips Mode="Beacon" Sort="Alpha">
			<Window Type="ADEP" Beacon="YBBN" Visible="true" />
			<Window Type="ADEP" Beacon="YBCG" Visible="true" />
		</Strips>
		<!--
		<CFL QuickLevel="28000">
			<AdditionalLevels>1600,1800,2100,2200,2700,5200</AdditionalLevels>
		</CFL>
		-->
		<ArrivalLists>
			<Airport Name="YBBN" />
			<Airport Name="YBCG" />
		</ArrivalLists>
		<ControllerInfo>
			<Line>Brisbane Approach</Line>
			<Line>ATIS available on 125.5</Line>
			<Line>ATC feedback - feedback.vatpac.org</Line>
		</ControllerInfo>
	</Position>

	<Position Name="YBBN" Type="ASMGCS" ASMGCSAirport="YBBN" DefaultCenter="-27.3942+153.1218" DefaultRange="5" MagneticVariation="-11">
		<!--Rotation="-70"-->
		<Maps>
			<Map Name="ASMGCS_YBBN_RWY" />
			<Map Name="ASMGCS_YBBN_TWY" />
			<Map Name="ASMGCS_YBBN_BLD" />
		</Maps>
	</Position>
</Positions>
>>>>>>> 707dbeb8
<|MERGE_RESOLUTION|>--- conflicted
+++ resolved
@@ -1,4 +1,3 @@
-<<<<<<< HEAD
 <?xml version="1.0" encoding="utf-8" ?>
 <Positions>
 	<Position Name="Mudgee" Type="ASD" DefaultCenter="-3178.000+15102.000" DefaultRange="789">
@@ -1440,596 +1439,4 @@
       <Line>ATC feedback - feedback.vatpac.org</Line>
     </ControllerInfo>
   </Position>
-</Positions>
-=======
-<?xml version="1.0" encoding="utf-8" ?>
-<Positions>
-	<Position Name="Mudgee" Type="ASD" DefaultCenter="-3178.000+15102.000" DefaultRange="789">
-		<Sectors>
-			<Sector Name="MDE"/>
-			<Sector Name="ARM"/>
-			<Sector Name="MLD"/>
-			<Sector Name="OCN"/>
-		</Sectors>
-		<Maps>
-			<Map Name="ALL_CTA" />
-			<Map Name="ALL_SECTORS" />
-			<Map Name="COAST_ALL" />
-			<Map Name="ALL_ROUTES_HIGH" />
-			<Map Name="ALL_POINTS_HIGH" />
-			<Map Name="FIR_BDRY" />
-			<Map Name="UPPER_SECTOR_FREQS" />
-		</Maps>
-		<Strips Mode="State" Sort="Time">
-			<Window Type="State" State="Jurisdiction" Visible="true" />
-			<Window Type="State" State="Announced" Visible="true" />
-			<Window Type="State" State="Preactive" Visible="true" />
-		</Strips>
-		<ArrivalLists>
-			<Airport Name="YSSY" />
-		</ArrivalLists>
-		<CFL QuickLevel="9000" />
-		<ControllerInfo>
-			<Line>Brisbane Centre</Line>
-			<Line>ATC feedback - feedback.vatpac.org</Line>
-		</ControllerInfo>
-	</Position>
-
-	<Position Name="Tasmania" Type="ASD" DefaultCenter="-4117.000+14626.000" DefaultRange="600">
-		<Sectors>
-			<Sector Name="TAS"/>
-		</Sectors>
-		<Maps>
-			<Map Name="ALL_CTA" />
-			<Map Name="ALL_SECTORS" />
-			<Map Name="COAST_ALL" />
-			<Map Name="ALL_ROUTES_HIGH" />
-			<Map Name="ALL_POINTS_HIGH" />
-			<Map Name="FIR_BDRY" />
-			<Map Name="UPPER_SECTOR_FREQS" />
-		</Maps>
-		<Strips Mode="State" Sort="Time">
-			<Window Type="State" State="Jurisdiction" Visible="true" />
-			<Window Type="State" State="Announced" Visible="true" />
-			<Window Type="State" State="Preactive" Visible="true" />
-		</Strips>
-		<ArrivalLists>
-			<Airport Name="YMHB" />
-			<Airport Name="YMLT" />
-			<Airport Name="YMML" />
-		</ArrivalLists>
-		<CFL QuickLevel="9000" />
-		<ControllerInfo>
-			<Line>Melbourne Centre</Line>
-			<Line>ATC feedback - feedback.vatpac.org</Line>
-		</ControllerInfo>
-	</Position>
-
-	<Position Name="Bourke" Type="ASD" DefaultCenter="-3030.000+14105.000" DefaultRange="1000">
-		<Sectors>
-			<Sector Name="BKE"/>
-			<Sector Name="WRA"/>
-		</Sectors>
-		<Maps>
-			<Map Name="ALL_CTA" />
-			<Map Name="ALL_SECTORS" />
-			<Map Name="COAST_ALL" />
-			<Map Name="ALL_ROUTES_HIGH" />
-			<Map Name="ALL_POINTS_HIGH" />
-			<Map Name="FIR_BDRY" />
-			<Map Name="UPPER_SECTOR_FREQS" />
-		</Maps>
-		<Strips Mode="State" Sort="Time">
-			<Window Type="State" State="Jurisdiction" Visible="true" />
-			<Window Type="State" State="Announced" Visible="true" />
-			<Window Type="State" State="Preactive" Visible="true" />
-		</Strips>
-		<CFL QuickLevel="9000" />
-		<ControllerInfo>
-			<Line>Melbourne Centre</Line>
-			<Line>ATC feedback - feedback.vatpac.org</Line>
-		</ControllerInfo>
-	</Position>
-
-	<Position Name="Mt Isa" Type="ASD" DefaultCenter="-2200.000+14160.000" DefaultRange="1700">
-		<Sectors>
-			<Sector Name="ISA"/>
-			<Sector Name="WEG"/>
-		</Sectors>
-		<Maps>
-			<Map Name="ALL_CTA" />
-			<Map Name="ALL_SECTORS" />
-			<Map Name="COAST_ALL" />
-			<Map Name="ALL_ROUTES_HIGH" />
-			<Map Name="ALL_POINTS_HIGH" />
-			<Map Name="FIR_BDRY" />
-			<Map Name="UPPER_SECTOR_FREQS" />
-		</Maps>
-		<Strips Mode="State" Sort="Time">
-			<Window Type="State" State="Jurisdiction" Visible="true" />
-			<Window Type="State" State="Announced" Visible="true" />
-			<Window Type="State" State="Preactive" Visible="true" />
-		</Strips>
-		<CFL QuickLevel="18000" />
-		<ControllerInfo>
-			<Line>Brisbane Centre</Line>
-			<Line>ATC feedback - feedback.vatpac.org</Line>
-		</ControllerInfo>
-	</Position>
-
-	<Position Name="Downs" Type="ASD" DefaultCenter="-2625.000+15060.000" DefaultRange="1200">
-		<Sectors>
-			<Sector Name="CVN"/>
-			<Sector Name="DOS"/>
-			<Sector Name="KPL"/>
-			<Sector Name="BUR"/>
-			<Sector Name="GRN"/>
-			<Sector Name="SDY"/>
-		</Sectors>
-		<Maps>
-			<Map Name="ALL_CTA" />
-			<Map Name="ALL_SECTORS" />
-			<Map Name="COAST_ALL" />
-			<Map Name="ALL_ROUTES_HIGH" />
-			<Map Name="ALL_POINTS_HIGH" />
-			<Map Name="FIR_BDRY" />
-			<Map Name="UPPER_SECTOR_FREQS" />
-		</Maps>
-		<Strips Mode="State" Sort="Time">
-			<Window Type="State" State="Jurisdiction" Visible="true" />
-			<Window Type="State" State="Announced" Visible="true" />
-			<Window Type="State" State="Preactive" Visible="true" />
-		</Strips>
-		<ArrivalLists>
-			<Airport Name="YBBN" />
-		</ArrivalLists>
-		<CFL QuickLevel="9000" />
-		<ControllerInfo>
-			<Line>Brisbane Centre</Line>
-			<Line>ATC feedback - feedback.vatpac.org</Line>
-		</ControllerInfo>
-	</Position>
-
-	<Position Name="Arafura" Type="ASD" DefaultCenter="-1200.000+14050.000" DefaultRange="1300">
-		<Sectors>
-			<Sector Name="ARA"/>
-		</Sectors>
-		<Maps>
-			<Map Name="ALL_CTA" />
-			<Map Name="ALL_SECTORS" />
-			<Map Name="COAST_ALL" />
-			<Map Name="ALL_ROUTES_HIGH" />
-			<Map Name="ALL_POINTS_HIGH" />
-			<Map Name="FIR_BDRY" />
-			<Map Name="UPPER_SECTOR_FREQS" />
-		</Maps>
-		<Strips Mode="State" Sort="Time">
-			<Window Type="State" State="Jurisdiction" Visible="true" />
-			<Window Type="State" State="Announced" Visible="true" />
-			<Window Type="State" State="Preactive" Visible="true" />
-		</Strips>
-		<CFL QuickLevel="9000" />
-		<ControllerInfo>
-			<Line>Brisbane Centre</Line>
-			<Line>ATC feedback - feedback.vatpac.org</Line>
-		</ControllerInfo>
-	</Position>
-
-	<Position Name="Territory" Type="ASD" DefaultCenter="-1600.000+12700.000" DefaultRange="1700">
-		<Sectors>
-			<Sector Name="KIY"/>
-			<Sector Name="TRT"/>
-			<Sector Name="STR"/>
-		</Sectors>
-		<Maps>
-			<Map Name="ALL_CTA" />
-			<Map Name="ALL_SECTORS" />
-			<Map Name="COAST_ALL" />
-			<Map Name="ALL_ROUTES_HIGH" />
-			<Map Name="ALL_POINTS_HIGH" />
-			<Map Name="FIR_BDRY" />
-			<Map Name="UPPER_SECTOR_FREQS" />
-		</Maps>
-		<Strips Mode="State" Sort="Time">
-			<Window Type="State" State="Jurisdiction" Visible="true" />
-			<Window Type="State" State="Announced" Visible="true" />
-			<Window Type="State" State="Preactive" Visible="true" />
-		</Strips>
-		<ArrivalLists>
-			<Airport Name="YPDN" />
-		</ArrivalLists>
-		<CFL QuickLevel="9000" />
-		<ControllerInfo>
-			<Line>Brisbane Centre</Line>
-			<Line>ATC feedback - feedback.vatpac.org</Line>
-		</ControllerInfo>
-	</Position>
-
-	<Position Name="Alice Springs" Type="ASD" DefaultCenter="-3000.000+13200.000" DefaultRange="2000">
-		<Sectors>
-			<Sector Name="ASP"/>
-			<Sector Name="WAR"/>
-			<Sector Name="FOR"/>
-		</Sectors>
-		<Maps>
-			<Map Name="ALL_CTA" />
-			<Map Name="ALL_SECTORS" />
-			<Map Name="COAST_ALL" />
-			<Map Name="ALL_ROUTES_HIGH" />
-			<Map Name="ALL_POINTS_HIGH" />
-			<Map Name="FIR_BDRY" />
-			<Map Name="UPPER_SECTOR_FREQS" />
-		</Maps>
-		<Strips Mode="State" Sort="Time">
-			<Window Type="State" State="Jurisdiction" Visible="true" />
-			<Window Type="State" State="Announced" Visible="true" />
-			<Window Type="State" State="Preactive" Visible="true" />
-		</Strips>
-		<ArrivalLists>
-			<Airport Name="YBAS" />
-		</ArrivalLists>
-		<CFL QuickLevel="9000" />
-		<ControllerInfo>
-			<Line>Melbourne Centre</Line>
-			<Line>ATC feedback - feedback.vatpac.org</Line>
-		</ControllerInfo>
-	</Position>
-
-	<Position Name="Esperence" Type="ASD" DefaultCenter="-3200.000+11850.000" DefaultRange="1200">
-		<Sectors>
-			<Sector Name="ESP"/>
-			<Sector Name="JAR"/>
-			<Sector Name="HYD"/>
-			<Sector Name="CRS"/>
-			<Sector Name="GVE"/>
-			<Sector Name="PIY"/>
-			<Sector Name="LEA"/>
-			<Sector Name="GEL"/>
-		</Sectors>
-		<Maps>
-			<Map Name="ALL_CTA" />
-			<Map Name="ALL_SECTORS" />
-			<Map Name="COAST_ALL" />
-			<Map Name="ALL_ROUTES_HIGH" />
-			<Map Name="ALL_POINTS_HIGH" />
-			<Map Name="FIR_BDRY" />
-			<Map Name="UPPER_SECTOR_FREQS" />
-		</Maps>
-		<Strips Mode="State" Sort="Time">
-			<Window Type="State" State="Jurisdiction" Visible="true" />
-			<Window Type="State" State="Announced" Visible="true" />
-			<Window Type="State" State="Preactive" Visible="true" />
-		</Strips>
-		<ArrivalLists>
-			<Airport Name="YPPH" />
-		</ArrivalLists>
-		<CFL QuickLevel="9000" />
-		<ControllerInfo>
-			<Line>Melbourne Centre</Line>
-			<Line>ATC feedback - feedback.vatpac.org</Line>
-		</ControllerInfo>
-	</Position>
-
-	<Position Name="Ore" Type="ASD" DefaultCenter="-2350.000+11900.000" DefaultRange="1500">
-		<Sectors>
-			<Sector Name="ORE"/>
-			<Sector Name="BIL"/>
-			<Sector Name="MOR"/>
-			<Sector Name="TFR"/>
-		</Sectors>
-		<Maps>
-			<Map Name="ALL_CTA" />
-			<Map Name="ALL_SECTORS" />
-			<Map Name="COAST_ALL" />
-			<Map Name="ALL_ROUTES_HIGH" />
-			<Map Name="ALL_POINTS_HIGH" />
-			<Map Name="FIR_BDRY" />
-			<Map Name="UPPER_SECTOR_FREQS" />
-		</Maps>
-		<Strips Mode="State" Sort="Time">
-			<Window Type="State" State="Jurisdiction" Visible="true" />
-			<Window Type="State" State="Announced" Visible="true" />
-			<Window Type="State" State="Preactive" Visible="true" />
-		</Strips>
-		<CFL QuickLevel="9000" />
-		<ControllerInfo>
-			<Line>Melbourne Centre</Line>
-			<Line>ATC feedback - feedback.vatpac.org</Line>
-		</ControllerInfo>
-	</Position>
-
-	<Position Name="Tabletop" Type="ASD" DefaultCenter="-1850.000+14800.000" DefaultRange="1100">
-		<Sectors>
-			<Sector Name="SWY"/>
-			<Sector Name="TBP"/>
-			<Sector Name="KEN"/>
-			<Sector Name="BAR"/>
-		</Sectors>
-		<Maps>
-			<Map Name="ALL_CTA" />
-			<Map Name="ALL_SECTORS" />
-			<Map Name="COAST_ALL" />
-			<Map Name="ALL_ROUTES_HIGH" />
-			<Map Name="ALL_POINTS_HIGH" />
-			<Map Name="FIR_BDRY" />
-			<Map Name="UPPER_SECTOR_FREQS" />
-		</Maps>
-		<Strips Mode="State" Sort="Time">
-			<Window Type="State" State="Jurisdiction" Visible="true" />
-			<Window Type="State" State="Announced" Visible="true" />
-			<Window Type="State" State="Preactive" Visible="true" />
-		</Strips>
-		<ArrivalLists>
-			<Airport Name="YBCS" />
-		</ArrivalLists>
-		<CFL QuickLevel="9000" />
-		<ControllerInfo>
-			<Line>Brisbane Centre</Line>
-			<Line>ATC feedback - feedback.vatpac.org</Line>
-		</ControllerInfo>
-	</Position>
-
-	<Position Name="Tailem Bend" Type="ASD" DefaultCenter="-3534.000+14230.000" DefaultRange="750">
-		<Sectors>
-			<Sector Name="TBD"/>
-			<Sector Name="AUG"/>
-			<Sector Name="MUN"/>
-			<Sector Name="OXL"/>
-		</Sectors>
-		<Maps>
-			<Map Name="ALL_CTA" />
-			<Map Name="ALL_SECTORS" />
-			<Map Name="COAST_ALL" />
-			<Map Name="ALL_ROUTES_HIGH" />
-			<Map Name="ALL_POINTS_HIGH" />
-			<Map Name="FIR_BDRY" />
-			<Map Name="UPPER_SECTOR_FREQS" />
-		</Maps>
-		<Strips Mode="State" Sort="Time">
-			<Window Type="State" State="Jurisdiction" Visible="true" />
-			<Window Type="State" State="Announced" Visible="true" />
-			<Window Type="State" State="Preactive" Visible="true" />
-		</Strips>
-		<ArrivalLists>
-			<Airport Name="YPAD" />
-			<Airport Name="YMML" />
-		</ArrivalLists>
-		<CFL QuickLevel="9000" />
-		<ControllerInfo>
-			<Line>Melbourne Centre</Line>
-			<Line>ATC feedback - feedback.vatpac.org</Line>
-		</ControllerInfo>
-	</Position>
-
-	<Position Name="Snowy" Type="ASD" DefaultCenter="-3719.000+14742.000" DefaultRange="600">
-		<Sectors>
-			<Sector Name="SNO"/>
-			<Sector Name="YWE"/>
-			<Sector Name="ELW"/>
-			<Sector Name="WON"/>
-			<Sector Name="HUM"/>
-		</Sectors>
-		<Maps>
-			<Map Name="ALL_CTA" />
-			<Map Name="ALL_SECTORS" />
-			<Map Name="COAST_ALL" />
-			<Map Name="ALL_ROUTES_HIGH" />
-			<Map Name="ALL_POINTS_HIGH" />
-			<Map Name="FIR_BDRY" />
-			<Map Name="UPPER_SECTOR_FREQS" />
-		</Maps>
-		<Strips Mode="State" Sort="Time">
-			<Window Type="State" State="Jurisdiction" Visible="true" />
-			<Window Type="State" State="Announced" Visible="true" />
-			<Window Type="State" State="Preactive" Visible="true" />
-		</Strips>
-		<CFL QuickLevel="9000" />
-		<ArrivalLists>
-			<Airport Name="YSCB" />
-			<Airport Name="YMML" />
-		</ArrivalLists>
-		<ControllerInfo>
-			<Line>Melbourne Centre</Line>
-			<Line>ATC feedback - feedback.vatpac.org</Line>
-		</ControllerInfo>
-	</Position>
-
-	<Position Name="Wollongong" Type="ASD" DefaultCenter="-3452.000+14939.000" DefaultRange="450">
-		<Sectors>
-			<Sector Name="WOL"/>
-			<Sector Name="BIK"/>
-			<Sector Name="KAT"/>
-			<Sector Name="GTH"/>
-		</Sectors>
-		<Maps>
-			<Map Name="ALL_CTA" />
-			<Map Name="ALL_SECTORS" />
-			<Map Name="COAST_ALL" />
-			<Map Name="ALL_ROUTES_HIGH" />
-			<Map Name="ALL_POINTS_HIGH" />
-			<Map Name="FIR_BDRY" />
-			<Map Name="UPPER_SECTOR_FREQS" />
-		</Maps>
-		<Strips Mode="State" Sort="Time">
-			<Window Type="State" State="Jurisdiction" Visible="true" />
-			<Window Type="State" State="Announced" Visible="true" />
-			<Window Type="State" State="Preactive" Visible="true" />
-		</Strips>
-		<CFL QuickLevel="10000" />
-		<ArrivalLists>
-			<Airport Name="YSCB" />
-			<Airport Name="YSSY" />
-		</ArrivalLists>
-		<ControllerInfo>
-			<Line>Melbourne Centre</Line>
-			<Line>ATC feedback - feedback.vatpac.org</Line>
-		</ControllerInfo>
-	</Position>
-
-	<Position Name="Adelaide TCU" Type="ASD" DefaultCenter="-34.947+138.525" DefaultRange="150" MagneticVariation="-8">
-		<Sectors>
-			<Sector Name="AAW"/>
-			<Sector Name="AAE"/>
-		</Sectors>
-		<Maps>
-			<Map Name="ALL_CTA" />
-			<Map Name="Adelaide/AD_COAST" />
-			<Map Name="Adelaide/AD_TCU" />
-			<Map Name="Adelaide/AD_RWY23" />
-		</Maps>
-		<ATIS>
-			<Editor Airport="YPAD" Frequency="134.5" Server="rw1.vatpac.org"/>
-			<Window Airport="YPAD"/>
-		</ATIS>
-		<Strips Mode="Beacon" Sort="Alpha">
-			<Window Type="ADEP" Beacon="YPAD" Visible="true" />
-		</Strips>
-		<CFL QuickLevel="24000">
-			<AdditionalLevels>1600,1800,2100,2800,3100,3200,3300,3800</AdditionalLevels>
-		</CFL>
-		<ArrivalLists>
-			<Airport Name="YPAD" />
-		</ArrivalLists>
-		<ControllerInfo>
-			<Line>Adelaide Approach</Line>
-			<Line>ATIS available on 134.5</Line>
-			<Line>ATC feedback - feedback.vatpac.org</Line>
-		</ControllerInfo>
-	</Position>
-
-	<Position Name="Melbourne TCU" Type="ASD" DefaultCenter="-3740.4+14450.6" DefaultRange="150" MagneticVariation="-11">
-		<Sectors>
-			<Sector Name="MAE"/>
-			<Sector Name="MDN"/>
-			<Sector Name="MDS"/>
-		</Sectors>
-		<Maps>
-			<Map Name="ALL_CTA" />
-			<Map Name="Melbourne/ML_COAST" />
-			<Map Name="Melbourne/ML_TCU" />
-			<Map Name="Melbourne/ML_RWY16" />
-		</Maps>
-		<ATIS>
-			<Editor Airport="YMML" Frequency="118.0" />
-			<Window Airport="YMML"/>
-		</ATIS>
-		<Strips Mode="Beacon" Sort="Alpha">
-			<Window Type="ADEP" Beacon="YMML" Visible="true" />
-		</Strips>
-		<CFL QuickLevel="24000">
-			<AdditionalLevels>1600,1900,2100,2300,2700,2800,2900,3100,3300</AdditionalLevels>
-		</CFL>
-		<ArrivalLists>
-			<Airport Name="YMML" />
-		</ArrivalLists>
-		<ControllerInfo>
-			<Line>Melbourne Approach</Line>
-			<Line>ATIS available on 118.0</Line>
-			<Line>ATC feedback - feedback.vatpac.org</Line>
-		</ControllerInfo>
-	</Position>
-
-	<Position Name="YMML" Type="ASMGCS" ASMGCSAirport="YMML" DefaultCenter="-37.673+144.843" DefaultRange="5" MagneticVariation="-11"><!--Rotation="-70"-->
-		<Maps>
-			<Map Name="ASMGCS_YMML_RWY" />
-			<Map Name="ASMGCS_YMML_TWY" />
-			<Map Name="ASMGCS_YMML_BLD" />
-			<Map Name="ASMGCS_YMML_APR" />
-		</Maps>
-	</Position>
-
-	<Position Name="Sydney TCU" Type="ASD" DefaultCenter="-33.9461+151.1772" DefaultRange="150" MagneticVariation="-13">
-		<Sectors>
-			<Sector Name="SAN"/>
-			<Sector Name="SAS"/>
-			<Sector Name="SDN"/>
-			<Sector Name="SDS"/>
-			<Sector Name="SFW"/>
-			<Sector Name="SFE"/>
-		</Sectors>
-		<Maps>
-			<Map Name="ALL_CTA" />
-			<Map Name="Sydney/SY_COAST" />
-			<Map Name="Sydney/SY_TCU" />
-			<Map Name="Sydney/SY_RWY34" />
-		</Maps>
-		<ATIS>
-			<Editor Airport="YSSY" Frequency="126.25" />
-			<Window Airport="YSSY"/>
-		</ATIS>
-		<Strips Mode="Beacon" Sort="Alpha">
-			<Window Type="ADEP" Beacon="YSSY" Visible="true" />
-		</Strips>
-		<CFL QuickLevel="28000">
-			<AdditionalLevels>1600,1800,2100,2200,2700,5200</AdditionalLevels>
-		</CFL>
-		<ArrivalLists>
-			<Airport Name="YSSY" />
-		</ArrivalLists>
-		<ControllerInfo>
-			<Line>Sydney Approach</Line>
-			<Line>ATIS available on 126.25</Line>
-			<Line>ATC feedback - feedback.vatpac.org</Line>
-		</ControllerInfo>
-	</Position>
-
-	<Position Name="YSSY" Type="ASMGCS" ASMGCSAirport="YSSY" DefaultCenter="-33.9461+151.1772" DefaultRange="5" MagneticVariation="-13">
-		<!--Rotation="-70"-->
-		<Maps>
-			<Map Name="ASMGCS_YSSY_RWY" />
-			<Map Name="ASMGCS_YSSY_TWY" />
-			<Map Name="ASMGCS_YSSY_BLD" />
-			<Map Name="ASMGCS_YSSY_APR" />
-		</Maps>
-	</Position>
-
-	<Position Name="Brisbane TCU" Type="ASD" DefaultCenter="-27.3942+153.1218" DefaultRange="150" MagneticVariation="-11">
-		<Sectors>
-			<Sector Name="BAN"/>
-			<Sector Name="BAS"/>
-            <Sector Name="BDN"/>
-            <Sector Name="BDS"/>
-            <Sector Name="BAG"/>
-		</Sectors>
-		<Maps>
-			<Map Name="ALL_CTA" />
-			<Map Name="Brisbane/BN_COAST" />
-			<Map Name="Brisbane/BN_TCU" />
-			<Map Name="Brisbane/BN_RWY01" />
-			<Map Name="Brisbane/CG_RWY32" />
-		</Maps>
-		<ATIS>
-			<Editor Airport="YBBN" Frequency="125.5" />
-			<Window Airport="YBBN"/>
-			<Window Airport="YBCG"/>
-		</ATIS>
-		<Strips Mode="Beacon" Sort="Alpha">
-			<Window Type="ADEP" Beacon="YBBN" Visible="true" />
-			<Window Type="ADEP" Beacon="YBCG" Visible="true" />
-		</Strips>
-		<!--
-		<CFL QuickLevel="28000">
-			<AdditionalLevels>1600,1800,2100,2200,2700,5200</AdditionalLevels>
-		</CFL>
-		-->
-		<ArrivalLists>
-			<Airport Name="YBBN" />
-			<Airport Name="YBCG" />
-		</ArrivalLists>
-		<ControllerInfo>
-			<Line>Brisbane Approach</Line>
-			<Line>ATIS available on 125.5</Line>
-			<Line>ATC feedback - feedback.vatpac.org</Line>
-		</ControllerInfo>
-	</Position>
-
-	<Position Name="YBBN" Type="ASMGCS" ASMGCSAirport="YBBN" DefaultCenter="-27.3942+153.1218" DefaultRange="5" MagneticVariation="-11">
-		<!--Rotation="-70"-->
-		<Maps>
-			<Map Name="ASMGCS_YBBN_RWY" />
-			<Map Name="ASMGCS_YBBN_TWY" />
-			<Map Name="ASMGCS_YBBN_BLD" />
-		</Maps>
-	</Position>
-</Positions>
->>>>>>> 707dbeb8
+</Positions>