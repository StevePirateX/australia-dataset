﻿<?xml version="1.0" encoding="utf-8"?>
<Maps>
  <Map Type="System" Name="ALL_ROUTES_HIGH" Priority="1" Center="-23.700+133.870">
    <Line Name="A216_0">CS VOR.A216.APUKA</Line>
    <Line Name="A339_0">VALRA.A339.ELBIS</Line>
<<<<<<< HEAD
    <Line Name="A346_0">HM VOR.A346.TEKEP</Line>
    <Line Name="A458_0">ALEGO.A458.DN VOR</Line>
    <Line Name="A461_0">BUTPA.A461.LEC NDB</Line>
    <Line Name="A464_0">RIGMI.A464.KIKEM</Line>
    <Line Name="A576_0">TESAT.A576.ATMAP</Line>
    <Line Name="A579_0">UBLIN.A579.NOBAR</Line>
    <Line Name="A585_0">AD VOR.A585.SAPDA</Line>
    <Line Name="A587_0">AS VOR.A587.ONOXA</Line>
    <Line Name="A598_0">BIXAD.A598.RIPNA</Line>
    <Line Name="B220_0">KELPI.B220.VIPAM</Line>
    <Line Name="B325_0">AKUKO.B325.CC VOR</Line>
    <Line Name="B333_0">RUMIX.B333.DUKUB</Line>
    <Line Name="B450_0">TESAT.B450.NF VOR</Line>
    <Line Name="B462_0">APISO.B462.MK VOR</Line>
    <Line Name="B469_0">LAMOB.B469.TOPIR</Line>
    <Line Name="B472_0">NTN NDB.B472.TOREX</Line>
    <Line Name="B473_0">OPABA.B473.CS VOR</Line>
    <Line Name="B474_0">NOBAR.B474.MEPAB</Line>
    <Line Name="B578_0">TEBUR.B578.BN VOR</Line>
    <Line Name="B580_0">NOBAR.B580.VESUN</Line>
    <Line Name="B586_0">BODEG.B586.TEKAN</Line>
    <Line Name="B587_0">NBR NDB.B587.OPABA</Line>
    <Line Name="B598_0">DN VOR.B598.POSOX</Line>
    <Line Name="G200_0">XMX VOR.G200.KADEM</Line>
    <Line Name="G205_0">HM VOR.G205.WEENA</Line>
    <Line Name="G209_0">LM VOR.G209.XMX VOR</Line>
    <Line Name="G222_0">PKS VOR.G222.SAPDA</Line>
    <Line Name="G326_0">ONOXA.G326.BN VOR</Line>
    <Line Name="G329_0">BN VOR.G329.NF VOR</Line>
    <Line Name="G342_0">CS VOR.G342.NODOK</Line>
    <Line Name="G459_0">BEGMI.G459.WP VOR</Line>
    <Line Name="G578_0">EGATU.G578.PD VOR</Line>
    <Line Name="G591_0">ABVOM.G591.CS VOR</Line>
    <Line Name="G595_0">TESAT.G595.SARAP</Line>
    <Line Name="H12_0">MK VOR.H12.TESAT</Line>
    <Line Name="H16_0">AVNEX.H16.LM VOR</Line>
    <Line Name="H18_0">PH VOR.H18.MUBID</Line>
    <Line Name="H19_0">MUDGI.H19.ROM NDB</Line>
    <Line Name="H20_0">WOL NDB.H20.MOTRA</Line>
    <Line Name="H21_0">NATYA.H21.WG VOR</Line>
=======
    <Line Name="A346_0">HM.A346.LEEAM</Line>
    <Line Name="A458_0">ALEGO.A458.DN</Line>
    <Line Name="A461_0">BUTPA.A461.LEC</Line>
    <Line Name="A464_0">ELLAS.A464.KIKEM</Line>
    <Line Name="A576_0">TESAT.A576.ATMAP</Line>
    <Line Name="A579_0">NATLI.A579.NOBAR</Line>
    <Line Name="A585_0">AD.A585.SAPDA</Line>
    <Line Name="A587_0">AS.A587.ONOXA</Line>
    <Line Name="A598_0">BN.A598.IKODA</Line>
    <Line Name="B220_0">KELPI.B220.VIPAM</Line>
    <Line Name="B325_0">AKUKO.B325.CC</Line>
    <Line Name="B333_0">PUGEL.B333.DUKUB</Line>
    <Line Name="B450_0">TESAT.B450.ABARB</Line>
    <Line Name="B462_0">APISO.B462.MK</Line>
    <Line Name="B472_0">NTN.B472.TOREX</Line>
    <Line Name="B473_0">OPABA.B473.CS</Line>
    <Line Name="B474_0">NOBAR.B474.BEADS</Line>
    <Line Name="B578_0">MEPEM.B578.BN</Line>
    <Line Name="B580_0">NOBAR.B580.MISLY</Line>
    <Line Name="B586_0">IKODA.B586.TEKAN</Line>
    <Line Name="B587_0">NBR.B587.OPABA</Line>
    <Line Name="B598_0">DN.B598.POSOX</Line>
    <Line Name="G200_0">XMX.G200.KADEM</Line>
    <Line Name="G205_0">HM.G205.WEENA</Line>
    <Line Name="G209_0">LM.G209.IDOKU</Line>
    <Line Name="G222_0">PKS.G222.SAPDA</Line>
    <Line Name="G326_0">ONOXA.G326.BN</Line>
    <Line Name="G329_0">BN.G329.BONEY</Line>
    <Line Name="G342_0">CS.G342.NODOK</Line>
    <Line Name="G459_0">BEGMI.G459.WP</Line>
    <Line Name="G578_0">EGATU.G578.PD</Line>
    <Line Name="G591_0">PUGEL.G591.CS</Line>
    <Line Name="G595_0">TESAT.G595.SOTKI</Line>
    <Line Name="H12_0">MK.H12.TESAT</Line>
    <Line Name="H17_0">PH.H17.LM</Line>
    <Line Name="H18_0">PH.H18.MUBID</Line>
    <Line Name="H19_0">MUDGI.H19.ROM</Line>
    <Line Name="H20_0">WOL.H20.MOTRA</Line>
    <Line Name="H21_0">NATYA.H21.WG</Line>
>>>>>>> 7bd793c7
    <Line Name="H36_0">BENDO.H36.NONUP</Line>
    <Line Name="H44_0">KADOM.H44.AD VOR</Line>
    <Line Name="H50_0">ML VOR.H50.MNG VOR</Line>
    <Line Name="H54_0">HAWKY.H54.KAMBI</Line>
    <Line Name="H65_0">TESAT.H65.CB VOR</Line>
    <Line Name="H66_0">ML VOR.H66.LAGOB</Line>
    <Line Name="H76_0">RIC NDB.H76.NBR NDB</Line>
    <Line Name="H84_0">WHA NDB.H84.AD VOR</Line>
    <Line Name="H91_0">BN VOR.H91.CORKY</Line>
    <Line Name="H98_0">GAMBL.H98.SANAD</Line>
    <Line Name="H99_0">SANAD.H99.BOREE</Line>
    <Line Name="H102_0">MIA VOR.H102.NATYA</Line>
    <Line Name="H105_0">MUDGI.H105.HM VOR</Line>
    <Line Name="H111_0">TASUM.H111.LT VOR</Line>
    <Line Name="H119_0">LEC NDB.H119.ML VOR</Line>
    <Line Name="H129_0">ML VOR.H129.DOSEL</Line>
    <Line Name="H133_0">ENTRA.H133.GAMBL</Line>
    <Line Name="H135_0">LEC NDB.H135.AD VOR</Line>
    <Line Name="H155_0">KEPPA.H155.MIA VOR</Line>
    <Line Name="H164_0">ML VOR.H164.LEC NDB</Line>
    <Line Name="H169_0">ML VOR.H169.IRSOM</Line>
    <Line Name="H185_0">TESAT.H185.BN VOR</Line>
    <Line Name="H202_0">TESAT.H202.AGETA</Line>
    <Line Name="H215_0">LT VOR.H215.WAREN</Line>
    <Line Name="H246_0">AD VOR.H246.OOM NDB</Line>
    <Line Name="H247_0">AD VOR.H247.CULIN</Line>
    <Line Name="H309_0">MIA VOR.H309.AD VOR</Line>
    <Line Name="H319_0">ENPAG.H319.TARAL</Line>
    <Line Name="H345_0">ML VOR.H345.AD VOR</Line>
    <Line Name="H630_0">ATLIB.H630.NIMEK</Line>
    <Line Name="J15_0">YORKE.J15.AD VOR</Line>
    <Line Name="J19_0">NATYA.J19.BHI VOR</Line>
    <Line Name="J21_0">BIRER.J21.BORLI</Line>
    <Line Name="J22_0">LT VOR.J22.OTKED</Line>
    <Line Name="J27_0">GTE NDB.J27.GUGUK</Line>
    <Line Name="J30_0">TNK VOR.J30.TN VOR</Line>
    <Line Name="J37_0">WHA NDB.J37.OOM NDB</Line>
    <Line Name="J42_0">WOL NDB.J42.AY VOR</Line>
    <Line Name="J58_0">HAWKY.J58.WHA NDB</Line>
    <Line Name="J61_0">IKUMA.J61.CS VOR</Line>
    <Line Name="J64_0">AYE NDB.J64.CS VOR</Line>
    <Line Name="J70_0">CFS VOR.J70.CORKY</Line>
    <Line Name="J72_0">ARG VOR.J72.DN VOR</Line>
    <Line Name="J89_0">MA VOR.J89.UNVAT</Line>
    <Line Name="J93_0">LM VOR.J93.KU VOR</Line>
    <Line Name="J138_0">JANUS.J138.TL VOR</Line>
    <Line Name="J141_0">KG VOR.J141.PKS VOR</Line>
    <Line Name="J142_0">CB VOR.J142.BORTO</Line>
    <Line Name="J149_0">CDU NDB.J149.WHA NDB</Line>
    <Line Name="J151_0">CS VOR.J151.PD VOR</Line>
    <Line Name="J163_0">TASUM.J163.CB VOR</Line>
    <Line Name="J184_0">TL VOR.J184.MA VOR</Line>
    <Line Name="J199_0">SPRIG.J199.PEBTA</Line>
<<<<<<< HEAD
    <Line Name="J208_0">BN VOR.J208.LHI NDB</Line>
    <Line Name="J251_0">DN VOR.J251.WHA NDB</Line>
    <Line Name="J917_0">CS VOR.J917.TICAL</Line>
    <Line Name="L503_0">RUNOD.L503.SAVER</Line>
    <Line Name="L508_0">OMKIN.L508.MILLA</Line>
    <Line Name="L511_0">SBR VOR.L511.TARUN</Line>
    <Line Name="L513_0">TAPAX.L513.MIDAT</Line>
=======
    <Line Name="J208_0">BN.J208.CHEWY</Line>
    <Line Name="J251_0">DN.J251.WHA</Line>
    <Line Name="J917_0">CS.J917.TICAL</Line>
    <Line Name="L503_0">NATLI.L503.SAVER</Line>
    <Line Name="L508_0">COOPS.L508.MILLA</Line>
    <Line Name="L511_0">TARUN.L511.SBR</Line>
    <Line Name="L513_0">TAPAX.L513.COOPS</Line>
>>>>>>> 7bd793c7
    <Line Name="L514_0">EGATU.L514.REVOP</Line>
    <Line Name="L521_0">TESAT.L521.GEROS</Line>
    <Line Name="L774_0">LELED.L774.ELATI</Line>
    <Line Name="L894_0">DADAR.L894.MERIB</Line>
    <Line Name="M625_0">GILLY.M625.MILLA</Line>
    <Line Name="M636_0">PLUGA.M636.TESAT</Line>
    <Line Name="M639_0">SAVER.M639.NETTY</Line>
    <Line Name="M641_0">DOGAR.M641.MERIB</Line>
<<<<<<< HEAD
    <Line Name="M643_0">ELGUN.M643.TASUM</Line>
    <Line Name="M766_0">SATNA.M766.DN VOR</Line>
    <Line Name="M768_0">ELBIS.M768.DN VOR</Line>
    <Line Name="N509_0">PD VOR.N509.ELATI</Line>
    <Line Name="N584_0">JUMPA.N584.LAMSI</Line>
    <Line Name="N628_0">DADAR.N628.SABEK</Line>
    <Line Name="N633_0">POSOD.N633.PEDPI</Line>
    <Line Name="N640_0">ELATI.N640.AD VOR</Line>
    <Line Name="N750_0">SULON.N750.PLUGA</Line>
    <Line Name="N752_0">AVNEX.N752.ATMAL</Line>
    <Line Name="N759_0">ML VOR.N759.SASRO</Line>
    <Line Name="N774_0">OLREL.N774.TESAT</Line>
    <Line Name="P627_0">KADAP.P627.KALBI</Line>
    <Line Name="P753_0">WAREN.P753.BUGBA</Line>
    <Line Name="P766_0">TONIM.P766.OMKIN</Line>
    <Line Name="P880_0">NUMSA.P880.SCOTT</Line>
    <Line Name="Q7_0">PBO VOR.Q7.HALEM</Line>
=======
    <Line Name="M643_0">FONLO.M643.TASUM</Line>
    <Line Name="M766_0">SATNA.M766.DN</Line>
    <Line Name="M768_0">ELBIS.M768.DN</Line>
    <Line Name="N509_0">PD.N509.DECEM</Line>
    <Line Name="N584_0">SIFRA.N584.LAMSI</Line>
    <Line Name="N628_0">DADAR.N628.SABEK</Line>
    <Line Name="N633_0">POSOD.N633.PEDPI</Line>
    <Line Name="N640_0">TARAK.N640.AD</Line>
    <Line Name="N750_0">SULON.N750.PLUGA</Line>
    <Line Name="N752_0">NONOG.N752.AVNEX</Line>
    <Line Name="N759_0">ML.N759.MIKEL</Line>
    <Line Name="N774_0">MAGDA.N774.TESAT</Line>
    <Line Name="P627_0">KADAP.P627.KALBI</Line>
    <Line Name="P753_0">WAREN.P753.SMIFF</Line>
    <Line Name="P766_0">TONIM.P766.MIKEL</Line>
    <Line Name="P880_0">MISLY.P880.SCOTT</Line>
    <Line Name="Q7_0">PBO.Q7.HALEM</Line>
>>>>>>> 7bd793c7
    <Line Name="Q8_0">HAWKY.Q8.AKDAV</Line>
    <Line Name="Q9_0">PD VOR.Q9.REVOP</Line>
    <Line Name="Q10_0">MUBID.Q10.HAMTN</Line>
    <Line Name="Q11_0">SUGAB.Q11.CAMEL</Line>
    <Line Name="Q15_0">HOOKS.Q15.WOL NDB</Line>
    <Line Name="Q20_0">AVNEX.Q20.ONGAR</Line>
    <Line Name="Q22_0">BORTO.Q22.CLAMY</Line>
    <Line Name="Q23_0">TN VOR.Q23.DN VOR</Line>
    <Line Name="Q24_0">GUDSO.Q24.KELPI</Line>
    <Line Name="Q25_0">BIDAP.Q25.DALWU</Line>
    <Line Name="Q27_0">TAPAX.Q27.HAMTN</Line>
    <Line Name="Q28_0">YFDF.Q28.CHARL</Line>
    <Line Name="Q29_0">RAZZI.Q29.ML VOR</Line>
    <Line Name="Q30_0">TL VOR.Q30.BOXER</Line>
    <Line Name="Q31_0">YCWA.Q31.REVOP</Line>
    <Line Name="Q32_0">BORLI.Q32.GRABL</Line>
    <Line Name="Q33_0">AD VOR.Q33.ESP VOR</Line>
    <Line Name="Q36_0">PULOL.Q36.ANGAS</Line>
    <Line Name="Q38_0">BRM NDB.Q38.PH VOR</Line>
    <Line Name="Q39_0">ELLAS.Q39.SAVER</Line>
    <Line Name="Q41_0">AYE NDB.Q41.HAMTN</Line>
    <Line Name="Q46_0">BORTO.Q46.LESON</Line>
    <Line Name="Q47_0">GOMOL.Q47.GUDSO</Line>
    <Line Name="Q53_0">GOMOL.Q53.WOONA</Line>
    <Line Name="Q60_0">WG VOR.Q60.BLACK</Line>
    <Line Name="Q64_0">LOAFA.Q64.GEESE</Line>
    <Line Name="Q67_0">BN VOR.Q67.CS VOR</Line>
    <Line Name="Q69_0">GOMOL.Q69.SU VOR</Line>
    <Line Name="Q73_0">VALRA.Q73.CAMEL</Line>
    <Line Name="Q75_0">BIRDY.Q75.HELLI</Line>
    <Line Name="Q76_0">MNG VOR.Q76.NONUM</Line>
    <Line Name="Q78_0">ADMAR.Q78.OLTIN</Line>
    <Line Name="Q91_0">DUMAV.Q91.ALLEE</Line>
    <Line Name="Q144_0">MEPEM.Q144.ATROP</Line>
    <Line Name="Q158_0">ML VOR.Q158.PH VOR</Line>
    <Line Name="Q165_0">HACHI.Q165.TL VOR</Line>
    <Line Name="Q168_0">KEPPA.Q168.WR NDB</Line>
    <Line Name="Q210_0">SANEG.Q210.NBR NDB</Line>
    <Line Name="Q295_0">ITIDE.Q295.SOSTU</Line>
    <Line Name="Q303_0">BIVAT.Q303.YCCA</Line>
    <Line Name="Q401_0">KADOM.Q401.UVUPU</Line>
    <Line Name="Q421_0">MORRO.Q421.UNVAT</Line>
    <Line Name="Q473_0">IBUNA.Q473.HAWKE</Line>
    <Line Name="Q484_0">BN VOR.Q484.ROM NDB</Line>
    <Line Name="Q499_0">VOMPA.Q499.NONUM</Line>
    <Line Name="Q587_0">ESDEG.Q587.METUM</Line>
<<<<<<< HEAD
    <Line Name="Q923_0">SU VOR.Q923.CANTY</Line>
    <Line Name="R204_0">LIDIT.R204.CS VOR</Line>
    <Line Name="R206_0">XMX VOR.R206.PD VOR</Line>
    <Line Name="R210_0">CS VOR.R210.KAPSO</Line>
=======
    <Line Name="R204_0">LIDIT.R204.CS</Line>
    <Line Name="R206_0">METAB.R206.PD</Line>
    <Line Name="R210_0">CS.R210.KAPSO</Line>
>>>>>>> 7bd793c7
    <Line Name="R212_0">PIBED.R212.GUDUG</Line>
    <Line Name="R213_0">HOBBO.R213.TL VOR</Line>
    <Line Name="R340_0">AGETA.R340.GUTEV</Line>
    <Line Name="R346_0">TOSAS.R346.TL VOR</Line>
    <Line Name="R348_0">KADAP.R348.LATEP</Line>
<<<<<<< HEAD
    <Line Name="R587_0">BN VOR.R587.MEPAB</Line>
    <Line Name="R592_0">PUPIT.R592.METUM</Line>
    <Line Name="T8_0">AY VOR.T8.TEKUP</Line>
    <Line Name="T11_0">ROM NDB.T11.BRM NDB</Line>
    <Line Name="T12_0">PH VOR.T12.XMX VOR</Line>
    <Line Name="T13_0">NTN NDB.T13.EML NDB</Line>
    <Line Name="T20_0">AD VOR.T20.TARUN</Line>
    <Line Name="T21_0">PD VOR.T21.LEC NDB</Line>
    <Line Name="T25_0">BHI VOR.T25.TNK VOR</Line>
    <Line Name="T27_0">KU VOR.T27.VALRA</Line>
    <Line Name="T28_0">ARG VOR.T28.MOCHO</Line>
    <Line Name="T29_0">WR NDB.T29.CIN VOR</Line>
    <Line Name="T33_0">LEC NDB.T33.VIGUT</Line>
    <Line Name="T41_0">LM VOR.T41.SABEK</Line>
    <Line Name="T44_0">AYE NDB.T44.NONAX</Line>
    <Line Name="T47_0">AYE NDB.T47.WINAL</Line>
    <Line Name="T53_0">MISLY.T53.GOMOL</Line>
=======
    <Line Name="R587_0">BN.R587.HARVS</Line>
    <Line Name="R592_0">PUPIT.R592.METUM</Line>
    <Line Name="T8_0">AY.T8.TEKUP</Line>
    <Line Name="T11_0">ROM.T11.BRM</Line>
    <Line Name="T12_0">PH.T12.NUNLA</Line>
    <Line Name="T13_0">NTN.T13.EML</Line>
    <Line Name="T20_0">AD.T20.BRM</Line>
    <Line Name="T21_0">PD.T21.LEC</Line>
    <Line Name="T25_0">BHI.T25.TNK</Line>
    <Line Name="T27_0">KU.T27.VALRA</Line>
    <Line Name="T28_0">ARG.T28.MOCHO</Line>
    <Line Name="T29_0">WR.T29.CIN</Line>
    <Line Name="T33_0">LEC.T33.VIGUT</Line>
    <Line Name="T41_0">LM.T41.MERME</Line>
    <Line Name="T44_0">AYE.T44.NONAX</Line>
    <Line Name="T47_0">AYE.T47.WINAL</Line>
    <Line Name="T53_0">MISLY.T53.CG</Line>
>>>>>>> 7bd793c7
    <Line Name="T55_0">HAAVI.T55.ITIDE</Line>
    <Line Name="T58_0">SAPDA.T58.COBRA</Line>
    <Line Name="T63_0">BIDAP.T63.ARG VOR</Line>
    <Line Name="T65_0">NOGIP.T65.TEKUP</Line>
    <Line Name="T74_0">TN VOR.T74.ENPAG</Line>
    <Line Name="T85_0">AS VOR.T85.KA VOR</Line>
    <Line Name="T97_0">KAMBI.T97.KG VOR</Line>
    <Line Name="T131_0">BORTO.T131.VIBUX</Line>
    <Line Name="T134_0">GEMAC.T134.TAPAX</Line>
    <Line Name="T234_0">BORTO.T234.TASUM</Line>
    <Line Name="UH201_0">AGETA.UH201.SCO NDB</Line>
    <Line Name="UH205_0">BORLI.UH205.CULIN</Line>
<<<<<<< HEAD
    <Line Name="UH206_0">MUDGI.UH206.SGE NDB</Line>
    <Line Name="UH209_0">NBR NDB.UH209.SCO NDB</Line>
    <Line Name="UH224_0">SETER.UH224.BN VOR</Line>
    <Line Name="UH226_0">RIC NDB.UH226.ENPAG</Line>
    <Line Name="UH258_0">LHI NDB.UH258.RIKNI</Line>
=======
    <Line Name="UH206_0">MUDGI.UH206.SGE</Line>
    <Line Name="UH209_0">NBR.UH209.SCO</Line>
    <Line Name="UH226_0">RIC.UH226.ENPAG</Line>
    <Line Name="UH258_0">GOOMA.UH258.RIKNI</Line>
>>>>>>> 7bd793c7
    <Line Name="UH336_0">KEPPA.UH336.NATYA</Line>
    <Line Name="UJ328_0">ISTEM.UJ328.BISAB</Line>
    <Line Name="UQ61_0">OCTOB.UQ61.SHEPP</Line>
    <Line Name="UQ95_0">EGORE.UQ95.BUNDY</Line>
    <Line Name="UQ175_0">LAKUP.UQ175.VEGPU</Line>
    <Line Name="UQ200_0">VIROB.UQ200.KILIK</Line>
    <Line Name="UQ205_0">TAREX.UQ205.COLDS</Line>
    <Line Name="UQ215_0">CB VOR.UQ215.TANTA</Line>
    <Line Name="UQ220_0">KARSI.UQ220.STOES</Line>
    <Line Name="UQ320_0">JULIE.UQ320.IDOTO</Line>
    <Line Name="UQ346_0">BORLI.UQ346.POLSO</Line>
    <Line Name="UQ440_0">WIZZA.UQ440.CLEOS</Line>
    <Line Name="UQ489_0">BISAB.UQ489.NONID</Line>
    <Line Name="UQ493_0">CAPRI.UQ493.PROBO</Line>
    <Line Name="UY70_0">ATNAT.UY70.BISAB</Line>
    <Line Name="UY83_0">BEBUX.UY83.GREGA</Line>
    <Line Name="UY85_0">KILIK.UY85.CURLY</Line>
    <Line Name="UY87_0">MEMUP.UY87.TAPAX</Line>
    <Line Name="UY91_0">IDOTO.UY91.DONYA</Line>
    <Line Name="UY93_0">HERMA.UY93.AS VOR</Line>
    <Line Name="UY95_0">ADKUL.UY95.DONYA</Line>
    <Line Name="UY327_0">NOLAN.UY327.MAKRL</Line>
    <Line Name="UY409_0">EML NDB.UY409.EAGLE</Line>
    <Line Name="UY495_0">PN VOR.UY495.COCKA</Line>
    <Line Name="V33_0">IRSOM.V33.TASUM</Line>
    <Line Name="V35_0">WONYU.V35.NWN VOR</Line>
    <Line Name="V111_0">RK VOR.V111.RUROX</Line>
    <Line Name="V112_0">AS VOR.V112.AYE NDB</Line>
    <Line Name="V126_0">ML VOR.V126.NOGIP</Line>
    <Line Name="V129_0">BN VOR.V129.EML NDB</Line>
    <Line Name="V250_0">BN VOR.V250.TAVEV</Line>
    <Line Name="V275_0">ATVIL.V275.YMLS</Line>
    <Line Name="V279_0">NOGIP.V279.ML VOR</Line>
    <Line Name="V327_0">UNVAT.V327.HAWKE</Line>
    <Line Name="V412_0">LEBIT.V412.ROM NDB</Line>
    <Line Name="V621_0">CDU NDB.V621.RIKAB</Line>
    <Line Name="W105_0">WYY NDB.W105.LT VOR</Line>
    <Line Name="W112_0">HM VOR.W112.ALBUX</Line>
    <Line Name="W121_0">NWN VOR.W121.VALRA</Line>
    <Line Name="W137_0">CB VOR.W137.MUDGI</Line>
    <Line Name="W148_0">WG VOR.W148.CB VOR</Line>
    <Line Name="W165_0">PD VOR.W165.VALRA</Line>
    <Line Name="W184_0">AVBEG.W184.MUDGI</Line>
<<<<<<< HEAD
    <Line Name="W189_0">AMB NDB.W189.BN VOR</Line>
    <Line Name="W218_0">NOLAN.W218.LT VOR</Line>
    <Line Name="W257_0">CIN VOR.W257.NWN VOR</Line>
    <Line Name="W258_0">TL VOR.W258.COBES</Line>
    <Line Name="W263_0">OLRUX.W263.KG VOR</Line>
    <Line Name="W408_0">ROOKS.W408.AYE NDB</Line>
    <Line Name="W423_0">CULIN.W423.CB VOR</Line>
    <Line Name="W482_0">ASIXA.W482.HID NDB</Line>
    <Line Name="W486_0">FRT NDB.W486.KAMBI</Line>
    <Line Name="W536_0">LHR NDB.W536.ASIXA</Line>
    <Line Name="W677_0">GUPDA.W677.ASIXA</Line>
    <Line Name="W778_0">NWA TAC.W778.DONIC</Line>
    <Line Name="Y10_0">OTLED.Y10.ESDEG</Line>
=======
    <Line Name="W189_0">AMB.W189.BN</Line>
    <Line Name="W190_0">ML.W190.AV</Line>
    <Line Name="W200_0">AD.W200.PF</Line>
    <Line Name="W209_0">BN.W209.RIDVO</Line>
    <Line Name="W218_0">ESL.W218.LT</Line>
    <Line Name="W238_0">YOLD.W238.AD</Line>
    <Line Name="W257_0">CIN.W257.NWN</Line>
    <Line Name="W258_0">TL.W258.COBES</Line>
    <Line Name="W263_0">OLRUX.W263.KG</Line>
    <Line Name="W284_0">TESAT.W284.WLM</Line>
    <Line Name="W295_0">TASUM.H111.LT</Line>
    <Line Name="W325_0">AD.W325.IDKEG</Line>
    <Line Name="W354_0">BN.W354.AMB</Line>
    <Line Name="W369_0">BN.W369.BDV</Line>
    <Line Name="W374_0">EML.W374.BN</Line>
    <Line Name="W405_0">ML.W405.KII</Line>
    <Line Name="W408_0">KG.W408.AYE</Line>
    <Line Name="W423_0">BTH.W423.CB</Line>
    <Line Name="W426_0">AD.W426.BHI</Line>
    <Line Name="W444_0">PH.W444.AVKAN</Line>
    <Line Name="W486_0">ABA.W486.PLC</Line>
    <Line Name="W519_0">AD.W519.DOTVU</Line>
    <Line Name="W536_0">LHR.W536.REEFE</Line>
    <Line Name="W661_0">ML.W661.MB</Line>
    <Line Name="W677_0">GUPDA.W677.SARAK</Line>
    <Line Name="W687_0">WAREN.W687.ML</Line>
    <Line Name="W694_0">BN.W694.SGE</Line>
    <Line Name="W778_0">NWA.W778.DONIC</Line>
    <Line Name="W839_0">PH.W839.GIG</Line>
>>>>>>> 7bd793c7
    <Line Name="Y12_0">BENDO.Y12.ARBEY</Line>
    <Line Name="Y13_0">MANIG.Y13.VALRA</Line>
    <Line Name="Y15_0">PH VOR.Y15.VETEL</Line>
    <Line Name="Y18_0">MANIG.Y18.SUGAB</Line>
    <Line Name="Y20_0">WATLE.Y20.BK NDB</Line>
    <Line Name="Y21_0">CORRS.Y21.LOLLY</Line>
    <Line Name="Y23_0">UBDIB.Y23.BERNI</Line>
    <Line Name="Y25_0">DN VOR.Y25.DOSAM</Line>
    <Line Name="Y31_0">PH VOR.Y31.BRM NDB</Line>
    <Line Name="Y32_0">ELDEK.Y32.REBEG</Line>
    <Line Name="Y33_0">BOXER.Y33.BORLI</Line>
    <Line Name="Y36_0">MANIG.Y36.BIDAP</Line>
    <Line Name="Y38_0">AKDAV.Y38.RIKAB</Line>
    <Line Name="Y39_0">ROGAS.Y39.RIKAB</Line>
    <Line Name="Y43_0">MATLA.Y43.GOMOL</Line>
    <Line Name="Y44_0">ESDEG.Y44.PD VOR</Line>
    <Line Name="Y53_0">BURGU.Y53.WENDY</Line>
    <Line Name="Y59_0">DOSEL.Y59.TESAT</Line>
    <Line Name="Y60_0">ESDEG.Y60.YFDF</Line>
    <Line Name="Y61_0">POONA.Y61.RUROX</Line>
    <Line Name="Y66_0">CORRS.Y66.LEPAR</Line>
    <Line Name="Y67_0">BOSLI.Y67.KG VOR</Line>
    <Line Name="Y69_0">KARAB.Y69.AS VOR</Line>
    <Line Name="Y76_0">SCOTT.Y76.SIFRA</Line>
    <Line Name="Y77_0">GEL VOR.Y77.SAGNO</Line>
    <Line Name="Y79_0">ROM NDB.Y79.BN VOR</Line>
    <Line Name="Y80_0">LAKOT.Y80.VOMPA</Line>
    <Line Name="Y81_0">CORRS.Y81.GEMAC</Line>
    <Line Name="Y84_0">TESAT.Y84.TONIM</Line>
    <Line Name="Y88_0">GUMKI.Y88.HARVS</Line>
    <Line Name="Y89_0">KELPI.Y89.EAGLE</Line>
    <Line Name="Y94_0">LEC NDB.Y94.PARRY</Line>
    <Line Name="Y97_0">KA VOR.Y97.MUNNI</Line>
    <Line Name="Y98_0">GUMKI.Y98.BONEY</Line>
    <Line Name="Y108_0">APPLE.Y108.GEMAC</Line>
    <Line Name="Y135_0">BURGU.Y135.YORKE</Line>
    <Line Name="Y153_0">SWIFT.Y153.ROKUU</Line>
    <Line Name="Y166_0">ROM NDB.Y166.ROWLO</Line>
    <Line Name="Y177_0">CS VOR.Y177.GOMOL</Line>
    <Line Name="Y195_0">ROM NDB.Y195.BN VOR</Line>
    <Line Name="Y207_0">LM VOR.Y207.BORVI</Line>
    <Line Name="Y208_0">VENGA.Y208.BORVI</Line>
    <Line Name="Y218_0">BENDO.Y218.SPIDR</Line>
    <Line Name="Y241_0">BIVAT.Y241.WOODY</Line>
    <Line Name="Y245_0">ENTRA.Y245.BNA NDB</Line>
    <Line Name="Y258_0">KATEB.Y258.LEBIT</Line>
    <Line Name="Y260_0">ML VOR.Y260.ECKHO</Line>
    <Line Name="Y305_0">KA VOR.Y305.COBRA</Line>
    <Line Name="Y316_0">ROM NDB.Y316.BEPNA</Line>
    <Line Name="Y340_0">HAWKE.Y340.LAMUG</Line>
    <Line Name="Y465_0">SEDAN.Y465.BN VOR</Line>
    <Line Name="Y557_0">SALEM.Y557.MORGO</Line>
    <Line Name="Z10_0">TODOT.Z10.DONYA</Line>
    <Line Name="Z12_0">BACAU.Z12.ELBIS</Line>
    <Line Name="Z17_0">SWIFT.Z17.HM VOR</Line>
    <Line Name="Z25_0">SWIFT.Z25.ALBUX</Line>
    <Line Name="Z50_0">AYE NDB.Z50.GORKA</Line>
    <Line Name="Z55_0">KA VOR.Z55.GEL VOR</Line>
    <Line Name="Z86_0">IKUMA.Z86.ISMUD</Line>
    <Line Name="Z91_0">WHA NDB.Z91.CBP NDB</Line>
    <Line Name="Z92_0">CBP NDB.Z92.WHA NDB</Line>
    <Symbol Type="SolidSquare">
      <Point>LOCKA</Point>
      <Point>ZAARS</Point>
      <Point>ADKUL</Point>
      <Point>WINKY</Point>
      <Point>SHAZA</Point>
      <Point>NOBAR</Point>
      <Point>HAWKY</Point>
      <Point>FRAZA</Point>
      <Point>LAKED</Point>
      <Point>MEPEM</Point>
      <Point>UNTER</Point>
      <Point>UGTUG</Point>
      <Point>CORKY</Point>
      <Point>SADLO</Point>
      <Point>BOREE</Point>
      <Point>AVNEX</Point>
      <Point>PH VOR</Point>
      <Point>BROOK</Point>
      <Point>VEMON</Point>
      <Point>BURGU</Point>
      <Point>SUNOB</Point>
      <Point>KACEY</Point>
      <Point>LIDLI</Point>
      <Point>RAZZI</Point>
      <Point>NONIX</Point>
      <Point>PEBDO</Point>
      <Point>WHITI</Point>
      <Point>BLAKA</Point>
      <Point>MOOVI</Point>
      <Point>GAZEL</Point>
      <Point>NINEP</Point>
      <Point>MARGO</Point>
      <Point>HUUGO</Point>
      <Point>APAGI</Point>
      <Point>TESSI</Point>
      <Point>MEHAN</Point>
      <Point>BOSUN</Point>
      <Point>DUUKE</Point>
      <Point>KANLI</Point>
      <Point>LATUM</Point>
      <Point>CANTY</Point>
      <Point>ARBEY</Point>
      <Point>TUNKA</Point>
      <Point>BELTA</Point>
      <Point>DOSEL</Point>
      <Point>ENTRA</Point>
      <Point>CRAVN</Point>
      <Point>VEGAH</Point>
      <Point>PARDA</Point>
      <Point>NIMEK</Point>
      <Point>KLAVA</Point>
      <Point>KEPPA</Point>
      <Point>WLM NDB</Point>
      <Point>BOYSY</Point>
      <Point>MISIT</Point>
      <Point>EXROM</Point>
      <Point>WAREN</Point>
      <Point>ORBUN</Point>
      <Point>ISROV</Point>
      <Point>TOBOB</Point>
      <Point>CULIN</Point>
      <Point>BLACK</Point>
      <Point>MAKKA</Point>
      <Point>TARAL</Point>
      <Point>DRINA</Point>
      <Point>ATLIB</Point>
      <Point>ANUXU</Point>
      <Point>BIRER</Point>
      <Point>KABEK</Point>
      <Point>SPOTA</Point>
      <Point>JULIE</Point>
      <Point>CRAIG</Point>
      <Point>KONDA</Point>
      <Point>BULOK</Point>
      <Point>MUSEY</Point>
      <Point>WANGI</Point>
      <Point>CARBA</Point>
      <Point>HELLI</Point>
      <Point>ZAMMI</Point>
      <Point>KAREN</Point>
      <Point>MAKRL</Point>
      <Point>ALBEE</Point>
      <Point>POODL</Point>
      <Point>ANGED</Point>
      <Point>OJJAY</Point>
      <Point>WODAY</Point>
      <Point>MILLA</Point>
      <Point>REVOP</Point>
      <Point>NETTY</Point>
      <Point>JACKI</Point>
      <Point>RIKAB</Point>
      <Point>BADGR</Point>
      <Point>FARRA</Point>
      <Point>GRABL</Point>
      <Point>HAMTN</Point>
      <Point>HOOKS</Point>
      <Point>ONGAR</Point>
      <Point>FERGI</Point>
      <Point>STOES</Point>
      <Point>ALLEE</Point>
      <Point>ITTSA</Point>
      <Point>COLET</Point>
      <Point>COPDI</Point>
      <Point>DALWU</Point>
      <Point>RUMIE</Point>
      <Point>NABBA</Point>
      <Point>BULLA</Point>
      <Point>TAREX</Point>
      <Point>LIZZI</Point>
      <Point>ANRUB</Point>
      <Point>YCWA</Point>
      <Point>DUNDA</Point>
      <Point>GILES</Point>
      <Point>ANGAS</Point>
      <Point>BUDLO</Point>
      <Point>HINDS</Point>
      <Point>CALIG</Point>
      <Point>WOORA</Point>
      <Point>GATER</Point>
      <Point>ISKIM</Point>
      <Point>VENEL</Point>
      <Point>GEESE</Point>
      <Point>MAKRU</Point>
      <Point>BICKL</Point>
      <Point>SU VOR</Point>
      <Point>UXILO</Point>
      <Point>NORMA</Point>
      <Point>SETGO</Point>
      <Point>BUNDY</Point>
      <Point>KROWS</Point>
      <Point>KATHI</Point>
      <Point>SOSTU</Point>
      <Point>BIVAT</Point>
      <Point>IBUNA</Point>
      <Point>HAWKE</Point>
      <Point>FISHY</Point>
      <Point>MOOLO</Point>
      <Point>MUDDL</Point>
      <Point>ORINO</Point>
      <Point>DREWS</Point>
      <Point>ZANEY</Point>
      <Point>ABTOX</Point>
      <Point>SWIFT</Point>
      <Point>BUNGY</Point>
      <Point>WAVES</Point>
      <Point>SAILS</Point>
      <Point>BRIGG</Point>
      <Point>AGROS</Point>
      <Point>WINAL</Point>
      <Point>LAROS</Point>
      <Point>HAAVI</Point>
      <Point>LEEFL</Point>
      <Point>GRACY</Point>
      <Point>KAYTU</Point>
      <Point>DOTVU</Point>
      <Point>CLARK</Point>
      <Point>TEBOT</Point>
      <Point>IGBIR</Point>
      <Point>VIROB</Point>
      <Point>COLDS</Point>
      <Point>HARDD</Point>
      <Point>CLEOS</Point>
      <Point>PROBO</Point>
      <Point>MEMUP</Point>
      <Point>LISZT</Point>
      <Point>NOLAN</Point>
      <Point>EAGLE</Point>
      <Point>MORGO</Point>
      <Point>BUDGI</Point>
      <Point>WACKO</Point>
      <Point>STONE</Point>
      <Point>WENDY</Point>
      <Point>SARAK</Point>
      <Point>ABASS</Point>
      <Point>DONIC</Point>
      <Point>OTLED</Point>
      <Point>APPLE</Point>
      <Point>MANIG</Point>
      <Point>VETEL</Point>
      <Point>WATLE</Point>
      <Point>BK NDB</Point>
      <Point>CORRS</Point>
      <Point>OLRIP</Point>
      <Point>PALGA</Point>
      <Point>AMANA</Point>
      <Point>KARAB</Point>
      <Point>COOBI</Point>
      <Point>KAPNI</Point>
      <Point>EGUGO</Point>
      <Point>ROONY</Point>
      <Point>GREAV</Point>
      <Point>KERRI</Point>
      <Point>RIVET</Point>
      <Point>GUVNA</Point>
      <Point>POONA</Point>
      <Point>BOSLI</Point>
      <Point>KINTO</Point>
      <Point>MORID</Point>
      <Point>SAGNO</Point>
      <Point>NODOR</Point>
      <Point>BATIR</Point>
      <Point>STILE</Point>
      <Point>WALTA</Point>
      <Point>LAMUG</Point>
      <Point>SMOKA</Point>
      <Point>DAYBO</Point>
      <Point>DUNNI</Point>
      <Point>ESTER</Point>
      <Point>AGIVA</Point>
      <Point>GLENN</Point>
      <Point>VENGA</Point>
      <Point>PANBA</Point>
      <Point>LOLLS</Point>
      <Point>OTGAT</Point>
      <Point>SEDAN</Point>
      <Point>AVMON</Point>
      <Point>OLLEE</Point>
      <Point>CBP NDB</Point>
      <Point>RETEP</Point>
      <Point>CLYDE</Point>
    </Symbol>
    <Symbol Type="SolidTriangle">
      <Point>MEMIG</Point>
      <Point>POKOS</Point>
      <Point>CIN VOR</Point>
      <Point>GUNAM</Point>
      <Point>IDOTO</Point>
      <Point>ELDEK</Point>
      <Point>LEEAM</Point>
      <Point>PADDY</Point>
      <Point>ALEGO</Point>
      <Point>BELKI</Point>
      <Point>DN VOR</Point>
      <Point>OCTOB</Point>
      <Point>AGUST</Point>
      <Point>MONIC</Point>
      <Point>DIGLA</Point>
      <Point>AS VOR</Point>
      <Point>IDANU</Point>
      <Point>LEC NDB</Point>
      <Point>ELLAS</Point>
      <Point>OMUBI</Point>
      <Point>NIVED</Point>
      <Point>MIGAX</Point>
      <Point>OPEKO</Point>
      <Point>LARAB</Point>
      <Point>PKS VOR</Point>
      <Point>POLEV</Point>
      <Point>KALUG</Point>
      <Point>TIMMI</Point>
      <Point>TATUK</Point>
      <Point>NATLI</Point>
      <Point>JORDY</Point>
      <Point>ABTOD</Point>
      <Point>PINAV</Point>
      <Point>BIDAP</Point>
      <Point>PD VOR</Point>
      <Point>OSOTO</Point>
      <Point>DOMOM</Point>
      <Point>DEENO</Point>
      <Point>NIKOM</Point>
      <Point>SETER</Point>
      <Point>RIPNA</Point>
      <Point>KELPI</Point>
      <Point>CC VOR</Point>
      <Point>ISTEM</Point>
      <Point>ISPID</Point>
      <Point>ABARB</Point>
      <Point>LHI NDB</Point>
      <Point>NF VOR</Point>
      <Point>NONIR</Point>
      <Point>IDOKU</Point>
      <Point>CAR VOR</Point>
      <Point>BORVI</Point>
      <Point>TOPIR</Point>
      <Point>NTN NDB</Point>
      <Point>GUGUK</Point>
      <Point>PEBTA</Point>
      <Point>WP VOR</Point>
      <Point>MEMOS</Point>
      <Point>BEADS</Point>
      <Point>MEPAB</Point>
      <Point>TEBUR</Point>
      <Point>IFFEY</Point>
      <Point>TABAL</Point>
      <Point>VESUN</Point>
      <Point>BODEG</Point>
      <Point>IKODA</Point>
      <Point>MEKAD</Point>
      <Point>SGE NDB</Point>
      <Point>BIDAG</Point>
      <Point>GULOP</Point>
      <Point>ROOKI</Point>
      <Point>RUNUT</Point>
      <Point>GUPOX</Point>
      <Point>PIPPA</Point>
      <Point>WEENA</Point>
      <Point>LM VOR</Point>
      <Point>TAROR</Point>
      <Point>AYE NDB</Point>
      <Point>JUGGL</Point>
      <Point>METUM</Point>
      <Point>BIKER</Point>
      <Point>VINAX</Point>
      <Point>ROM NDB</Point>
      <Point>MIMMI</Point>
      <Point>MORRO</Point>
      <Point>SAVER</Point>
      <Point>DALOS</Point>
      <Point>NODOK</Point>
      <Point>BEGMI</Point>
      <Point>TAYER</Point>
      <Point>ABVOM</Point>
      <Point>LAMEK</Point>
      <Point>PESKY</Point>
      <Point>GUTIV</Point>
      <Point>INVUS</Point>
      <Point>ATNAT</Point>
      <Point>SOTKI</Point>
      <Point>TESAS</Point>
      <Point>DALAS</Point>
      <Point>GEL VOR</Point>
      <Point>WARRA</Point>
      <Point>MUBID</Point>
      <Point>MUDGI</Point>
      <Point>MOTRA</Point>
      <Point>KAMBI</Point>
      <Point>ADMAR</Point>
      <Point>TASUM</Point>
      <Point>LOSKU</Point>
      <Point>JAMOR</Point>
      <Point>BENZO</Point>
      <Point>IRSOM</Point>
      <Point>MARTO</Point>
      <Point>TOJAM</Point>
      <Point>AGETA</Point>
      <Point>CAPET</Point>
      <Point>OOM NDB</Point>
      <Point>ENPAG</Point>
      <Point>UVUPU</Point>
      <Point>BHI VOR</Point>
      <Point>DOTOP</Point>
      <Point>OLRUX</Point>
      <Point>IVPEM</Point>
      <Point>NUNPA</Point>
      <Point>GTE NDB</Point>
      <Point>DOSAM</Point>
      <Point>CURLY</Point>
      <Point>LARDO</Point>
      <Point>SOCAR</Point>
      <Point>DUMAV</Point>
      <Point>ANDEE</Point>
      <Point>GAFER</Point>
      <Point>CFS VOR</Point>
      <Point>INOKE</Point>
      <Point>KU VOR</Point>
      <Point>JULUP</Point>
      <Point>PUDUR</Point>
      <Point>KA VOR</Point>
      <Point>SNAPA</Point>
      <Point>MAMUT</Point>
      <Point>JANUS</Point>
      <Point>NERTI</Point>
      <Point>EGORE</Point>
      <Point>SEVSI</Point>
      <Point>FRT NDB</Point>
      <Point>NEWMO</Point>
      <Point>CDU NDB</Point>
      <Point>KOOKA</Point>
      <Point>PILLO</Point>
      <Point>COLLA</Point>
      <Point>TOBIE</Point>
      <Point>SAFIR</Point>
      <Point>TL VOR</Point>
      <Point>WISKA</Point>
      <Point>RUSSO</Point>
      <Point>SPRIG</Point>
      <Point>IKUMA</Point>
      <Point>TATAP</Point>
      <Point>NOPAG</Point>
      <Point>CHEWY</Point>
      <Point>LAKUP</Point>
      <Point>GREGA</Point>
      <Point>SCOTI</Point>
      <Point>SARAH</Point>
      <Point>TENCH</Point>
      <Point>TICAL</Point>
      <Point>SBR VOR</Point>
      <Point>LILLY</Point>
      <Point>COBRA</Point>
      <Point>PALTI</Point>
      <Point>GEROS</Point>
      <Point>UBNIS</Point>
      <Point>DADAR</Point>
      <Point>NINOB</Point>
      <Point>TOMAR</Point>
      <Point>VELKU</Point>
      <Point>CAWLY</Point>
      <Point>UXORA</Point>
      <Point>ELGUN</Point>
      <Point>SHEPP</Point>
      <Point>DONYA</Point>
      <Point>TIMET</Point>
      <Point>DECEM</Point>
      <Point>LAMSI</Point>
      <Point>SABEK</Point>
      <Point>PIPOV</Point>
      <Point>NOPED</Point>
      <Point>BOBET</Point>
      <Point>BOKED</Point>
      <Point>POKIP</Point>
      <Point>NONOG</Point>
      <Point>NONID</Point>
      <Point>RIKNI</Point>
      <Point>PBO VOR</Point>
      <Point>TUREK</Point>
      <Point>RANGR</Point>
      <Point>SUGAB</Point>
      <Point>CAMEL</Point>
      <Point>WOL NDB</Point>
      <Point>OTBOK</Point>
      <Point>CLAMY</Point>
      <Point>VEGPU</Point>
      <Point>TAMOD</Point>
      <Point>BAXMN</Point>
      <Point>CHARL</Point>
      <Point>WILTO</Point>
      <Point>FAGIN</Point>
      <Point>FILET</Point>
      <Point>FLAKE</Point>
      <Point>LONLY</Point>
      <Point>LESON</Point>
      <Point>LODGE</Point>
      <Point>LUCRE</Point>
      <Point>DONDI</Point>
      <Point>WEEDA</Point>
      <Point>JULIM</Point>
      <Point>KATAR</Point>
      <Point>NALAR</Point>
      <Point>DONBU</Point>
      <Point>NBR NDB</Point>
      <Point>DOXIE</Point>
      <Point>LOAFA</Point>
      <Point>WELLS</Point>
      <Point>BIRDY</Point>
      <Point>KANGI</Point>
      <Point>LAKOT</Point>
      <Point>MORGA</Point>
      <Point>COOPA</Point>
      <Point>OLTIN</Point>
      <Point>ATROP</Point>
      <Point>CANDY</Point>
      <Point>COBEL</Point>
      <Point>CRICK</Point>
      <Point>BEVLY</Point>
      <Point>HACHI</Point>
      <Point>ROBET</Point>
      <Point>TAXEG</Point>
      <Point>VIGUT</Point>
      <Point>UNVAT</Point>
      <Point>SAMVI</Point>
      <Point>ESDEG</Point>
      <Point>WOLGO</Point>
      <Point>PADRY</Point>
      <Point>SURFF</Point>
      <Point>LIDIT</Point>
      <Point>KIMMI</Point>
      <Point>LATOX</Point>
      <Point>METAB</Point>
      <Point>SAKTO</Point>
      <Point>PUPEB</Point>
      <Point>HOBBO</Point>
      <Point>WYNOT</Point>
      <Point>MIMIB</Point>
      <Point>RUVAP</Point>
      <Point>TOSAS</Point>
      <Point>KAMUN</Point>
      <Point>GUXIB</Point>
      <Point>SUBUM</Point>
      <Point>MITTS</Point>
      <Point>LEESA</Point>
      <Point>VIPOX</Point>
      <Point>KEELS</Point>
      <Point>NUNLA</Point>
      <Point>BITAN</Point>
      <Point>NODAB</Point>
      <Point>DOLIB</Point>
      <Point>EML NDB</Point>
      <Point>AKDAV</Point>
      <Point>ENPIT</Point>
      <Point>POTIP</Point>
      <Point>BRM NDB</Point>
      <Point>VIRUV</Point>
      <Point>YUSEF</Point>
      <Point>MOCHO</Point>
      <Point>RASKY</Point>
      <Point>SCHEE</Point>
      <Point>BALLS</Point>
      <Point>RACHL</Point>
      <Point>VERIS</Point>
      <Point>POROR</Point>
      <Point>BEBIM</Point>
      <Point>SOPAT</Point>
      <Point>TIPAM</Point>
      <Point>VETAL</Point>
      <Point>BEBUX</Point>
      <Point>DOTAP</Point>
      <Point>NASTI</Point>
      <Point>RAFFY</Point>
      <Point>DANVA</Point>
      <Point>MALLY</Point>
      <Point>RUFLE</Point>
      <Point>VIBUX</Point>
      <Point>SALEM</Point>
      <Point>NANDY</Point>
      <Point>GOOMA</Point>
      <Point>BISAB</Point>
      <Point>KILIK</Point>
      <Point>GORDO</Point>
      <Point>KEBAB</Point>
      <Point>NUBNI</Point>
      <Point>DUDEP</Point>
      <Point>COCKA</Point>
      <Point>WONYU</Point>
      <Point>ROWLO</Point>
      <Point>WYY NDB</Point>
      <Point>LT VOR</Point>
      <Point>OSVOL</Point>
      <Point>COBES</Point>
      <Point>ASIXA</Point>
      <Point>GUPDA</Point>
      <Point>MUNEL</Point>
      <Point>GODIP</Point>
      <Point>HINDY</Point>
      <Point>WAGOO</Point>
      <Point>EZDON</Point>
      <Point>CULAB</Point>
      <Point>MADOG</Point>
      <Point>BIMBY</Point>
      <Point>UBDIB</Point>
      <Point>ADKIV</Point>
      <Point>ANKEL</Point>
      <Point>DAMPU</Point>
      <Point>ASEBU</Point>
      <Point>YEEDI</Point>
      <Point>JANNA</Point>
      <Point>REMBO</Point>
      <Point>RERON</Point>
      <Point>RIDLE</Point>
      <Point>ROMPA</Point>
      <Point>SPIDR</Point>
      <Point>TEANO</Point>
      <Point>LEO NDB</Point>
      <Point>BEPNA</Point>
      <Point>VOMPA</Point>
      <Point>GUSNI</Point>
      <Point>PARRY</Point>
      <Point>HECTO</Point>
      <Point>HITCH</Point>
      <Point>HOLLA</Point>
      <Point>HUSKY</Point>
      <Point>HYDRA</Point>
      <Point>STAIR</Point>
      <Point>KANKO</Point>
      <Point>KADLU</Point>
      <Point>VESIM</Point>
      <Point>WOODY</Point>
      <Point>BNA NDB</Point>
      <Point>IGIPA</Point>
      <Point>ALASU</Point>
      <Point>GUMAP</Point>
      <Point>SUKTU</Point>
      <Point>EDPEG</Point>
      <Point>ENLIP</Point>
      <Point>BN VOR</Point>
      <Point>TODOT</Point>
      <Point>BACAU</Point>
      <Point>POGAV</Point>
      <Point>ISMUD</Point>
      <Point>BANAM</Point>
      <Point>GAANY</Point>
    </Symbol>
    <Symbol Type="HollowTriangle">
      <Point>CS VOR</Point>
      <Point>HM VOR</Point>
      <Point>BOYDI</Point>
      <Point>ELLOW</Point>
      <Point>ONELU</Point>
      <Point>TESAT</Point>
      <Point>KADOM</Point>
      <Point>AD VOR</Point>
      <Point>MUTHA</Point>
      <Point>GUKON</Point>
      <Point>BIXAD</Point>
      <Point>DOTOD</Point>
      <Point>EPGUP</Point>
      <Point>MK VOR</Point>
      <Point>GV VOR</Point>
      <Point>KOW NDB</Point>
      <Point>IGOPO</Point>
      <Point>HID NDB</Point>
      <Point>MALBI</Point>
      <Point>KADUV</Point>
      <Point>GOKEN</Point>
      <Point>GOMUL</Point>
      <Point>BIGUP</Point>
      <Point>ONALA</Point>
      <Point>ATERA</Point>
      <Point>MELBO</Point>
      <Point>DIPSO</Point>
      <Point>MAGRA</Point>
      <Point>ROKUU</Point>
      <Point>SCO NDB</Point>
      <Point>EURAD</Point>
      <Point>TOLAG</Point>
      <Point>NWA NDB</Point>
      <Point>OTKED</Point>
      <Point>WG VOR</Point>
      <Point>BENDO</Point>
      <Point>NONUP</Point>
      <Point>CWR NDB</Point>
      <Point>BORLI</Point>
      <Point>MAXEM</Point>
      <Point>MNG VOR</Point>
      <Point>CB VOR</Point>
      <Point>TW VOR</Point>
      <Point>GAMBL</Point>
      <Point>RIC NDB</Point>
      <Point>WHA NDB</Point>
      <Point>BOGAL</Point>
      <Point>SANEG</Point>
      <Point>SANAD</Point>
      <Point>NATYA</Point>
      <Point>NITTA</Point>
      <Point>FRANZ</Point>
      <Point>MATLA</Point>
      <Point>SORTI</Point>
      <Point>ML VOR</Point>
      <Point>IBABI</Point>
      <Point>SUNTI</Point>
      <Point>BANDA</Point>
      <Point>GOMOL</Point>
      <Point>LAGOB</Point>
      <Point>FLIKI</Point>
      <Point>ONAGI</Point>
      <Point>PANKI</Point>
      <Point>BOLAM</Point>
      <Point>TUMAN</Point>
      <Point>NEVIS</Point>
      <Point>BORTO</Point>
      <Point>DUKES</Point>
      <Point>SORTU</Point>
      <Point>AVPAS</Point>
      <Point>ARRAN</Point>
      <Point>AY VOR</Point>
      <Point>ARNTU</Point>
      <Point>ANZAC</Point>
      <Point>MA VOR</Point>
      <Point>NONUM</Point>
      <Point>JOKER</Point>
      <Point>ARG VOR</Point>
      <Point>LRE NDB</Point>
      <Point>ONSLO</Point>
      <Point>KG VOR</Point>
      <Point>SEEMO</Point>
      <Point>BEZZA</Point>
      <Point>SAPED</Point>
      <Point>ANITA</Point>
      <Point>RAGER</Point>
      <Point>PENAR</Point>
      <Point>BONES</Point>
      <Point>SADEL</Point>
      <Point>TUBBY</Point>
      <Point>LAXAR</Point>
      <Point>MUNNI</Point>
      <Point>SCRUB</Point>
      <Point>EVONN</Point>
      <Point>DAOVO</Point>
      <Point>PANDU</Point>
      <Point>TARAK</Point>
      <Point>WINCH</Point>
      <Point>MARLN</Point>
      <Point>HALEM</Point>
      <Point>GOOTA</Point>
      <Point>SHADY</Point>
      <Point>MOLGA</Point>
      <Point>YFDF</Point>
      <Point>KALSA</Point>
      <Point>BOXER</Point>
      <Point>MOPET</Point>
      <Point>BELEL</Point>
      <Point>ESP VOR</Point>
      <Point>PULOL</Point>
      <Point>OPALL</Point>
      <Point>BUNNY</Point>
      <Point>SCOTT</Point>
      <Point>KATEB</Point>
      <Point>ITIDE</Point>
      <Point>GUDSO</Point>
      <Point>MIA VOR</Point>
      <Point>WOONA</Point>
      <Point>TAPET</Point>
      <Point>GLA VOR</Point>
      <Point>CAPRI</Point>
      <Point>SWALO</Point>
      <Point>BARIA</Point>
      <Point>UPOLO</Point>
      <Point>WLU NDB</Point>
      <Point>CRENA</Point>
      <Point>OSTAM</Point>
      <Point>BOBOP</Point>
      <Point>MESED</Point>
      <Point>YCCA</Point>
      <Point>RUDEY</Point>
      <Point>JABAL</Point>
      <Point>AUSGA</Point>
      <Point>GIZMO</Point>
      <Point>POLSO</Point>
      <Point>ABLOK</Point>
      <Point>ONIVI</Point>
      <Point>EKOKU</Point>
      <Point>WYMER</Point>
      <Point>CELIA</Point>
      <Point>PUGUT</Point>
      <Point>ARENI</Point>
      <Point>EVIEC</Point>
      <Point>MERME</Point>
      <Point>NOGIP</Point>
      <Point>TRUKA</Point>
      <Point>TANTA</Point>
      <Point>KARSI</Point>
      <Point>WIZZA</Point>
      <Point>PN VOR</Point>
      <Point>LIFFY</Point>
      <Point>RK VOR</Point>
      <Point>RUROX</Point>
      <Point>ESDIG</Point>
      <Point>COOLA</Point>
      <Point>SANOX</Point>
      <Point>ATVIL</Point>
      <Point>YMLS</Point>
      <Point>LEBIT</Point>
      <Point>SPENA</Point>
      <Point>ALBUX</Point>
      <Point>AVBEG</Point>
      <Point>BRIAN</Point>
      <Point>AMB NDB</Point>
      <Point>JEMMA</Point>
      <Point>LINSU</Point>
      <Point>MURPH</Point>
      <Point>ROOKS</Point>
      <Point>ENTRE</Point>
      <Point>LHR NDB</Point>
      <Point>NWA TAC</Point>
      <Point>DANKS</Point>
      <Point>ANPEN</Point>
      <Point>GOMUB</Point>
      <Point>NOLEM</Point>
      <Point>OKAPI</Point>
      <Point>BERNI</Point>
      <Point>LAKMO</Point>
      <Point>MURCH</Point>
      <Point>REBEG</Point>
      <Point>KONIL</Point>
      <Point>LST NDB</Point>
      <Point>ROGAS</Point>
      <Point>BUTON</Point>
      <Point>MTG VOR</Point>
      <Point>EBONY</Point>
      <Point>YAHMO</Point>
      <Point>YOKRA</Point>
      <Point>MARIT</Point>
      <Point>HERMA</Point>
      <Point>OPIPO</Point>
      <Point>OPTIC</Point>
      <Point>GUMKI</Point>
      <Point>HARVS</Point>
      <Point>BONEY</Point>
      <Point>YORKE</Point>
      <Point>OK VOR</Point>
      <Point>ELENI</Point>
      <Point>GORKA</Point>
      <Point>WOLAG</Point>
      <Point>CALAR</Point>
    </Symbol>
    <Symbol Type="SolidTriangleWithBorder">
      <Point>APUKA</Point>
      <Point>ELBIS</Point>
      <Point>TEKEP</Point>
      <Point>BUTPA</Point>
      <Point>RIGMI</Point>
      <Point>TASHA</Point>
      <Point>TN VOR</Point>
      <Point>KIKEM</Point>
      <Point>APOMA</Point>
      <Point>ATMAP</Point>
      <Point>UBLIN</Point>
      <Point>SAPDA</Point>
      <Point>DOPUK</Point>
      <Point>ONOXA</Point>
      <Point>PUGEL</Point>
      <Point>VIPAM</Point>
      <Point>AKUKO</Point>
      <Point>RUMIX</Point>
      <Point>DUKUB</Point>
      <Point>APISO</Point>
      <Point>LAMOB</Point>
      <Point>IDELU</Point>
      <Point>TOREX</Point>
      <Point>OPABA</Point>
      <Point>MISLY</Point>
      <Point>TEKAN</Point>
      <Point>POSOX</Point>
      <Point>XMX VOR</Point>
      <Point>TATOD</Point>
      <Point>EMVAS</Point>
      <Point>DUBAG</Point>
      <Point>KADEM</Point>
      <Point>ISRAN</Point>
      <Point>GUGAB</Point>
      <Point>AGAGO</Point>
      <Point>GULUM</Point>
      <Point>TAVEV</Point>
      <Point>DOVOM</Point>
      <Point>EGATU</Point>
      <Point>SARAP</Point>
      <Point>ISLAV</Point>
      <Point>TNK VOR</Point>
      <Point>SARIK</Point>
      <Point>RUSAD</Point>
      <Point>WR NDB</Point>
      <Point>RUNOD</Point>
      <Point>SIFRA</Point>
      <Point>OMKIN</Point>
      <Point>COOPS</Point>
      <Point>ECKHO</Point>
      <Point>TARUN</Point>
      <Point>TAPAX</Point>
      <Point>TEKUP</Point>
      <Point>TAGOD</Point>
      <Point>TUNGO</Point>
      <Point>HEWIT</Point>
      <Point>MIDAT</Point>
      <Point>BANKS</Point>
      <Point>WALTZ</Point>
      <Point>LEGAN</Point>
      <Point>LELED</Point>
      <Point>IDEVI</Point>
      <Point>ELATI</Point>
      <Point>SAKEG</Point>
      <Point>POLUM</Point>
      <Point>MERIB</Point>
      <Point>GILLY</Point>
      <Point>LEPAR</Point>
      <Point>SASRO</Point>
      <Point>PLUGA</Point>
      <Point>VEPAS</Point>
      <Point>DOGAR</Point>
      <Point>PIBED</Point>
      <Point>IKASA</Point>
      <Point>FONLO</Point>
      <Point>PECOB</Point>
      <Point>SATNA</Point>
      <Point>TANEM</Point>
      <Point>MUTMI</Point>
      <Point>JUMPA</Point>
      <Point>POSOD</Point>
      <Point>PEDPI</Point>
      <Point>EGAVI</Point>
      <Point>SULON</Point>
      <Point>UPNOT</Point>
      <Point>ATMAL</Point>
      <Point>GEMAC</Point>
      <Point>MIKEL</Point>
      <Point>OLREL</Point>
      <Point>AKALU</Point>
      <Point>KADAP</Point>
      <Point>KABTA</Point>
      <Point>KALBI</Point>
      <Point>LOLLY</Point>
      <Point>SMIFF</Point>
      <Point>BUGBA</Point>
      <Point>TONIM</Point>
      <Point>NUMSA</Point>
      <Point>NWN VOR</Point>
      <Point>PORIV</Point>
      <Point>KAPSO</Point>
      <Point>GUDUG</Point>
      <Point>GUTEV</Point>
      <Point>BENKI</Point>
      <Point>LATEP</Point>
      <Point>PUPIT</Point>
      <Point>VILOL</Point>
      <Point>NONET</Point>
      <Point>WENER</Point>
      <Point>NONAX</Point>
      <Point>MACLA</Point>
      <Point>AGSEL</Point>
      <Point>RISMI</Point>
      <Point>MILIV</Point>
      <Point>KARAG</Point>
      <Point>VALRA</Point>
      <Point>WARTY</Point>
      <Point>REEFE</Point>
      <Point>SAPNO</Point>
      <Point>AGREK</Point>
      <Point>SKIPA</Point>
      <Point>AROLI</Point>
    </Symbol>
    <Symbol Type="HollowTriangleWithBorder">
      <Point>LANOP</Point>
      <Point>JATAR</Point>
      <Point>TORRA</Point>
      <Point>CARTS</Point>
      <Point>CESCI</Point>
      <Point>ISMOR</Point>
      <Point>KADUN</Point>
      <Point>SAMMY</Point>
      <Point>IDODA</Point>
    </Symbol>
  </Map>
  <Map Type="System" Name="ALL_ROUTES_LOW" Priority="1" Center="-23.700+133.870">
    <Line Name="A461_0">DN VOR.A461.LEC NDB</Line>
    <Line Name="A576_0">TESAT.A576.KADOM</Line>
    <Line Name="A585_0">AD VOR.A585.SAPDA</Line>
    <Line Name="B462_0">HM VOR.B462.MK VOR</Line>
    <Line Name="B469_0">CAR VOR.B469.TOPIR</Line>
    <Line Name="B472_0">NTN NDB.B472.GV VOR</Line>
    <Line Name="G222_0">PKS VOR.G222.BRM NDB</Line>
    <Line Name="H16_0">AVNEX.H16.LM VOR</Line>
    <Line Name="H20_0">WOL NDB.H20.MOTRA</Line>
    <Line Name="H44_0">KADOM.H44.MAXEM</Line>
    <Line Name="H50_0">ML VOR.H50.MNG VOR</Line>
    <Line Name="H65_0">TESAT.H65.RAZZI</Line>
    <Line Name="H66_0">ML VOR.H66.LAGOB</Line>
    <Line Name="H84_0">WHA NDB.H84.AD VOR</Line>
    <Line Name="H98_0">GAMBL.H98.SANAD</Line>
    <Line Name="H99_0">SANAD.H99.BOREE</Line>
    <Line Name="H102_0">MIA VOR.H102.NATYA</Line>
    <Line Name="H111_0">TASUM.H111.LT VOR</Line>
    <Line Name="H119_0">NATYA.H119.ML VOR</Line>
    <Line Name="H129_0">ML VOR.H129.DOSEL</Line>
    <Line Name="H133_0">ENTRA.H133.GAMBL</Line>
    <Line Name="H169_0">ML VOR.H169.IRSOM</Line>
    <Line Name="H202_0">TESAT.H202.AGETA</Line>
    <Line Name="H215_0">LT VOR.H215.WAREN</Line>
    <Line Name="H246_0">AD VOR.H246.OOM NDB</Line>
    <Line Name="H247_0">AD VOR.H247.CULIN</Line>
    <Line Name="H309_0">MIA VOR.H309.AD VOR</Line>
    <Line Name="H345_0">ML VOR.H345.AD VOR</Line>
    <Line Name="H630_0">ATLIB.H630.NIMEK</Line>
    <Line Name="J15_0">YORKE.J15.AD VOR</Line>
    <Line Name="J19_0">NATYA.J19.BHI VOR</Line>
    <Line Name="J21_0">BIRER.J21.BORLI</Line>
    <Line Name="J22_0">LT VOR.J22.OTKED</Line>
    <Line Name="J27_0">GTE NDB.J27.GUGUK</Line>
    <Line Name="J30_0">TNK VOR.J30.TN VOR</Line>
    <Line Name="J37_0">WHA NDB.J37.OOM NDB</Line>
    <Line Name="J42_0">WOL NDB.J42.AY VOR</Line>
    <Line Name="J58_0">HAWKY.J58.WHA NDB</Line>
    <Line Name="J61_0">JULIE.J61.DN VOR</Line>
    <Line Name="J64_0">AYE NDB.J64.CS VOR</Line>
    <Line Name="J70_0">CFS VOR.J70.JOKER</Line>
    <Line Name="J72_0">ARG VOR.J72.DN VOR</Line>
    <Line Name="J89_0">MA VOR.J89.UNVAT</Line>
    <Line Name="J93_0">LM VOR.J93.KU VOR</Line>
    <Line Name="J141_0">KG VOR.J141.FRT NDB</Line>
    <Line Name="J149_0">CDU NDB.J149.WHA NDB</Line>
    <Line Name="J151_0">GV VOR.J151.PD VOR</Line>
    <Line Name="J163_0">TASUM.J163.NUNPA</Line>
    <Line Name="J174_0">MEK VOR.J174.PD VOR</Line>
    <Line Name="J184_0">TL VOR.J184.MA VOR</Line>
    <Line Name="J251_0">DN VOR.J251.WHA NDB</Line>
    <Line Name="L514_0">MUNNI.L514.REVOP</Line>
    <Line Name="M768_0">DONYA.M768.DN VOR</Line>
    <Line Name="N640_0">KAMBI.N640.AD VOR</Line>
    <Line Name="Q7_0">PBO VOR.Q7.HALEM</Line>
    <Line Name="Q9_0">PD VOR.Q9.TUREK</Line>
    <Line Name="Q17_0">PH VOR.Q17.ONGAR</Line>
    <Line Name="Q23_0">TN VOR.Q23.DN VOR</Line>
    <Line Name="Q30_0">TL VOR.Q30.BOXER</Line>
    <Line Name="Q38_0">BRM NDB.Q38.OPALL</Line>
    <Line Name="Q65_0">YGGE.Q65.OVLUK</Line>
    <Line Name="Q71_0">ANRUB.Q71.DOBGO</Line>
    <Line Name="Q75_0">BIRDY.Q75.HELLI</Line>
    <Line Name="Q91_0">DUMAV.Q91.ALLEE</Line>
    <Line Name="Q158_0">ESP VOR.Q158.PH VOR</Line>
    <Line Name="Q210_0">SANEG.Q210.NBR NDB</Line>
    <Line Name="Q303_0">BIVAT.Q303.YCCA</Line>
    <Line Name="Q421_0">MORRO.Q421.UNVAT</Line>
    <Line Name="Q484_0">BN VOR.Q484.ROM NDB</Line>
    <Line Name="Q607_0">YBWW.Q607.UPMOG</Line>
    <Line Name="Q872_0">BIVAT.Q872.ALDAR</Line>
    <Line Name="R204_0">HID NDB.R204.CS VOR</Line>
    <Line Name="T47_0">AYE NDB.T47.WINAL</Line>
    <Line Name="T234_0">DOTVU.T234.TASUM</Line>
    <Line Name="UQ175_0">LAKUP.UQ175.VEGPU</Line>
    <Line Name="UQ220_0">KARSI.UQ220.STOES</Line>
    <Line Name="UY93_0">HERMA.UY93.AS VOR</Line>
    <Line Name="V11_0">RIC NDB.V11.BK NDB</Line>
    <Line Name="V15_0">STURT.V15.MOG NDB</Line>
    <Line Name="V16_0">NWN VOR.V16.WOORA</Line>
    <Line Name="V17_0">WIRAL.V17.MEK VOR</Line>
    <Line Name="V20_0">CORDO.V20.TEMIS</Line>
    <Line Name="V33_0">IRSOM.V33.TASUM</Line>
    <Line Name="V35_0">WONYU.V35.NWN VOR</Line>
    <Line Name="V71_0">RUSKA.V71.TRUKA</Line>
    <Line Name="V99_0">BUDGI.V99.SUSGI</Line>
    <Line Name="V111_0">RK VOR.V111.RUROX</Line>
    <Line Name="V112_0">AS VOR.V112.AYE NDB</Line>
    <Line Name="V126_0">ML VOR.V126.NOGIP</Line>
    <Line Name="V129_0">BN VOR.V129.EML NDB</Line>
    <Line Name="V138_0">DU NDB.V138.AKMIR</Line>
    <Line Name="V140_0">TESAT.V140.CFS VOR</Line>
    <Line Name="V147_0">AY VOR.V147.TEMIS</Line>
    <Line Name="V153_0">CS VOR.V153.RK VOR</Line>
    <Line Name="V163_0">BUD NDB.V163.LAMUG</Line>
    <Line Name="V169_0">TESAT.V169.ML VOR</Line>
    <Line Name="V173_0">MIA VOR.V173.CANTY</Line>
    <Line Name="V175_0">VAVPA.V175.AD VOR</Line>
    <Line Name="V176_0">MK VOR.V176.CLIFT</Line>
    <Line Name="V180_0">BHI VOR.V180.AKMIR</Line>
    <Line Name="V200_0">VAVPA.V200.SPIDR</Line>
    <Line Name="V205_0">YORKE.V205.PLC NDB</Line>
    <Line Name="V211_0">BENDO.V211.PUBAP</Line>
    <Line Name="V217_0">SU VOR.V217.GAYLA</Line>
    <Line Name="V221_0">SOSTU.V221.LAMUG</Line>
    <Line Name="V222_0">SHT NDB.V222.LACEY</Line>
    <Line Name="V223_0">ML VOR.V223.UBGUT</Line>
    <Line Name="V238_0">EDN NDB.V238.HAWKY</Line>
    <Line Name="V242_0">KG VOR.V242.KELLA</Line>
    <Line Name="V246_0">IRSOM.V246.ONAGI</Line>
    <Line Name="V250_0">BN VOR.V250.SANOX</Line>
    <Line Name="V255_0">AD VOR.V255.WG VOR</Line>
    <Line Name="V259_0">MTG VOR.V259.AD VOR</Line>
    <Line Name="V264_0">CS VOR.V264.SPARO</Line>
    <Line Name="V279_0">NOGIP.V279.ML VOR</Line>
    <Line Name="V294_0">WYY NDB.V294.ONAGI</Line>
    <Line Name="V295_0">TESAT.V295.ENPAG</Line>
    <Line Name="V300_0">BORLI.V300.AKMIR</Line>
    <Line Name="V307_0">RK VOR.V307.BN VOR</Line>
    <Line Name="V308_0">BN VOR.V308.CS VOR</Line>
    <Line Name="V315_0">BUD NDB.V315.OTLEB</Line>
    <Line Name="V316_0">TESAT.V316.ANBAN</Line>
    <Line Name="V327_0">UNVAT.V327.HAWKE</Line>
    <Line Name="V361_0">AD VOR.V361.MIA VOR</Line>
    <Line Name="V372_0">SOSTU.V372.OTLEB</Line>
    <Line Name="V376_0">ML VOR.V376.MIA VOR</Line>
    <Line Name="V384_0">AVPAS.V384.MARGO</Line>
    <Line Name="V395_0">DOVOD.V395.BLACK</Line>
    <Line Name="V410_0">WG VOR.V410.TEMIS</Line>
    <Line Name="V412_0">LEBIT.V412.ROM NDB</Line>
    <Line Name="V432_0">ACTIN.V432.MARGO</Line>
    <Line Name="V434_0">ESL NDB.V434.MONTY</Line>
    <Line Name="V501_0">CORDO.V501.NWA NDB</Line>
    <Line Name="V504_0">AD VOR.V504.VAVPA</Line>
    <Line Name="V512_0">COLDS.V512.ESDAN</Line>
    <Line Name="V527_0">PN VOR.V527.ALISN</Line>
    <Line Name="V530_0">IBUNA.V530.YKRY</Line>
    <Line Name="V544_0">WYY NDB.V544.LIFFY</Line>
    <Line Name="V588_0">LTV NDB.V588.MONTY</Line>
    <Line Name="V599_0">CWR NDB.V599.WATLE</Line>
    <Line Name="V621_0">CDU NDB.V621.RIKAB</Line>
    <Line Name="V623_0">EDN NDB.V623.BENDO</Line>
    <Line Name="V650_0">DUNNE.V650.BADGR</Line>
    <Line Name="V653_0">REMBO.V653.BUTON</Line>
    <Line Name="V662_0">YKRY.V662.WOODY</Line>
    <Line Name="V707_0">PLC NDB.V707.RIKAB</Line>
    <Line Name="V796_0">EDN NDB.V796.PANKI</Line>
    <Line Name="W10_0">WOL NDB.W10.YTOC</Line>
    <Line Name="W14_0">OTKUN.W14.LM VOR</Line>
    <Line Name="W15_0">ML VOR.W15.AV VOR</Line>
    <Line Name="W20_0">PH VOR.W20.BLN NDB</Line>
    <Line Name="W40_0">URBOB.W40.AKMIR</Line>
    <Line Name="W101_0">OTKUN.W101.PH VOR</Line>
    <Line Name="W105_0">DOTVU.W105.LT VOR</Line>
    <Line Name="W106_0">NICLA.W106.KADSI</Line>
    <Line Name="W112_0">HM VOR.W112.ALBUX</Line>
    <Line Name="W113_0">WG VOR.W113.TESAT</Line>
    <Line Name="W114_0">JT NDB.W114.PH VOR</Line>
    <Line Name="W115_0">ACTIN.W115.LEC NDB</Line>
    <Line Name="W116_0">MANDU.W116.YBUN</Line>
    <Line Name="W118_0">AY VOR.W118.ESL NDB</Line>
    <Line Name="W121_0">NWN VOR.W121.VALRA</Line>
    <Line Name="W122_0">CB VOR.W122.AKMIR</Line>
    <Line Name="W125_0">PD VOR.W125.NWN VOR</Line>
    <Line Name="W127_0">OTKUN.W127.JT NDB</Line>
    <Line Name="W128_0">VIMOL.W128.SANAD</Line>
    <Line Name="W130_0">OLTIN.W130.TW VOR</Line>
    <Line Name="W137_0">CB VOR.W137.MUDGI</Line>
    <Line Name="W138_0">CORDO.W138.CB VOR</Line>
    <Line Name="W142_0">WHA NDB.W142.AD VOR</Line>
    <Line Name="W144_0">RIC TAC.W144.NWA NDB</Line>
    <Line Name="W148_0">WG VOR.W148.CB VOR</Line>
    <Line Name="W149_0">LHI NDB.W149.WLM NDB</Line>
    <Line Name="W151_0">NERIG.W151.MER NDB</Line>
    <Line Name="W159_0">GEL VOR.W159.YGGE</Line>
    <Line Name="W165_0">PD VOR.W165.VALRA</Line>
    <Line Name="W168_0">CWR NDB.W168.AKMIR</Line>
    <Line Name="W169_0">HUUGO.W169.TW VOR</Line>
    <Line Name="W170_0">WLM NDB.W170.MAKOR</Line>
    <Line Name="W172_0">PH VOR.W172.ABA NDB</Line>
    <Line Name="W174_0">WLM NDB.W174.NBR NDB</Line>
    <Line Name="W177_0">AS VOR.W177.TNK VOR</Line>
    <Line Name="W180_0">GOMOL.W180.TESAT</Line>
    <Line Name="W182_0">LOSKU.W182.WLM NDB</Line>
    <Line Name="W183_0">TW VOR.W183.SCO NDB</Line>
    <Line Name="W184_0">AVBEG.W184.MUDGI</Line>
    <Line Name="W185_0">OVLUK.W185.ABA NDB</Line>
    <Line Name="W186_0">SUSGI.W186.EML NDB</Line>
    <Line Name="W188_0">TEMIS.W188.MB NDB</Line>
    <Line Name="W189_0">AMB NDB.W189.BN VOR</Line>
    <Line Name="W190_0">ML VOR.W190.AV VOR</Line>
    <Line Name="W191_0">ESDIG.W191.MTG VOR</Line>
    <Line Name="W192_0">MUDGI.W192.VIMOL</Line>
    <Line Name="W193_0">DN VOR.W193.MA VOR</Line>
    <Line Name="W195_0">SANAD.W195.MATLA</Line>
    <Line Name="W196_0">UNVAT.W196.UGPOT</Line>
    <Line Name="W198_0">RUDEY.W198.SGE NDB</Line>
    <Line Name="W200_0">AD VOR.W200.PF NDB</Line>
    <Line Name="W202_0">CIN VOR.W202.HLC NDB</Line>
    <Line Name="W203_0">CLARK.W203.LT VOR</Line>
    <Line Name="W206_0">TOPIR.W206.OVLUK</Line>
    <Line Name="W207_0">SU VOR.W207.PKS VOR</Line>
    <Line Name="W213_0">HLC NDB.W213.UNSOV</Line>
    <Line Name="W214_0">GOMOL.W214.RIC NDB</Line>
    <Line Name="W217_0">KAREN.W217.LT VOR</Line>
    <Line Name="W218_0">ESL NDB.W218.LT VOR</Line>
    <Line Name="W219_0">LTV NDB.W219.LT VOR</Line>
    <Line Name="W220_0">KAMBA.W220.NBR NDB</Line>
    <Line Name="W222_0">YHOT.W222.CB VOR</Line>
    <Line Name="W223_0">GAMBL.W223.MATLA</Line>
    <Line Name="W226_0">GV VOR.W226.YMIP</Line>
    <Line Name="W228_0">SAGLI.W228.LINSU</Line>
    <Line Name="W231_0">SAGLI.W231.GLA VOR</Line>
    <Line Name="W232_0">TL VOR.W232.LUKPU</Line>
    <Line Name="W235_0">BORLI.W235.WG VOR</Line>
    <Line Name="W237_0">DN VOR.W237.PUPIV</Line>
    <Line Name="W238_0">YOLD.W238.AD VOR</Line>
    <Line Name="W240_0">LRE NDB.W240.RK VOR</Line>
    <Line Name="W241_0">NWA NDB.W241.CB VOR</Line>
    <Line Name="W245_0">ESDIG.W245.HML NDB</Line>
    <Line Name="W247_0">EML NDB.W247.BN VOR</Line>
    <Line Name="W256_0">AMB NDB.W256.ARM NDB</Line>
    <Line Name="W257_0">CIN VOR.W257.NWN VOR</Line>
    <Line Name="W258_0">TL VOR.W258.COBES</Line>
    <Line Name="W260_0">GEL VOR.W260.PBO VOR</Line>
    <Line Name="W263_0">OLRUX.W263.KG VOR</Line>
    <Line Name="W264_0">BORLI.W264.MNG VOR</Line>
    <Line Name="W265_0">AVLUS.W265.TL VOR</Line>
    <Line Name="W266_0">CB VOR.W266.BORLI</Line>
    <Line Name="W267_0">HUUGO.W267.IVL NDB</Line>
    <Line Name="W270_0">AMB NDB.W270.EML NDB</Line>
    <Line Name="W271_0">ESP VOR.W271.KA VOR</Line>
    <Line Name="W274_0">AYE NDB.W274.WHA NDB</Line>
    <Line Name="W276_0">BN VOR.W276.RIDVO</Line>
    <Line Name="W279_0">VIMOL.W279.SGE NDB</Line>
    <Line Name="W281_0">TN VOR.W281.CS VOR</Line>
    <Line Name="W283_0">LTV NDB.W283.AY VOR</Line>
    <Line Name="W284_0">TESAT.W284.WLM NDB</Line>
    <Line Name="W285_0">GV VOR.W285.HID NDB</Line>
    <Line Name="W287_0">BRM NDB.W287.DN VOR</Line>
    <Line Name="W290_0">CB VOR.W290.ESL NDB</Line>
    <Line Name="W291_0">PUBAP.W291.ESDAN</Line>
    <Line Name="W292_0">BOU NDB.W292.HID NDB</Line>
    <Line Name="W294_0">GEL VOR.W294.CAR VOR</Line>
    <Line Name="W296_0">MB NDB.W296.MONTY</Line>
    <Line Name="W297_0">ESL NDB.W297.MER NDB</Line>
    <Line Name="W298_0">SGE NDB.W298.OLTIN</Line>
    <Line Name="W308_0">NUNPA.W308.SAMIG</Line>
    <Line Name="W309_0">CS VOR.W309.COE NDB</Line>
    <Line Name="W310_0">PKS VOR.W310.CANTY</Line>
    <Line Name="W311_0">BIVAT.W311.VIMOL</Line>
    <Line Name="W314_0">KG VOR.W314.LST NDB</Line>
    <Line Name="W318_0">TW VOR.W318.MOR NDB</Line>
    <Line Name="W319_0">NONUM.W319.MA VOR</Line>
    <Line Name="W321_0">LM VOR.W321.NWN VOR</Line>
    <Line Name="W325_0">AD VOR.W325.IDKEG</Line>
    <Line Name="W326_0">AMB NDB.W326.DU NDB</Line>
    <Line Name="W330_0">TW VOR.W330.CFS VOR</Line>
    <Line Name="W331_0">ROM NDB.W331.VATKO</Line>
    <Line Name="W334_0">VEGAH.W334.LOSKU</Line>
    <Line Name="W335_0">AY VOR.W335.IGDEL</Line>
    <Line Name="W338_0">RK VOR.W338.BDV NDB</Line>
    <Line Name="W339_0">BK NDB.W339.KADOM</Line>
    <Line Name="W340_0">CCY NDB.W340.LRE NDB</Line>
    <Line Name="W341_0">WLU NDB.W341.GEL VOR</Line>
    <Line Name="W342_0">OLTIN.W342.LOSKU</Line>
    <Line Name="W343_0">ENPIM.W343.ESL NDB</Line>
    <Line Name="W344_0">AS VOR.W344.BDV NDB</Line>
    <Line Name="W345_0">TONTO.W345.GLB NDB</Line>
    <Line Name="W347_0">MAKOR.W347.GLA VOR</Line>
    <Line Name="W349_0">BOU NDB.W349.VESOP</Line>
    <Line Name="W353_0">AGETA.W353.HUUGO</Line>
    <Line Name="W354_0">BN VOR.W354.AMB NDB</Line>
    <Line Name="W356_0">DN VOR.W356.GAMBL</Line>
    <Line Name="W357_0">CANTY.W357.PKS VOR</Line>
    <Line Name="W359_0">MUDGI.W359.TW VOR</Line>
    <Line Name="W364_0">DN VOR.W364.UNVAT</Line>
    <Line Name="W365_0">RIC NDB.W365.SCO NDB</Line>
    <Line Name="W368_0">KADOM.W368.RIC NDB</Line>
    <Line Name="W369_0">BN VOR.W369.BDV NDB</Line>
    <Line Name="W371_0">AMB NDB.W371.LAGOB</Line>
    <Line Name="W377_0">UGVER.W377.CB VOR</Line>
    <Line Name="W379_0">ROM NDB.W379.UNVAT</Line>
    <Line Name="W381_0">ARM NDB.W381.PMQ NDB</Line>
    <Line Name="W382_0">WENDY.W382.MB NDB</Line>
    <Line Name="W386_0">KADOM.W386.BUGNI</Line>
    <Line Name="W387_0">ISMUN.W387.MK VOR</Line>
    <Line Name="W388_0">YKRY.W388.AMB NDB</Line>
    <Line Name="W389_0">NUNPA.W389.GOMOM</Line>
    <Line Name="W391_0">UGVER.W391.BUGNI</Line>
    <Line Name="W394_0">GEL VOR.W394.KU VOR</Line>
    <Line Name="W399_0">COR NDB.W399.AVBEG</Line>
    <Line Name="W402_0">IPLAV.W402.NTN NDB</Line>
    <Line Name="W403_0">KADSI.W403.SORTI</Line>
    <Line Name="W404_0">ARG VOR.W404.BRM NDB</Line>
    <Line Name="W405_0">ML VOR.W405.KII NDB</Line>
    <Line Name="W407_0">ESL NDB.W407.TASUM</Line>
    <Line Name="W408_0">KG VOR.W408.AYE NDB</Line>
    <Line Name="W410_0">GOMOM.W410.MOTRA</Line>
    <Line Name="W414_0">SWH NDB.W414.UBGUT</Line>
    <Line Name="W417_0">DBY NDB.W417.HLC NDB</Line>
    <Line Name="W419_0">BTH NDB.W419.MAKIV</Line>
    <Line Name="W422_0">ESDAN.W422.TEMPL</Line>
    <Line Name="W423_0">BTH NDB.W423.CB VOR</Line>
    <Line Name="W424_0">AY VOR.W424.CANTY</Line>
    <Line Name="W426_0">AD VOR.W426.BHI VOR</Line>
    <Line Name="W428_0">LEC NDB.W428.PKS VOR</Line>
    <Line Name="W429_0">COR NDB.W429.AY VOR</Line>
    <Line Name="W430_0">RIC TAC.W430.WOL NDB</Line>
    <Line Name="W431_0">WG VOR.W431.SCAPA</Line>
    <Line Name="W434_0">TW VOR.W434.GFN NDB</Line>
    <Line Name="W436_0">NWA NDB.W436.IRSOM</Line>
    <Line Name="W437_0">COM NDB.W437.NWA NDB</Line>
    <Line Name="W438_0">LUTVU.W438.BOGES</Line>
    <Line Name="W439_0">JACKA.W439.DOTVU</Line>
    <Line Name="W440_0">AKMIR.W440.CBA NDB</Line>
    <Line Name="W441_0">TEMIS.W441.MER NDB</Line>
    <Line Name="W446_0">NICLA.W446.RIDVO</Line>
    <Line Name="W448_0">MIA VOR.W448.WHA NDB</Line>
    <Line Name="W449_0">ESL NDB.W449.TEMPL</Line>
    <Line Name="W451_0">BORLI.W451.DOVOD</Line>
    <Line Name="W456_0">NBR NDB.W456.MOR NDB</Line>
    <Line Name="W460_0">RIC NDB.W460.PKS VOR</Line>
    <Line Name="W462_0">GOMOM.W462.TASUM</Line>
    <Line Name="W463_0">AGETA.W463.CV NDB</Line>
    <Line Name="W465_0">MNG VOR.W465.AY VOR</Line>
    <Line Name="W466_0">OPUDI.W466.WG VOR</Line>
    <Line Name="W468_0">ONAGI.W468.MB NDB</Line>
    <Line Name="W469_0">TL VOR.W469.TAXUM</Line>
    <Line Name="W472_0">MK VOR.W472.EML NDB</Line>
    <Line Name="W473_0">DN VOR.W473.LHR NDB</Line>
    <Line Name="W477_0">SHT NDB.W477.BELTA</Line>
    <Line Name="W478_0">ISNOL.W478.VINOP</Line>
    <Line Name="W481_0">MIA VOR.W481.LACEY</Line>
    <Line Name="W482_0">ASIXA.W482.HID NDB</Line>
    <Line Name="W483_0">MGD NDB.W483.DN VOR</Line>
    <Line Name="W486_0">ABA NDB.W486.PLC NDB</Line>
    <Line Name="W487_0">RIC NDB.W487.QDI NDB</Line>
    <Line Name="W492_0">VESOP.W492.NTN NDB</Line>
    <Line Name="W494_0">LAGOB.W494.GAMBL</Line>
    <Line Name="W495_0">MONTY.W495.WYY NDB</Line>
    <Line Name="W497_0">ISNOL.W497.MAKIV</Line>
    <Line Name="W499_0">YINJ.W499.YDBI</Line>
    <Line Name="W504_0">BELUL.W504.SU VOR</Line>
    <Line Name="W512_0">YBTR.W512.GLA VOR</Line>
    <Line Name="W514_0">AGETA.W514.TW VOR</Line>
    <Line Name="W516_0">BHI VOR.W516.DU NDB</Line>
    <Line Name="W518_0">NIPOM.W518.RK VOR</Line>
    <Line Name="W519_0">AD VOR.W519.DOTVU</Line>
    <Line Name="W524_0">WG VOR.W524.MNG VOR</Line>
    <Line Name="W528_0">TL VOR.W528.CCY NDB</Line>
    <Line Name="W529_0">URBOB.W529.CB VOR</Line>
    <Line Name="W534_0">SU VOR.W534.SUSGI</Line>
    <Line Name="W535_0">ENPAG.W535.BTH NDB</Line>
    <Line Name="W536_0">LHR NDB.W536.ASIXA</Line>
    <Line Name="W538_0">MB NDB.W538.TAITE</Line>
    <Line Name="W539_0">YKMB.W539.NTN NDB</Line>
    <Line Name="W540_0">BTH NDB.W540.BKE NDB</Line>
    <Line Name="W541_0">MER NDB.W541.SWH NDB</Line>
    <Line Name="W545_0">WG VOR.W545.CB VOR</Line>
    <Line Name="W550_0">MIA VOR.W550.GOMUL</Line>
    <Line Name="W551_0">SCO NDB.W551.YAKKA</Line>
    <Line Name="W553_0">HUUGO.W553.LAGOB</Line>
    <Line Name="W562_0">NUNPA.W562.MB NDB</Line>
    <Line Name="W564_0">KII NDB.W564.CLARK</Line>
    <Line Name="W565_0">UGPOT.W565.SANAD</Line>
    <Line Name="W566_0">WHA NDB.W566.YOLD</Line>
    <Line Name="W567_0">HID NDB.W567.CS VOR</Line>
    <Line Name="W569_0">DOSEL.W569.ISNOL</Line>
    <Line Name="W571_0">VIOLA.W571.IBOBO</Line>
    <Line Name="W572_0">OK VOR.W572.QDI NDB</Line>
    <Line Name="W575_0">NWA NDB.W575.MUDGI</Line>
    <Line Name="W577_0">KII NDB.W577.ONAGI</Line>
    <Line Name="W584_0">AS VOR.W584.NOGIP</Line>
    <Line Name="W592_0">EML NDB.W592.MK VOR</Line>
    <Line Name="W595_0">KADOM.W595.PKS VOR</Line>
    <Line Name="W596_0">GV VOR.W596.DAPMA</Line>
    <Line Name="W598_0">ROONY.W598.IVL NDB</Line>
    <Line Name="W603_0">CFS VOR.W603.MEPIL</Line>
    <Line Name="W604_0">KADOM.W604.MUDGI</Line>
    <Line Name="W605_0">WP VOR.W605.HOO NDB</Line>
    <Line Name="W606_0">WLM NDB.W606.IVL NDB</Line>
    <Line Name="W608_0">UGPOT.W608.SORTI</Line>
    <Line Name="W612_0">CANTY.W612.AGETA</Line>
    <Line Name="W613_0">ROM NDB.W613.TL VOR</Line>
    <Line Name="W614_0">OVMIS.W614.DN VOR</Line>
    <Line Name="W617_0">CBP NDB.W617.OMKEK</Line>
    <Line Name="W623_0">BKE NDB.W623.GFN NDB</Line>
    <Line Name="W625_0">AMB NDB.W625.MOR NDB</Line>
    <Line Name="W626_0">CAR VOR.W626.PBO VOR</Line>
    <Line Name="W627_0">MUDGI.W627.ANBAN</Line>
    <Line Name="W635_0">NOGIP.W635.MB NDB</Line>
    <Line Name="W636_0">BUD NDB.W636.RK VOR</Line>
    <Line Name="W637_0">TL VOR.W637.VATKO</Line>
    <Line Name="W638_0">DU NDB.W638.AY VOR</Line>
    <Line Name="W639_0">BUGNI.W639.OPUDI</Line>
    <Line Name="W643_0">CB VOR.W643.MER NDB</Line>
    <Line Name="W644_0">CV NDB.W644.CCY NDB</Line>
    <Line Name="W649_0">ESL NDB.W649.MAKIV</Line>
    <Line Name="W652_0">WOL NDB.W652.WATLE</Line>
    <Line Name="W654_0">BOGES.W654.VIRUR</Line>
    <Line Name="W657_0">UGPUR.W657.ESDIG</Line>
    <Line Name="W660_0">TL VOR.W660.LRE NDB</Line>
    <Line Name="W661_0">ML VOR.W661.MB NDB</Line>
    <Line Name="W663_0">MNG VOR.W663.PKS VOR</Line>
    <Line Name="W664_0">RK VOR.W664.LUKPU</Line>
    <Line Name="W667_0">BOGES.W667.URBOB</Line>
    <Line Name="W673_0">MB NDB.W673.KII NDB</Line>
    <Line Name="W674_0">WLM NDB.W674.IVL NDB</Line>
    <Line Name="W675_0">OTKED.W675.OPUDI</Line>
    <Line Name="W676_0">ENPAG.W676.BHI VOR</Line>
    <Line Name="W677_0">GUPDA.W677.ASIXA</Line>
    <Line Name="W681_0">YPIR.W681.ACTIN</Line>
    <Line Name="W682_0">MUDGI.W682.ONUMA</Line>
    <Line Name="W683_0">SCAPA.W683.AVBEG</Line>
    <Line Name="W684_0">IVL NDB.W684.TW VOR</Line>
    <Line Name="W685_0">TNK VOR.W685.HM VOR</Line>
    <Line Name="W687_0">WAREN.W687.ML VOR</Line>
    <Line Name="W690_0">MGD NDB.W690.YCKI</Line>
    <Line Name="W693_0">SUSGI.W693.YBTR</Line>
    <Line Name="W695_0">BRONS.W695.OTKED</Line>
    <Line Name="W696_0">TEMIS.W696.LUTVU</Line>
    <Line Name="W699_0">HAAVI.W699.SUSGI</Line>
    <Line Name="W702_0">QDI NDB.W702.WLM NDB</Line>
    <Line Name="W703_0">ISNOL.W703.BKE NDB</Line>
    <Line Name="W709_0">VIMOL.W709.SUSGI</Line>
    <Line Name="W713_0">KADOM.W713.AKMIR</Line>
    <Line Name="W715_0">RIC NDB.W715.GDH NDB</Line>
    <Line Name="W717_0">BTH NDB.W717.ONUMA</Line>
    <Line Name="W720_0">SWH NDB.W720.ARBEY</Line>
    <Line Name="W723_0">EDN NDB.W723.AVPAS</Line>
    <Line Name="W724_0">NWA NDB.W724.AVBEG</Line>
    <Line Name="W727_0">SUSGI.W727.NIPOM</Line>
    <Line Name="W731_0">KADOM.W731.OLVOR</Line>
    <Line Name="W741_0">IBOBO.W741.HML NDB</Line>
    <Line Name="W749_0">IVL NDB.W749.AMB NDB</Line>
    <Line Name="W755_0">LIDLI.W755.VINOP</Line>
    <Line Name="W758_0">KA VOR.W758.NWN VOR</Line>
    <Line Name="W760_0">DU NDB.W760.AMB NDB</Line>
    <Line Name="W762_0">NATYA.W762.AKMIR</Line>
    <Line Name="W764_0">GOMUL.W764.WHA NDB</Line>
    <Line Name="W766_0">EML NDB.W766.LUKPU</Line>
    <Line Name="W768_0">LHI NDB.W768.SORTI</Line>
    <Line Name="W775_0">BOGES.W775.VINOP</Line>
    <Line Name="W778_0">NWA TAC.W778.DONIC</Line>
    <Line Name="W785_0">MUDGI.W785.BHI VOR</Line>
    <Line Name="W791_0">DUBUS.W791.BOGES</Line>
    <Line Name="W793_0">MA VOR.W793.NONUM</Line>
    <Line Name="W795_0">VALDU.W795.AY VOR</Line>
    <Line Name="W798_0">KA VOR.W798.BAROW</Line>
    <Line Name="W801_0">VIRUR.W801.AKMIR</Line>
    <Line Name="W806_0">OOM NDB.W806.PN VOR</Line>
    <Line Name="W809_0">ESL NDB.W809.MOZZA</Line>
    <Line Name="W811_0">ANBAN.W811.AGETA</Line>
    <Line Name="W812_0">LHI NDB.W812.CFS VOR</Line>
    <Line Name="W817_0">AY VOR.W817.WATLE</Line>
    <Line Name="W821_0">TW VOR.W821.PMQ NDB</Line>
    <Line Name="W822_0">DU NDB.W822.YLRD</Line>
    <Line Name="W824_0">OLTIN.W824.UGPOT</Line>
    <Line Name="W830_0">CMU NDB.W830.CV NDB</Line>
    <Line Name="W831_0">YDAY.W831.BIVAT</Line>
    <Line Name="W834_0">NUNPA.W834.GOMOM</Line>
    <Line Name="W836_0">ISNOL.W836.BORLI</Line>
    <Line Name="W839_0">PH VOR.W839.GIG NDB</Line>
    <Line Name="W841_0">TL VOR.W841.NTN NDB</Line>
    <Line Name="W843_0">DBY NDB.W843.DN VOR</Line>
    <Line Name="W847_0">ESL NDB.W847.WG VOR</Line>
    <Line Name="W849_0">DN VOR.W849.YCKI</Line>
    <Line Name="W853_0">DN VOR.W853.YGBI</Line>
    <Line Name="W859_0">BOGES.W859.OTKED</Line>
    <Line Name="W865_0">EGUMI.W865.YKAL</Line>
    <Line Name="W879_0">MA VOR.W879.VESOP</Line>
    <Line Name="W883_0">CMU NDB.W883.IDKEG</Line>
    <Line Name="W889_0">RK VOR.W889.MK VOR</Line>
    <Line Name="W890_0">MOG NDB.W890.MEK VOR</Line>
    <Line Name="W894_0">VINOP.W894.BORLI</Line>
    <Line Name="Y10_0">OTLED.Y10.ESDEG</Line>
    <Line Name="Y15_0">PH VOR.Y15.VETEL</Line>
    <Line Name="Y24_0">MASMI.Y24.BIVAT</Line>
    <Line Name="Y31_0">DAMPU.Y31.BRM NDB</Line>
    <Line Name="Y34_0">HUG NDB.Y34.BATIR</Line>
    <Line Name="Y37_0">RUGBO.Y37.YGGE</Line>
    <Line Name="Y41_0">NORIC.Y41.YKAR</Line>
    <Line Name="Y44_0">ESDEG.Y44.PD VOR</Line>
    <Line Name="Y53_0">MTG VOR.Y53.WENDY</Line>
    <Line Name="Y77_0">GEL VOR.Y77.SAGNO</Line>
    <Line Name="Y79_0">ROM NDB.Y79.BN VOR</Line>
    <Line Name="Y80_0">BATIR.Y80.VOMPA</Line>
    <Line Name="Y88_0">GUMKI.Y88.HARVS</Line>
    <Line Name="Y94_0">LEC NDB.Y94.PARRY</Line>
    <Line Name="Y97_0">KA VOR.Y97.MUNNI</Line>
    <Line Name="Y98_0">GUMKI.Y98.BONEY</Line>
    <Line Name="Y166_0">ROM NDB.Y166.ROWLO</Line>
    <Line Name="Y195_0">ROM NDB.Y195.BN VOR</Line>
    <Line Name="Y207_0">LM VOR.Y207.BORVI</Line>
    <Line Name="Y208_0">VENGA.Y208.BORVI</Line>
    <Line Name="Y241_0">BIVAT.Y241.WOODY</Line>
    <Line Name="Y305_0">KA VOR.Y305.COBRA</Line>
    <Line Name="Y316_0">ROM NDB.Y316.BEPNA</Line>
    <Line Name="Y408_0">BELUL.Y408.PONAN</Line>
    <Line Name="Y557_0">SALEM.Y557.MORGO</Line>
    <Line Name="Y684_0">MOVBA.Y684.SUSGI</Line>
    <Line Name="Z10_0">TODOT.Z10.DONYA</Line>
    <Line Name="Z11_0">CS VOR.Z11.KOW NDB</Line>
    <Line Name="Z13_0">BDV NDB.Z13.BOU NDB</Line>
    <Line Name="Z17_0">SWIFT.Z17.HM VOR</Line>
    <Line Name="Z19_0">PH VOR.Z19.YPLU</Line>
    <Line Name="Z22_0">LEO NDB.Z22.MULDM</Line>
    <Line Name="Z23_0">ROSMO.Z23.KG VOR</Line>
    <Line Name="Z25_0">SWIFT.Z25.ALBUX</Line>
    <Line Name="Z32_0">IPLAV.Z32.YDMG</Line>
    <Line Name="Z35_0">OVMIS.Z35.DN VOR</Line>
    <Line Name="Z38_0">NISOP.Z38.PH VOR</Line>
    <Line Name="Z41_0">GEL VOR.Z41.MOROK</Line>
    <Line Name="Z42_0">CS VOR.Z42.YAUR</Line>
    <Line Name="Z44_0">PH VOR.Z44.ESP VOR</Line>
    <Line Name="Z47_0">BOGES.Z47.YHOT</Line>
    <Line Name="Z50_0">AYE NDB.Z50.GORKA</Line>
    <Line Name="Z51_0">TL VOR.Z51.KAKTU</Line>
    <Line Name="Z52_0">HAMTN.Z52.GRENE</Line>
    <Line Name="Z54_0">LTV NDB.Z54.CB VOR</Line>
    <Line Name="Z55_0">KA VOR.Z55.GEL VOR</Line>
    <Line Name="Z56_0">WDH NDB.Z56.CV NDB</Line>
    <Line Name="Z61_0">NORIC.Z61.WLU NDB</Line>
    <Line Name="Z67_0">KATCM.Z67.YAHMO</Line>
    <Line Name="Z68_0">YSRD.Z68.BUNGL</Line>
    <Line Name="Z69_0">JULIE.Z69.TUNVI</Line>
    <Line Name="Z70_0">HAAVI.Z70.SU VOR</Line>
    <Line Name="Z74_0">YJUN.Z74.OVLUK</Line>
    <Line Name="Z82_0">YHOT.Z82.TEMIS</Line>
    <Line Name="Z83_0">KATCM.Z83.YOKRA</Line>
    <Line Name="Z84_0">SU VOR.Z84.BUD NDB</Line>
    <Line Name="Z87_0">RAVON.Z87.YDLO</Line>
    <Line Name="Z90_0">HAWKY.Z90.BANAM</Line>
    <Line Name="Z91_0">WHA NDB.Z91.CBP NDB</Line>
    <Line Name="Z92_0">CBP NDB.Z92.WHA NDB</Line>
    <Line Name="Z93_0">MAKEE.Z93.MARGO</Line>
    <Line Name="Z95_0">MURCH.Z95.YCNF</Line>
    <Line Name="Z98_0">HAAVI.Z98.SAGLI</Line>
    <Line Name="Z102_0">CAR VOR.Z102.BAROW</Line>
    <Line Name="Z418_0">OK VOR.Z418.OOM NDB</Line>
    <Line Name="W909_0">SU VOR.W909.BURPA</Line>
    <Line Name="W934_0">SPARK.W934.BN VOR</Line>
    <Line Name="W944_0">SCO NDB.W944.WLM NDB</Line>
    <Line Name="W946_0">AGETA.W946.TN VOR</Line>
    <Line Name="W949_0">PIGGY.W949.ENAID</Line>
    <Line Name="W950_0">DU NDB.W950.CMU NDB</Line>
    <Line Name="W951_0">ROM NDB.W951.VALDZ</Line>
    <Line Name="W952_0">AMOCO.W952.CALTX</Line>
    <Line Name="W953_0">MOBIL.W953.HALON</Line>
    <Line Name="W954_0">CFS VOR.W954.OCTAN</Line>
    <Line Name="ZZ781_0">SATNA.ZZ781.AS VOR</Line>
    <Line Name="ZZ910_0">NONUM.ZZ910.YGON</Line>
    <Line Name="ZZ929_0">TL VOR.ZZ929.YGON</Line>
    <Line Name="ZZ931_0">YAMB.ZZ931.SEMAJ</Line>
    <Line Name="ZZ932_0">SEMAJ.ZZ932.YAMB</Line>
    <Line Name="ZZ933_0">AMB TAC.ZZ933.PIGGY</Line>
    <Line Name="ZZ975_0">WAYS.ZZ975.BOFOR</Line>
    <Line Name="ZZ989_0">DN VOR.ZZ989.YTMN</Line>
    <Symbol Type="SolidSquare">
      <Point>HAWKY</Point>
      <Point>FRAZA</Point>
      <Point>EVIEC</Point>
      <Point>AVNEX</Point>
      <Point>SUNOB</Point>
      <Point>LIDLI</Point>
      <Point>RAZZI</Point>
      <Point>NONIX</Point>
      <Point>KACEY</Point>
      <Point>PEBDO</Point>
      <Point>WHITI</Point>
      <Point>BLAKA</Point>
      <Point>MOOVI</Point>
      <Point>NINEP</Point>
      <Point>MARGO</Point>
      <Point>BOSUN</Point>
      <Point>DUUKE</Point>
      <Point>BOREE</Point>
      <Point>KANLI</Point>
      <Point>LATUM</Point>
      <Point>CANTY</Point>
      <Point>ARBEY</Point>
      <Point>TUNKA</Point>
      <Point>BELTA</Point>
      <Point>DOSEL</Point>
      <Point>ENTRA</Point>
      <Point>CRAVN</Point>
      <Point>VEGAH</Point>
      <Point>BOYSY</Point>
      <Point>MISIT</Point>
      <Point>EXROM</Point>
      <Point>WAREN</Point>
      <Point>ORBUN</Point>
      <Point>ISROV</Point>
      <Point>TOBOB</Point>
      <Point>CULIN</Point>
      <Point>BLACK</Point>
      <Point>DRINA</Point>
      <Point>ATLIB</Point>
      <Point>ANUXU</Point>
      <Point>NIMEK</Point>
      <Point>YORKE</Point>
      <Point>BIRER</Point>
      <Point>KABEK</Point>
      <Point>SPOTA</Point>
      <Point>JULIE</Point>
      <Point>BULOK</Point>
      <Point>MUSEY</Point>
      <Point>WANGI</Point>
      <Point>HELLI</Point>
      <Point>ZAMMI</Point>
      <Point>KAREN</Point>
      <Point>ALBEE</Point>
      <Point>ANGED</Point>
      <Point>OJJAY</Point>
      <Point>REVOP</Point>
      <Point>RIKAB</Point>
      <Point>PH VOR</Point>
      <Point>OTLED</Point>
      <Point>ONGAR</Point>
      <Point>FERGI</Point>
      <Point>STOES</Point>
      <Point>ALLEE</Point>
      <Point>ITTSA</Point>
      <Point>ANRUB</Point>
      <Point>BUDLO</Point>
      <Point>YGGE</Point>
      <Point>YKAR</Point>
      <Point>SETGO</Point>
      <Point>BUNDY</Point>
      <Point>KATHI</Point>
      <Point>HAMTN</Point>
      <Point>SANEG</Point>
      <Point>BIVAT</Point>
      <Point>GUMBA</Point>
      <Point>DREWS</Point>
      <Point>WINAL</Point>
      <Point>DOTVU</Point>
      <Point>CLARK</Point>
      <Point>IGBIR</Point>
      <Point>HERMA</Point>
      <Point>LISZT</Point>
      <Point>BK NDB</Point>
      <Point>STURT</Point>
      <Point>MOROK</Point>
      <Point>WOORA</Point>
      <Point>CORDO</Point>
      <Point>MORGO</Point>
      <Point>BUDGI</Point>
      <Point>ANGAS</Point>
      <Point>HAWKE</Point>
      <Point>KAMBA</Point>
      <Point>TOOKI</Point>
      <Point>LATUT</Point>
      <Point>DUGGI</Point>
      <Point>IBUXI</Point>
      <Point>BINUN</Point>
      <Point>WALTA</Point>
      <Point>DAGSI</Point>
      <Point>POONA</Point>
      <Point>ABVAS</Point>
      <Point>LAMUG</Point>
      <Point>WAZZA</Point>
      <Point>BOYSE</Point>
      <Point>VAVPA</Point>
      <Point>GITOP</Point>
      <Point>ELROX</Point>
      <Point>HARPO</Point>
      <Point>CLIFT</Point>
      <Point>PLC NDB</Point>
      <Point>GAYLA</Point>
      <Point>SHT NDB</Point>
      <Point>LACEY</Point>
      <Point>UBGUT</Point>
      <Point>EDN NDB</Point>
      <Point>KELLA</Point>
      <Point>WACKO</Point>
      <Point>ATVIL</Point>
      <Point>ALEXI</Point>
      <Point>ATPIP</Point>
      <Point>PAWSO</Point>
      <Point>STONE</Point>
      <Point>WENDY</Point>
      <Point>MORBI</Point>
      <Point>REMOR</Point>
      <Point>BURPA</Point>
      <Point>AKOBA</Point>
      <Point>SAGLI</Point>
      <Point>MAGPI</Point>
      <Point>GEESE</Point>
      <Point>DADBO</Point>
      <Point>PROBO</Point>
      <Point>WELKE</Point>
      <Point>POROB</Point>
      <Point>ADLAG</Point>
      <Point>PEWEE</Point>
      <Point>BARIA</Point>
      <Point>GAZEL</Point>
      <Point>SEDAN</Point>
      <Point>OWENS</Point>
      <Point>RAVEN</Point>
      <Point>MONTY</Point>
      <Point>EEMUE</Point>
      <Point>COLDS</Point>
      <Point>ESDAN</Point>
      <Point>HARRO</Point>
      <Point>HOGAN</Point>
      <Point>MUSTA</Point>
      <Point>WYATT</Point>
      <Point>WATLE</Point>
      <Point>GULLY</Point>
      <Point>BADGR</Point>
      <Point>YTOC</Point>
      <Point>OTKUN</Point>
      <Point>LLOYD</Point>
      <Point>TEMPL</Point>
      <Point>AV VOR</Point>
      <Point>MANDU</Point>
      <Point>BLN NDB</Point>
      <Point>NICLA</Point>
      <Point>PMQ NDB</Point>
      <Point>KADSI</Point>
      <Point>HAPPI</Point>
      <Point>WELSH</Point>
      <Point>ODALE</Point>
      <Point>JT NDB</Point>
      <Point>YBUN</Point>
      <Point>VIMOL</Point>
      <Point>WAKEN</Point>
      <Point>RIC TAC</Point>
      <Point>TONTO</Point>
      <Point>NELSN</Point>
      <Point>MER NDB</Point>
      <Point>IKIMO</Point>
      <Point>LOWEP</Point>
      <Point>MAKOR</Point>
      <Point>SOLUS</Point>
      <Point>ABA NDB</Point>
      <Point>BUBRI</Point>
      <Point>MONDO</Point>
      <Point>YAKKA</Point>
      <Point>OMBUP</Point>
      <Point>MB NDB</Point>
      <Point>TUCAB</Point>
      <Point>HODDA</Point>
      <Point>JEDDA</Point>
      <Point>BNA NDB</Point>
      <Point>LUKEY</Point>
      <Point>PF NDB</Point>
      <Point>HLC NDB</Point>
      <Point>SURPO</Point>
      <Point>CAPER</Point>
      <Point>NOLAN</Point>
      <Point>GUNTA</Point>
      <Point>YHOT</Point>
      <Point>COCKA</Point>
      <Point>KASPA</Point>
      <Point>PUPIV</Point>
      <Point>YOLD</Point>
      <Point>HOLIT</Point>
      <Point>ESLAR</Point>
      <Point>HML NDB</Point>
      <Point>HOLIS</Point>
      <Point>GERBL</Point>
      <Point>CBP NDB</Point>
      <Point>IMATI</Point>
      <Point>DAPMA</Point>
      <Point>DONIC</Point>
      <Point>EGEVO</Point>
      <Point>DBY NDB</Point>
      <Point>SAMIG</Point>
      <Point>YSHK</Point>
      <Point>UGPUR</Point>
      <Point>WOBBL</Point>
      <Point>RUSSL</Point>
      <Point>VONDO</Point>
      <Point>WOLBI</Point>
      <Point>IGDEL</Point>
      <Point>JAYBE</Point>
      <Point>IPLAV</Point>
      <Point>VESOP</Point>
      <Point>DEBEE</Point>
      <Point>IBUSU</Point>
      <Point>MGD NDB</Point>
      <Point>YMGB</Point>
      <Point>YELD</Point>
      <Point>RUNNA</Point>
      <Point>VIRUR</Point>
      <Point>LINBO</Point>
      <Point>COR NDB</Point>
      <Point>SIMON</Point>
      <Point>TAITE</Point>
      <Point>IPLET</Point>
      <Point>TURBI</Point>
      <Point>YMGR</Point>
      <Point>VILAD</Point>
      <Point>ANKUB</Point>
      <Point>ASUMU</Point>
      <Point>LUTVU</Point>
      <Point>JACKA</Point>
      <Point>OPUDI</Point>
      <Point>MARON</Point>
      <Point>VIOLA</Point>
      <Point>ISNOL</Point>
      <Point>YJAB</Point>
      <Point>KARRA</Point>
      <Point>FAUKS</Point>
      <Point>YINJ</Point>
      <Point>YDBI</Point>
      <Point>YBTR</Point>
      <Point>NIPOM</Point>
      <Point>ALBUT</Point>
      <Point>YKMB</Point>
      <Point>YNPE</Point>
      <Point>VEGRU</Point>
      <Point>IBOBO</Point>
      <Point>ROONY</Point>
      <Point>WONKA</Point>
      <Point>VONNI</Point>
      <Point>SUNIX</Point>
      <Point>HOO NDB</Point>
      <Point>TRINA</Point>
      <Point>COOPA</Point>
      <Point>OLVOR</Point>
      <Point>YCAH</Point>
      <Point>IRVAK</Point>
      <Point>VELGI</Point>
      <Point>GUTEX</Point>
      <Point>MUSOP</Point>
      <Point>SARAK</Point>
      <Point>YGBI</Point>
      <Point>YCKI</Point>
      <Point>HAAVI</Point>
      <Point>YMMU</Point>
      <Point>NICKY</Point>
      <Point>ABASS</Point>
      <Point>HOOKS</Point>
      <Point>YWCA</Point>
      <Point>BAROW</Point>
      <Point>MEEGA</Point>
      <Point>KEDDY</Point>
      <Point>YLRD</Point>
      <Point>YDAY</Point>
      <Point>PEA NDB</Point>
      <Point>GIG NDB</Point>
      <Point>DUDIM</Point>
      <Point>MILEM</Point>
      <Point>BLAIR</Point>
      <Point>ACKER</Point>
      <Point>YKAL</Point>
      <Point>YCUE</Point>
      <Point>VETEL</Point>
      <Point>KAPNI</Point>
      <Point>BATIR</Point>
      <Point>RUGBO</Point>
      <Point>NORIC</Point>
      <Point>MORID</Point>
      <Point>SAGNO</Point>
      <Point>NODOR</Point>
      <Point>AGIVA</Point>
      <Point>GLENN</Point>
      <Point>VENGA</Point>
      <Point>PANBA</Point>
      <Point>SWIFT</Point>
      <Point>RAVON</Point>
      <Point>MULDM</Point>
      <Point>ROSMO</Point>
      <Point>KATCM</Point>
      <Point>YDMG</Point>
      <Point>IRWIN</Point>
      <Point>HINDS</Point>
      <Point>CANRI</Point>
      <Point>PUMRY</Point>
      <Point>AVMON</Point>
      <Point>YQLP</Point>
      <Point>YJUN</Point>
      <Point>URAMU</Point>
      <Point>CREDY</Point>
      <Point>VILOD</Point>
      <Point>OLLEE</Point>
      <Point>RETEP</Point>
      <Point>CLYDE</Point>
      <Point>BORDA</Point>
      <Point>SPARK</Point>
      <Point>ENAID</Point>
      <Point>PIGGY</Point>
      <Point>LOUEY</Point>
      <Point>DEWEY</Point>
      <Point>DINOS</Point>
      <Point>ETHER</Point>
      <Point>AMOCO</Point>
      <Point>BOOMA</Point>
      <Point>CALTX</Point>
      <Point>MOBIL</Point>
      <Point>OILER</Point>
      <Point>GASSO</Point>
      <Point>LITER</Point>
      <Point>HALON</Point>
      <Point>GALON</Point>
      <Point>OCTAN</Point>
      <Point>PERSA</Point>
      <Point>AMB TAC</Point>
      <Point>BAKEL</Point>
      <Point>WAYS</Point>
      <Point>WILE</Point>
      <Point>RESC</Point>
      <Point>BOFOR</Point>
    </Symbol>
    <Symbol Type="SolidTriangle">
      <Point>DN VOR</Point>
      <Point>AGUST</Point>
      <Point>MONIC</Point>
      <Point>DIGLA</Point>
      <Point>AS VOR</Point>
      <Point>IDANU</Point>
      <Point>LEC NDB</Point>
      <Point>ABTOD</Point>
      <Point>PINAV</Point>
      <Point>BIDAP</Point>
      <Point>PD VOR</Point>
      <Point>OSOTO</Point>
      <Point>DOMOM</Point>
      <Point>CAR VOR</Point>
      <Point>BORVI</Point>
      <Point>TOPIR</Point>
      <Point>NTN NDB</Point>
      <Point>GUGUK</Point>
      <Point>PKS VOR</Point>
      <Point>TAROR</Point>
      <Point>AYE NDB</Point>
      <Point>JUGGL</Point>
      <Point>GEL VOR</Point>
      <Point>WARRA</Point>
      <Point>LM VOR</Point>
      <Point>MOTRA</Point>
      <Point>MUDGI</Point>
      <Point>TASUM</Point>
      <Point>LOSKU</Point>
      <Point>BENZO</Point>
      <Point>IRSOM</Point>
      <Point>AGETA</Point>
      <Point>CAPET</Point>
      <Point>OOM NDB</Point>
      <Point>UVUPU</Point>
      <Point>BHI VOR</Point>
      <Point>DOTOP</Point>
      <Point>MUBID</Point>
      <Point>OLRUX</Point>
      <Point>IVPEM</Point>
      <Point>NUNPA</Point>
      <Point>GTE NDB</Point>
      <Point>DOSAM</Point>
      <Point>GAFER</Point>
      <Point>BIDAG</Point>
      <Point>CFS VOR</Point>
      <Point>KU VOR</Point>
      <Point>JULUP</Point>
      <Point>PUDUR</Point>
      <Point>KA VOR</Point>
      <Point>SNAPA</Point>
      <Point>CIN VOR</Point>
      <Point>MAMUT</Point>
      <Point>SEVSI</Point>
      <Point>FRT NDB</Point>
      <Point>CDU NDB</Point>
      <Point>COLLA</Point>
      <Point>TOBIE</Point>
      <Point>SAFIR</Point>
      <Point>MEK VOR</Point>
      <Point>PEKAY</Point>
      <Point>TL VOR</Point>
      <Point>WISKA</Point>
      <Point>RUSSO</Point>
      <Point>LAKUP</Point>
      <Point>GREGA</Point>
      <Point>SCOTI</Point>
      <Point>SARAH</Point>
      <Point>COBRA</Point>
      <Point>PALTI</Point>
      <Point>DONYA</Point>
      <Point>KAMBI</Point>
      <Point>PBO VOR</Point>
      <Point>TUREK</Point>
      <Point>VEGPU</Point>
      <Point>DONDI</Point>
      <Point>OVLUK</Point>
      <Point>DOBGO</Point>
      <Point>BIRDY</Point>
      <Point>DUMAV</Point>
      <Point>NERTI</Point>
      <Point>BEVLY</Point>
      <Point>TAXEG</Point>
      <Point>VIGUT</Point>
      <Point>NBR NDB</Point>
      <Point>MORRO</Point>
      <Point>UNVAT</Point>
      <Point>SAMVI</Point>
      <Point>UPMOG</Point>
      <Point>ALDAR</Point>
      <Point>KIMMI</Point>
      <Point>SALEM</Point>
      <Point>CONNI</Point>
      <Point>WIRAL</Point>
      <Point>DARTS</Point>
      <Point>WONYU</Point>
      <Point>RUSKA</Point>
      <Point>TRUKA</Point>
      <Point>EML NDB</Point>
      <Point>SPARO</Point>
      <Point>WOKKA</Point>
      <Point>SPIDR</Point>
      <Point>BENDO</Point>
      <Point>WYY NDB</Point>
      <Point>DIPLO</Point>
      <Point>SOFAL</Point>
      <Point>ENPAG</Point>
      <Point>ALISN</Point>
      <Point>SCATZ</Point>
      <Point>ROWLO</Point>
      <Point>ESL NDB</Point>
      <Point>DUNNE</Point>
      <Point>REMBO</Point>
      <Point>LHI NDB</Point>
      <Point>EKIDA</Point>
      <Point>GOANA</Point>
      <Point>NERIG</Point>
      <Point>PAGTA</Point>
      <Point>JOSBU</Point>
      <Point>DERAK</Point>
      <Point>SNOOD</Point>
      <Point>ENRES</Point>
      <Point>CRISO</Point>
      <Point>UGPOT</Point>
      <Point>RUDEY</Point>
      <Point>SGE NDB</Point>
      <Point>IVL NDB</Point>
      <Point>UNSOV</Point>
      <Point>ANTLA</Point>
      <Point>LT VOR</Point>
      <Point>HELIX</Point>
      <Point>SNOWY</Point>
      <Point>GAMBL</Point>
      <Point>GV VOR</Point>
      <Point>EGUMI</Point>
      <Point>KETEN</Point>
      <Point>RUROX</Point>
      <Point>OSVOL</Point>
      <Point>COBES</Point>
      <Point>SIMAS</Point>
      <Point>THOMO</Point>
      <Point>TOMAS</Point>
      <Point>OLTIN</Point>
      <Point>TAMED</Point>
      <Point>LEO NDB</Point>
      <Point>WYLOO</Point>
      <Point>ALTRO</Point>
      <Point>ROM NDB</Point>
      <Point>BELUL</Point>
      <Point>WDH NDB</Point>
      <Point>BLIGH</Point>
      <Point>TRUDY</Point>
      <Point>CV NDB</Point>
      <Point>YKRY</Point>
      <Point>AMB NDB</Point>
      <Point>RARIE</Point>
      <Point>TURET</Point>
      <Point>ALIRA</Point>
      <Point>ROHAN</Point>
      <Point>LINDO</Point>
      <Point>IRONS</Point>
      <Point>NIFTI</Point>
      <Point>FORMA</Point>
      <Point>DUMPA</Point>
      <Point>ASIXA</Point>
      <Point>CAMUS</Point>
      <Point>PENNY</Point>
      <Point>KIPPA</Point>
      <Point>CCY NDB</Point>
      <Point>SEBVA</Point>
      <Point>ATILA</Point>
      <Point>NATTY</Point>
      <Point>BENTA</Point>
      <Point>GUPDA</Point>
      <Point>SOFIE</Point>
      <Point>GALAH</Point>
      <Point>OMKEK</Point>
      <Point>GEPEC</Point>
      <Point>DEJAY</Point>
      <Point>MOR NDB</Point>
      <Point>CARBY</Point>
      <Point>BOWLY</Point>
      <Point>ALPAL</Point>
      <Point>JAFFA</Point>
      <Point>MUNEL</Point>
      <Point>GODIP</Point>
      <Point>KANGA</Point>
      <Point>KOALA</Point>
      <Point>FASIE</Point>
      <Point>POSUM</Point>
      <Point>BILBY</Point>
      <Point>HILAR</Point>
      <Point>CMU NDB</Point>
      <Point>ESDEG</Point>
      <Point>CULAB</Point>
      <Point>MADOG</Point>
      <Point>MASMI</Point>
      <Point>UDERI</Point>
      <Point>DAMPU</Point>
      <Point>ASEBU</Point>
      <Point>DAVEY</Point>
      <Point>JANNA</Point>
      <Point>BEPNA</Point>
      <Point>VOMPA</Point>
      <Point>GUSNI</Point>
      <Point>PARRY</Point>
      <Point>KADLU</Point>
      <Point>VESIM</Point>
      <Point>WOODY</Point>
      <Point>MOVBA</Point>
      <Point>TODOT</Point>
      <Point>YPMP</Point>
      <Point>YPLU</Point>
      <Point>BUNGL</Point>
      <Point>GRENE</Point>
      <Point>NECTA</Point>
      <Point>CONOR</Point>
      <Point>PUDIN</Point>
      <Point>DAVOS</Point>
      <Point>POGAV</Point>
      <Point>NALLY</Point>
      <Point>TUNVI</Point>
      <Point>ENTAL</Point>
      <Point>CAMEL</Point>
      <Point>BULGI</Point>
      <Point>BANAM</Point>
      <Point>GAANY</Point>
      <Point>CLOVA</Point>
      <Point>YLLE</Point>
      <Point>CARBN</Point>
      <Point>EXXON</Point>
      <Point>VALDZ</Point>
      <Point>TEXAN</Point>
      <Point>PETRL</Point>
      <Point>BARON</Point>
      <Point>SAVER</Point>
      <Point>KELPI</Point>
      <Point>LAMEK</Point>
      <Point>GEKKO</Point>
      <Point>FARMA</Point>
      <Point>DEBAZ</Point>
      <Point>ITORT</Point>
      <Point>EYSAW</Point>
      <Point>APUSS</Point>
      <Point>ECATT</Point>
      <Point>YAMB</Point>
      <Point>COWIE</Point>
      <Point>MAYSO</Point>
      <Point>SEMAJ</Point>
      <Point>RISON</Point>
    </Symbol>
    <Symbol Type="HollowTriangle">
      <Point>BOYDI</Point>
      <Point>ELLOW</Point>
      <Point>TESAT</Point>
      <Point>KADOM</Point>
      <Point>AD VOR</Point>
      <Point>MUTHA</Point>
      <Point>GUKON</Point>
      <Point>HM VOR</Point>
      <Point>MK VOR</Point>
      <Point>KADUV</Point>
      <Point>GOKEN</Point>
      <Point>GOMUL</Point>
      <Point>BIGUP</Point>
      <Point>EURAD</Point>
      <Point>TOLAG</Point>
      <Point>WOL NDB</Point>
      <Point>NWA NDB</Point>
      <Point>OTKED</Point>
      <Point>CWR NDB</Point>
      <Point>BORLI</Point>
      <Point>MAXEM</Point>
      <Point>MNG VOR</Point>
      <Point>TW VOR</Point>
      <Point>WHA NDB</Point>
      <Point>BOGAL</Point>
      <Point>SANAD</Point>
      <Point>SCO NDB</Point>
      <Point>NATYA</Point>
      <Point>FRANZ</Point>
      <Point>MATLA</Point>
      <Point>SORTI</Point>
      <Point>ML VOR</Point>
      <Point>SUNTI</Point>
      <Point>RIC NDB</Point>
      <Point>FLIKI</Point>
      <Point>ONAGI</Point>
      <Point>PANKI</Point>
      <Point>BOLAM</Point>
      <Point>TUMAN</Point>
      <Point>NEVIS</Point>
      <Point>BORTO</Point>
      <Point>DUKES</Point>
      <Point>SORTU</Point>
      <Point>IBABI</Point>
      <Point>AVPAS</Point>
      <Point>CB VOR</Point>
      <Point>ARRAN</Point>
      <Point>AY VOR</Point>
      <Point>ARNTU</Point>
      <Point>ANZAC</Point>
      <Point>MA VOR</Point>
      <Point>NONUM</Point>
      <Point>CS VOR</Point>
      <Point>BANDA</Point>
      <Point>JOKER</Point>
      <Point>ARG VOR</Point>
      <Point>LRE NDB</Point>
      <Point>ONSLO</Point>
      <Point>KG VOR</Point>
      <Point>SEEMO</Point>
      <Point>ANITA</Point>
      <Point>RAGER</Point>
      <Point>PENAR</Point>
      <Point>BONES</Point>
      <Point>SADEL</Point>
      <Point>MUNNI</Point>
      <Point>SCRUB</Point>
      <Point>WINCH</Point>
      <Point>HALEM</Point>
      <Point>GOOTA</Point>
      <Point>BOXER</Point>
      <Point>OPALL</Point>
      <Point>EGOPI</Point>
      <Point>ESP VOR</Point>
      <Point>OSTAM</Point>
      <Point>BOBOP</Point>
      <Point>MESED</Point>
      <Point>YCCA</Point>
      <Point>YBWW</Point>
      <Point>IKEKO</Point>
      <Point>HID NDB</Point>
      <Point>ABLOK</Point>
      <Point>KARSI</Point>
      <Point>ISMER</Point>
      <Point>MOG NDB</Point>
      <Point>JILGO</Point>
      <Point>COM NDB</Point>
      <Point>TEMIS</Point>
      <Point>LIFFY</Point>
      <Point>SUSGI</Point>
      <Point>RK VOR</Point>
      <Point>ESDIG</Point>
      <Point>NOGIP</Point>
      <Point>BN VOR</Point>
      <Point>COOLA</Point>
      <Point>AKMIR</Point>
      <Point>IFL NDB</Point>
      <Point>ALBUX</Point>
      <Point>MURPH</Point>
      <Point>EXETA</Point>
      <Point>BUNGO</Point>
      <Point>ASWAN</Point>
      <Point>JACKS</Point>
      <Point>LYSMO</Point>
      <Point>DERRY</Point>
      <Point>LEWIS</Point>
      <Point>PUBAP</Point>
      <Point>BURRA</Point>
      <Point>TASMA</Point>
      <Point>SANOX</Point>
      <Point>SWH NDB</Point>
      <Point>WG VOR</Point>
      <Point>MTG VOR</Point>
      <Point>RUVUS</Point>
      <Point>SCAPA</Point>
      <Point>MILTY</Point>
      <Point>OTLEB</Point>
      <Point>SILVN</Point>
      <Point>SOSTU</Point>
      <Point>CHITT</Point>
      <Point>MUNDE</Point>
      <Point>DOVOD</Point>
      <Point>PRICE</Point>
      <Point>LEBIT</Point>
      <Point>ACTIN</Point>
      <Point>PN VOR</Point>
      <Point>IBUNA</Point>
      <Point>LTV NDB</Point>
      <Point>MOZZA</Point>
      <Point>SPENA</Point>
      <Point>BUTON</Point>
      <Point>PILBY</Point>
      <Point>AVBEG</Point>
      <Point>BUVEL</Point>
      <Point>HAMEL</Point>
      <Point>QUORN</Point>
      <Point>BORAH</Point>
      <Point>HUUGO</Point>
      <Point>GLB NDB</Point>
      <Point>COMAC</Point>
      <Point>RAKSO</Point>
      <Point>WLM NDB</Point>
      <Point>BOPKU</Point>
      <Point>BRIAN</Point>
      <Point>TIMBO</Point>
      <Point>GDH NDB</Point>
      <Point>CINDA</Point>
      <Point>GOMOL</Point>
      <Point>CUN NDB</Point>
      <Point>VEMON</Point>
      <Point>OCKLY</Point>
      <Point>FORTT</Point>
      <Point>TUCKI</Point>
      <Point>LOFFA</Point>
      <Point>GUBVO</Point>
      <Point>OK VOR</Point>
      <Point>GFN NDB</Point>
      <Point>NUTTA</Point>
      <Point>YMIP</Point>
      <Point>LINSU</Point>
      <Point>CLAMP</Point>
      <Point>GLA VOR</Point>
      <Point>LUKPU</Point>
      <Point>SIDER</Point>
      <Point>NAILA</Point>
      <Point>MINNI</Point>
      <Point>BUD NDB</Point>
      <Point>JEMMA</Point>
      <Point>BURKE</Point>
      <Point>YANCO</Point>
      <Point>AVLUS</Point>
      <Point>HOWLY</Point>
      <Point>VILLA</Point>
      <Point>WALLI</Point>
      <Point>YINGA</Point>
      <Point>WOODS</Point>
      <Point>WEBBA</Point>
      <Point>CAULI</Point>
      <Point>MEBAH</Point>
      <Point>MRDAK</Point>
      <Point>KOW NDB</Point>
      <Point>ELNOT</Point>
      <Point>DAMIL</Point>
      <Point>BRM NDB</Point>
      <Point>PARAD</Point>
      <Point>TAMBO</Point>
      <Point>BOU NDB</Point>
      <Point>KERIN</Point>
      <Point>WP VOR</Point>
      <Point>GIPPS</Point>
      <Point>COE NDB</Point>
      <Point>MAKIV</Point>
      <Point>LST NDB</Point>
      <Point>ISMUN</Point>
      <Point>SAVAN</Point>
      <Point>HOBBS</Point>
      <Point>BANCA</Point>
      <Point>IDKEG</Point>
      <Point>VATKO</Point>
      <Point>BDV NDB</Point>
      <Point>HOTTA</Point>
      <Point>ENPIM</Point>
      <Point>STEEL</Point>
      <Point>WILLS</Point>
      <Point>BONGO</Point>
      <Point>ALORA</Point>
      <Point>NICOL</Point>
      <Point>YARDD</Point>
      <Point>LITEL</Point>
      <Point>MORIS</Point>
      <Point>QDI NDB</Point>
      <Point>WOOFA</Point>
      <Point>HUG NDB</Point>
      <Point>SLASH</Point>
      <Point>MATVI</Point>
      <Point>LAGOB</Point>
      <Point>BTH NDB</Point>
      <Point>BUGNI</Point>
      <Point>TORIA</Point>
      <Point>ENDET</Point>
      <Point>CARMN</Point>
      <Point>SUNIL</Point>
      <Point>WBR NDB</Point>
      <Point>ROOKS</Point>
      <Point>LAROO</Point>
      <Point>WILLY</Point>
      <Point>CHOMP</Point>
      <Point>BOGES</Point>
      <Point>AUDRA</Point>
      <Point>GAVAS</Point>
      <Point>CBA NDB</Point>
      <Point>VALDU</Point>
      <Point>RIDVO</Point>
      <Point>MEECE</Point>
      <Point>BRONS</Point>
      <Point>LEYOX</Point>
      <Point>TAXUM</Point>
      <Point>ISAAK</Point>
      <Point>LHR NDB</Point>
      <Point>JAMBO</Point>
      <Point>ENTRE</Point>
      <Point>OLLIE</Point>
      <Point>SANDI</Point>
      <Point>AREST</Point>
      <Point>PLUTO</Point>
      <Point>SWELL</Point>
      <Point>RACEV</Point>
      <Point>SU VOR</Point>
      <Point>WEAVA</Point>
      <Point>HUMOK</Point>
      <Point>BKE NDB</Point>
      <Point>POPLA</Point>
      <Point>ALTIR</Point>
      <Point>CALAR</Point>
      <Point>BEKAM</Point>
      <Point>THRUM</Point>
      <Point>DESET</Point>
      <Point>FLORA</Point>
      <Point>LOWDI</Point>
      <Point>MEPIL</Point>
      <Point>BENBU</Point>
      <Point>BOBIK</Point>
      <Point>OVMIS</Point>
      <Point>LAYUP</Point>
      <Point>CHARD</Point>
      <Point>JOSHU</Point>
      <Point>POKEY</Point>
      <Point>MINNY</Point>
      <Point>PEAKE</Point>
      <Point>TELIP</Point>
      <Point>RUNDA</Point>
      <Point>COBHI</Point>
      <Point>YPIR</Point>
      <Point>ONUMA</Point>
      <Point>MOREL</Point>
      <Point>LONER</Point>
      <Point>TYERS</Point>
      <Point>ELONG</Point>
      <Point>REPOB</Point>
      <Point>PANOR</Point>
      <Point>LLAMA</Point>
      <Point>HOOLI</Point>
      <Point>TREST</Point>
      <Point>BILLY</Point>
      <Point>NWA TAC</Point>
      <Point>PUMPA</Point>
      <Point>TWIST</Point>
      <Point>PERKS</Point>
      <Point>HANNA</Point>
      <Point>KAKTU</Point>
      <Point>EVOKE</Point>
      <Point>LAREG</Point>
      <Point>EFFEY</Point>
      <Point>KANKO</Point>
      <Point>OPIPO</Point>
      <Point>GUMKI</Point>
      <Point>HARVS</Point>
      <Point>BONEY</Point>
      <Point>ELENI</Point>
      <Point>PONAN</Point>
      <Point>OMUBI</Point>
      <Point>NORIS</Point>
      <Point>MASHA</Point>
      <Point>YBIE</Point>
      <Point>DUTAK</Point>
      <Point>MURCH</Point>
      <Point>SISTA</Point>
      <Point>JULES</Point>
      <Point>LOUIE</Point>
      <Point>NISOP</Point>
      <Point>YAHMO</Point>
      <Point>YAUR</Point>
      <Point>GORKA</Point>
      <Point>WOLAG</Point>
      <Point>LAKMO</Point>
      <Point>WLU NDB</Point>
      <Point>YSRD</Point>
      <Point>LIRRI</Point>
      <Point>YOKRA</Point>
      <Point>KONIL</Point>
      <Point>YDLO</Point>
      <Point>MAKEE</Point>
      <Point>MESER</Point>
      <Point>YCNF</Point>
      <Point>CHAPL</Point>
      <Point>COLLY</Point>
      <Point>CRIST</Point>
      <Point>TIGGA</Point>
      <Point>YGON</Point>
      <Point>MUNRO</Point>
      <Point>DICKO</Point>
      <Point>SUANN</Point>
      <Point>YTMN</Point>
    </Symbol>
    <Symbol Type="SolidTriangleWithBorder">
      <Point>BEZZA</Point>
      <Point>SAPDA</Point>
      <Point>GUGAB</Point>
      <Point>AGAGO</Point>
      <Point>GULUM</Point>
      <Point>MIA VOR</Point>
      <Point>ISLAV</Point>
      <Point>TNK VOR</Point>
      <Point>TN VOR</Point>
      <Point>TASHA</Point>
      <Point>SARIK</Point>
      <Point>WR NDB</Point>
      <Point>BANKS</Point>
      <Point>NWN VOR</Point>
      <Point>GIVEB</Point>
      <Point>DU NDB</Point>
      <Point>URBOB</Point>
      <Point>MACKA</Point>
      <Point>VALRA</Point>
      <Point>ARM NDB</Point>
      <Point>RIDGE</Point>
      <Point>GILUM</Point>
      <Point>VINOP</Point>
      <Point>CARDO</Point>
      <Point>DAZZA</Point>
      <Point>KII NDB</Point>
      <Point>KONDO</Point>
      <Point>HOODY</Point>
      <Point>REEFE</Point>
      <Point>DUBUS</Point>
      <Point>TREBL</Point>
      <Point>ARANA</Point>
      <Point>APOMA</Point>
      <Point>AROLI</Point>
      <Point>SATNA</Point>
    </Symbol>
    <Symbol Type="HollowTriangleWithBorder">
      <Point>LANOP</Point>
      <Point>TORRA</Point>
      <Point>VINAX</Point>
      <Point>JATAR</Point>
      <Point>CARTS</Point>
      <Point>ANBAN</Point>
      <Point>OLDER</Point>
      <Point>BURTO</Point>
      <Point>OVENS</Point>
      <Point>WIRMA</Point>
      <Point>BARTA</Point>
      <Point>FLATS</Point>
      <Point>TEDDY</Point>
      <Point>LORNE</Point>
      <Point>COPPA</Point>
      <Point>DAPPA</Point>
      <Point>TINAH</Point>
      <Point>MYALL</Point>
      <Point>MIDEL</Point>
      <Point>HAMER</Point>
      <Point>BAMBI</Point>
      <Point>ALONE</Point>
      <Point>GULFF</Point>
      <Point>HERON</Point>
      <Point>DOTTE</Point>
      <Point>ARTON</Point>
      <Point>DAMIN</Point>
      <Point>NIKIL</Point>
      <Point>PEPPY</Point>
      <Point>UGVER</Point>
      <Point>GOMOM</Point>
      <Point>TRUMP</Point>
      <Point>MANNA</Point>
      <Point>BROAD</Point>
      <Point>BEETI</Point>
      <Point>ARGON</Point>
      <Point>JUDIE</Point>
      <Point>PILTA</Point>
      <Point>KELVN</Point>
      <Point>HEALE</Point>
      <Point>HOKOR</Point>
      <Point>BILIN</Point>
      <Point>TERIK</Point>
      <Point>DYMON</Point>
      <Point>FOYLE</Point>
      <Point>KANBU</Point>
      <Point>DOORA</Point>
      <Point>MEPAS</Point>
      <Point>MANDO</Point>
      <Point>SHINN</Point>
      <Point>MUNGA</Point>
      <Point>ORTOS</Point>
      <Point>KIDEX</Point>
      <Point>FREDD</Point>
      <Point>CARON</Point>
      <Point>IDODA</Point>
    </Symbol>
  </Map>
  <Map Type="System" Name="ALL_POINTS_LOW" Priority="1" Center="-23.700+133.870">
    <Label>
      <Point>HAWKY</Point>
      <Point>FRAZA</Point>
      <Point>EVIEC</Point>
      <Point>AVNEX</Point>
      <Point>SUNOB</Point>
      <Point>LIDLI</Point>
      <Point>RAZZI</Point>
      <Point>NONIX</Point>
      <Point>KACEY</Point>
      <Point>PEBDO</Point>
      <Point>WHITI</Point>
      <Point>BLAKA</Point>
      <Point>MOOVI</Point>
      <Point>NINEP</Point>
      <Point>MARGO</Point>
      <Point>BOSUN</Point>
      <Point>DUUKE</Point>
      <Point>BOREE</Point>
      <Point>KANLI</Point>
      <Point>LATUM</Point>
      <Point>CANTY</Point>
      <Point>ARBEY</Point>
      <Point>TUNKA</Point>
      <Point>BELTA</Point>
      <Point>DOSEL</Point>
      <Point>ENTRA</Point>
      <Point>CRAVN</Point>
      <Point>VEGAH</Point>
      <Point>BOYSY</Point>
      <Point>MISIT</Point>
      <Point>EXROM</Point>
      <Point>WAREN</Point>
      <Point>ORBUN</Point>
      <Point>ISROV</Point>
      <Point>TOBOB</Point>
      <Point>CULIN</Point>
      <Point>BLACK</Point>
      <Point>DRINA</Point>
      <Point>ATLIB</Point>
      <Point>ANUXU</Point>
      <Point>NIMEK</Point>
      <Point>YORKE</Point>
      <Point>BIRER</Point>
      <Point>KABEK</Point>
      <Point>SPOTA</Point>
      <Point>JULIE</Point>
      <Point>BULOK</Point>
      <Point>MUSEY</Point>
      <Point>WANGI</Point>
      <Point>HELLI</Point>
      <Point>ZAMMI</Point>
      <Point>KAREN</Point>
      <Point>ALBEE</Point>
      <Point>ANGED</Point>
      <Point>OJJAY</Point>
      <Point>REVOP</Point>
      <Point>RIKAB</Point>
      <Point>PH VOR</Point>
      <Point>OTLED</Point>
      <Point>ONGAR</Point>
      <Point>FERGI</Point>
      <Point>STOES</Point>
      <Point>ALLEE</Point>
      <Point>ITTSA</Point>
      <Point>ANRUB</Point>
      <Point>BUDLO</Point>
      <Point>YGGE</Point>
      <Point>YKAR</Point>
      <Point>SETGO</Point>
      <Point>BUNDY</Point>
      <Point>KATHI</Point>
      <Point>HAMTN</Point>
      <Point>SANEG</Point>
      <Point>BIVAT</Point>
      <Point>GUMBA</Point>
      <Point>DREWS</Point>
      <Point>WINAL</Point>
      <Point>DOTVU</Point>
      <Point>CLARK</Point>
      <Point>IGBIR</Point>
      <Point>HERMA</Point>
      <Point>LISZT</Point>
      <Point>BK NDB</Point>
      <Point>STURT</Point>
      <Point>MOROK</Point>
      <Point>WOORA</Point>
      <Point>CORDO</Point>
      <Point>MORGO</Point>
      <Point>BUDGI</Point>
      <Point>ANGAS</Point>
      <Point>HAWKE</Point>
      <Point>KAMBA</Point>
      <Point>TOOKI</Point>
      <Point>LATUT</Point>
      <Point>DUGGI</Point>
      <Point>IBUXI</Point>
      <Point>BINUN</Point>
      <Point>WALTA</Point>
      <Point>DAGSI</Point>
      <Point>POONA</Point>
      <Point>ABVAS</Point>
      <Point>LAMUG</Point>
      <Point>WAZZA</Point>
      <Point>BOYSE</Point>
      <Point>VAVPA</Point>
      <Point>GITOP</Point>
      <Point>ELROX</Point>
      <Point>HARPO</Point>
      <Point>CLIFT</Point>
      <Point>PLC NDB</Point>
      <Point>GAYLA</Point>
      <Point>SHT NDB</Point>
      <Point>LACEY</Point>
      <Point>UBGUT</Point>
      <Point>EDN NDB</Point>
      <Point>KELLA</Point>
      <Point>WACKO</Point>
      <Point>ATVIL</Point>
      <Point>ALEXI</Point>
      <Point>ATPIP</Point>
      <Point>PAWSO</Point>
      <Point>STONE</Point>
      <Point>WENDY</Point>
      <Point>MORBI</Point>
      <Point>REMOR</Point>
      <Point>BURPA</Point>
      <Point>AKOBA</Point>
      <Point>SAGLI</Point>
      <Point>MAGPI</Point>
      <Point>GEESE</Point>
      <Point>DADBO</Point>
      <Point>PROBO</Point>
      <Point>WELKE</Point>
      <Point>POROB</Point>
      <Point>ADLAG</Point>
      <Point>PEWEE</Point>
      <Point>BARIA</Point>
      <Point>GAZEL</Point>
      <Point>SEDAN</Point>
      <Point>OWENS</Point>
      <Point>RAVEN</Point>
      <Point>MONTY</Point>
      <Point>EEMUE</Point>
      <Point>COLDS</Point>
      <Point>ESDAN</Point>
      <Point>HARRO</Point>
      <Point>HOGAN</Point>
      <Point>MUSTA</Point>
      <Point>WYATT</Point>
      <Point>WATLE</Point>
      <Point>GULLY</Point>
      <Point>BADGR</Point>
      <Point>YTOC</Point>
      <Point>OTKUN</Point>
      <Point>LLOYD</Point>
      <Point>TEMPL</Point>
      <Point>AV VOR</Point>
      <Point>MANDU</Point>
      <Point>BLN NDB</Point>
      <Point>NICLA</Point>
      <Point>PMQ NDB</Point>
      <Point>KADSI</Point>
      <Point>HAPPI</Point>
      <Point>WELSH</Point>
      <Point>ODALE</Point>
      <Point>JT NDB</Point>
      <Point>YBUN</Point>
      <Point>VIMOL</Point>
      <Point>WAKEN</Point>
      <Point>RIC TAC</Point>
      <Point>TONTO</Point>
      <Point>NELSN</Point>
      <Point>MER NDB</Point>
      <Point>IKIMO</Point>
      <Point>LOWEP</Point>
      <Point>MAKOR</Point>
      <Point>SOLUS</Point>
      <Point>ABA NDB</Point>
      <Point>BUBRI</Point>
      <Point>MONDO</Point>
      <Point>YAKKA</Point>
      <Point>OMBUP</Point>
      <Point>MB NDB</Point>
      <Point>TUCAB</Point>
      <Point>HODDA</Point>
      <Point>JEDDA</Point>
      <Point>BNA NDB</Point>
      <Point>LUKEY</Point>
      <Point>PF NDB</Point>
      <Point>HLC NDB</Point>
      <Point>SURPO</Point>
      <Point>CAPER</Point>
      <Point>NOLAN</Point>
      <Point>GUNTA</Point>
      <Point>YHOT</Point>
      <Point>COCKA</Point>
      <Point>KASPA</Point>
      <Point>PUPIV</Point>
      <Point>YOLD</Point>
      <Point>HOLIT</Point>
      <Point>ESLAR</Point>
      <Point>HML NDB</Point>
      <Point>HOLIS</Point>
      <Point>GERBL</Point>
      <Point>CBP NDB</Point>
      <Point>IMATI</Point>
      <Point>DAPMA</Point>
      <Point>DONIC</Point>
      <Point>EGEVO</Point>
      <Point>DBY NDB</Point>
      <Point>SAMIG</Point>
      <Point>YSHK</Point>
      <Point>UGPUR</Point>
      <Point>WOBBL</Point>
      <Point>RUSSL</Point>
      <Point>VONDO</Point>
      <Point>WOLBI</Point>
      <Point>IGDEL</Point>
      <Point>JAYBE</Point>
      <Point>IPLAV</Point>
      <Point>VESOP</Point>
      <Point>DEBEE</Point>
      <Point>IBUSU</Point>
      <Point>MGD NDB</Point>
      <Point>YMGB</Point>
      <Point>YELD</Point>
      <Point>RUNNA</Point>
      <Point>VIRUR</Point>
      <Point>LINBO</Point>
      <Point>COR NDB</Point>
      <Point>SIMON</Point>
      <Point>TAITE</Point>
      <Point>IPLET</Point>
      <Point>TURBI</Point>
      <Point>YMGR</Point>
      <Point>VILAD</Point>
      <Point>ANKUB</Point>
      <Point>ASUMU</Point>
      <Point>LUTVU</Point>
      <Point>JACKA</Point>
      <Point>OPUDI</Point>
      <Point>MARON</Point>
      <Point>VIOLA</Point>
      <Point>ISNOL</Point>
      <Point>YJAB</Point>
      <Point>KARRA</Point>
      <Point>FAUKS</Point>
      <Point>YINJ</Point>
      <Point>YDBI</Point>
      <Point>YBTR</Point>
      <Point>NIPOM</Point>
      <Point>ALBUT</Point>
      <Point>YKMB</Point>
      <Point>YNPE</Point>
      <Point>VEGRU</Point>
      <Point>IBOBO</Point>
      <Point>ROONY</Point>
      <Point>WONKA</Point>
      <Point>VONNI</Point>
      <Point>SUNIX</Point>
      <Point>HOO NDB</Point>
      <Point>TRINA</Point>
      <Point>COOPA</Point>
      <Point>OLVOR</Point>
      <Point>YCAH</Point>
      <Point>IRVAK</Point>
      <Point>VELGI</Point>
      <Point>GUTEX</Point>
      <Point>MUSOP</Point>
      <Point>SARAK</Point>
      <Point>YGBI</Point>
      <Point>YCKI</Point>
      <Point>HAAVI</Point>
      <Point>YMMU</Point>
      <Point>NICKY</Point>
      <Point>ABASS</Point>
      <Point>HOOKS</Point>
      <Point>YWCA</Point>
      <Point>BAROW</Point>
      <Point>MEEGA</Point>
      <Point>KEDDY</Point>
      <Point>YLRD</Point>
      <Point>YDAY</Point>
      <Point>PEA NDB</Point>
      <Point>GIG NDB</Point>
      <Point>DUDIM</Point>
      <Point>MILEM</Point>
      <Point>BLAIR</Point>
      <Point>ACKER</Point>
      <Point>YKAL</Point>
      <Point>YCUE</Point>
      <Point>VETEL</Point>
      <Point>KAPNI</Point>
      <Point>BATIR</Point>
      <Point>RUGBO</Point>
      <Point>NORIC</Point>
      <Point>MORID</Point>
      <Point>SAGNO</Point>
      <Point>NODOR</Point>
      <Point>AGIVA</Point>
      <Point>GLENN</Point>
      <Point>VENGA</Point>
      <Point>PANBA</Point>
      <Point>SWIFT</Point>
      <Point>RAVON</Point>
      <Point>MULDM</Point>
      <Point>ROSMO</Point>
      <Point>KATCM</Point>
      <Point>YDMG</Point>
      <Point>IRWIN</Point>
      <Point>HINDS</Point>
      <Point>CANRI</Point>
      <Point>PUMRY</Point>
      <Point>AVMON</Point>
      <Point>YQLP</Point>
      <Point>YJUN</Point>
      <Point>URAMU</Point>
      <Point>CREDY</Point>
      <Point>VILOD</Point>
      <Point>OLLEE</Point>
      <Point>RETEP</Point>
      <Point>CLYDE</Point>
      <Point>BORDA</Point>
      <Point>SPARK</Point>
      <Point>ENAID</Point>
      <Point>PIGGY</Point>
      <Point>LOUEY</Point>
      <Point>DEWEY</Point>
      <Point>DINOS</Point>
      <Point>ETHER</Point>
      <Point>AMOCO</Point>
      <Point>BOOMA</Point>
      <Point>CALTX</Point>
      <Point>MOBIL</Point>
      <Point>OILER</Point>
      <Point>GASSO</Point>
      <Point>LITER</Point>
      <Point>HALON</Point>
      <Point>GALON</Point>
      <Point>OCTAN</Point>
      <Point>PERSA</Point>
      <Point>AMB TAC</Point>
      <Point>BAKEL</Point>
      <Point>WAYS</Point>
      <Point>WILE</Point>
      <Point>RESC</Point>
      <Point>BOFOR</Point>
      <Point>DN VOR</Point>
      <Point>AGUST</Point>
      <Point>MONIC</Point>
      <Point>DIGLA</Point>
      <Point>AS VOR</Point>
      <Point>IDANU</Point>
      <Point>LEC NDB</Point>
      <Point>ABTOD</Point>
      <Point>PINAV</Point>
      <Point>BIDAP</Point>
      <Point>PD VOR</Point>
      <Point>OSOTO</Point>
      <Point>DOMOM</Point>
      <Point>CAR VOR</Point>
      <Point>BORVI</Point>
      <Point>TOPIR</Point>
      <Point>NTN NDB</Point>
      <Point>GUGUK</Point>
      <Point>PKS VOR</Point>
      <Point>TAROR</Point>
      <Point>AYE NDB</Point>
      <Point>JUGGL</Point>
      <Point>GEL VOR</Point>
      <Point>WARRA</Point>
      <Point>LM VOR</Point>
      <Point>MOTRA</Point>
      <Point>MUDGI</Point>
      <Point>TASUM</Point>
      <Point>LOSKU</Point>
      <Point>BENZO</Point>
      <Point>IRSOM</Point>
      <Point>AGETA</Point>
      <Point>CAPET</Point>
      <Point>OOM NDB</Point>
      <Point>UVUPU</Point>
      <Point>BHI VOR</Point>
      <Point>DOTOP</Point>
      <Point>MUBID</Point>
      <Point>OLRUX</Point>
      <Point>IVPEM</Point>
      <Point>NUNPA</Point>
      <Point>GTE NDB</Point>
      <Point>DOSAM</Point>
      <Point>GAFER</Point>
      <Point>BIDAG</Point>
      <Point>CFS VOR</Point>
      <Point>KU VOR</Point>
      <Point>JULUP</Point>
      <Point>PUDUR</Point>
      <Point>KA VOR</Point>
      <Point>SNAPA</Point>
      <Point>CIN VOR</Point>
      <Point>MAMUT</Point>
      <Point>SEVSI</Point>
      <Point>FRT NDB</Point>
      <Point>CDU NDB</Point>
      <Point>COLLA</Point>
      <Point>TOBIE</Point>
      <Point>SAFIR</Point>
      <Point>MEK VOR</Point>
      <Point>PEKAY</Point>
      <Point>TL VOR</Point>
      <Point>WISKA</Point>
      <Point>RUSSO</Point>
      <Point>LAKUP</Point>
      <Point>GREGA</Point>
      <Point>SCOTI</Point>
      <Point>SARAH</Point>
      <Point>COBRA</Point>
      <Point>PALTI</Point>
      <Point>DONYA</Point>
      <Point>KAMBI</Point>
      <Point>PBO VOR</Point>
      <Point>TUREK</Point>
      <Point>VEGPU</Point>
      <Point>DONDI</Point>
      <Point>OVLUK</Point>
      <Point>DOBGO</Point>
      <Point>BIRDY</Point>
      <Point>DUMAV</Point>
      <Point>NERTI</Point>
      <Point>BEVLY</Point>
      <Point>TAXEG</Point>
      <Point>VIGUT</Point>
      <Point>NBR NDB</Point>
      <Point>MORRO</Point>
      <Point>UNVAT</Point>
      <Point>SAMVI</Point>
      <Point>UPMOG</Point>
      <Point>ALDAR</Point>
      <Point>KIMMI</Point>
      <Point>SALEM</Point>
      <Point>CONNI</Point>
      <Point>WIRAL</Point>
      <Point>DARTS</Point>
      <Point>WONYU</Point>
      <Point>RUSKA</Point>
      <Point>TRUKA</Point>
      <Point>EML NDB</Point>
      <Point>SPARO</Point>
      <Point>WOKKA</Point>
      <Point>SPIDR</Point>
      <Point>BENDO</Point>
      <Point>WYY NDB</Point>
      <Point>DIPLO</Point>
      <Point>SOFAL</Point>
      <Point>ENPAG</Point>
      <Point>ALISN</Point>
      <Point>SCATZ</Point>
      <Point>ROWLO</Point>
      <Point>ESL NDB</Point>
      <Point>DUNNE</Point>
      <Point>REMBO</Point>
      <Point>LHI NDB</Point>
      <Point>EKIDA</Point>
      <Point>GOANA</Point>
      <Point>NERIG</Point>
      <Point>PAGTA</Point>
      <Point>JOSBU</Point>
      <Point>DERAK</Point>
      <Point>SNOOD</Point>
      <Point>ENRES</Point>
      <Point>CRISO</Point>
      <Point>UGPOT</Point>
      <Point>RUDEY</Point>
      <Point>SGE NDB</Point>
      <Point>IVL NDB</Point>
      <Point>UNSOV</Point>
      <Point>ANTLA</Point>
      <Point>LT VOR</Point>
      <Point>HELIX</Point>
      <Point>SNOWY</Point>
      <Point>GAMBL</Point>
      <Point>GV VOR</Point>
      <Point>EGUMI</Point>
      <Point>KETEN</Point>
      <Point>RUROX</Point>
      <Point>OSVOL</Point>
      <Point>COBES</Point>
      <Point>SIMAS</Point>
      <Point>THOMO</Point>
      <Point>TOMAS</Point>
      <Point>OLTIN</Point>
      <Point>TAMED</Point>
      <Point>LEO NDB</Point>
      <Point>WYLOO</Point>
      <Point>ALTRO</Point>
      <Point>ROM NDB</Point>
      <Point>BELUL</Point>
      <Point>WDH NDB</Point>
      <Point>BLIGH</Point>
      <Point>TRUDY</Point>
      <Point>CV NDB</Point>
      <Point>YKRY</Point>
      <Point>AMB NDB</Point>
      <Point>RARIE</Point>
      <Point>TURET</Point>
      <Point>ALIRA</Point>
      <Point>ROHAN</Point>
      <Point>LINDO</Point>
      <Point>IRONS</Point>
      <Point>NIFTI</Point>
      <Point>FORMA</Point>
      <Point>DUMPA</Point>
      <Point>ASIXA</Point>
      <Point>CAMUS</Point>
      <Point>PENNY</Point>
      <Point>KIPPA</Point>
      <Point>CCY NDB</Point>
      <Point>SEBVA</Point>
      <Point>ATILA</Point>
      <Point>NATTY</Point>
      <Point>BENTA</Point>
      <Point>GUPDA</Point>
      <Point>SOFIE</Point>
      <Point>GALAH</Point>
      <Point>OMKEK</Point>
      <Point>GEPEC</Point>
      <Point>DEJAY</Point>
      <Point>MOR NDB</Point>
      <Point>CARBY</Point>
      <Point>BOWLY</Point>
      <Point>ALPAL</Point>
      <Point>JAFFA</Point>
      <Point>MUNEL</Point>
      <Point>GODIP</Point>
      <Point>KANGA</Point>
      <Point>KOALA</Point>
      <Point>FASIE</Point>
      <Point>POSUM</Point>
      <Point>BILBY</Point>
      <Point>HILAR</Point>
      <Point>CMU NDB</Point>
      <Point>ESDEG</Point>
      <Point>CULAB</Point>
      <Point>MADOG</Point>
      <Point>MASMI</Point>
      <Point>UDERI</Point>
      <Point>DAMPU</Point>
      <Point>ASEBU</Point>
      <Point>DAVEY</Point>
      <Point>JANNA</Point>
      <Point>BEPNA</Point>
      <Point>VOMPA</Point>
      <Point>GUSNI</Point>
      <Point>PARRY</Point>
      <Point>KADLU</Point>
      <Point>VESIM</Point>
      <Point>WOODY</Point>
      <Point>MOVBA</Point>
      <Point>TODOT</Point>
      <Point>YPMP</Point>
      <Point>YPLU</Point>
      <Point>BUNGL</Point>
      <Point>GRENE</Point>
      <Point>NECTA</Point>
      <Point>CONOR</Point>
      <Point>PUDIN</Point>
      <Point>DAVOS</Point>
      <Point>POGAV</Point>
      <Point>NALLY</Point>
      <Point>TUNVI</Point>
      <Point>ENTAL</Point>
      <Point>CAMEL</Point>
      <Point>BULGI</Point>
      <Point>BANAM</Point>
      <Point>GAANY</Point>
      <Point>CLOVA</Point>
      <Point>YLLE</Point>
      <Point>CARBN</Point>
      <Point>EXXON</Point>
      <Point>VALDZ</Point>
      <Point>TEXAN</Point>
      <Point>PETRL</Point>
      <Point>BARON</Point>
      <Point>SAVER</Point>
      <Point>KELPI</Point>
      <Point>LAMEK</Point>
      <Point>GEKKO</Point>
      <Point>FARMA</Point>
      <Point>DEBAZ</Point>
      <Point>ITORT</Point>
      <Point>EYSAW</Point>
      <Point>APUSS</Point>
      <Point>ECATT</Point>
      <Point>YAMB</Point>
      <Point>COWIE</Point>
      <Point>MAYSO</Point>
      <Point>SEMAJ</Point>
      <Point>RISON</Point>
      <Point>BOYDI</Point>
      <Point>ELLOW</Point>
      <Point>TESAT</Point>
      <Point>KADOM</Point>
      <Point>AD VOR</Point>
      <Point>MUTHA</Point>
      <Point>GUKON</Point>
      <Point>HM VOR</Point>
      <Point>MK VOR</Point>
      <Point>KADUV</Point>
      <Point>GOKEN</Point>
      <Point>GOMUL</Point>
      <Point>BIGUP</Point>
      <Point>EURAD</Point>
      <Point>TOLAG</Point>
      <Point>WOL NDB</Point>
      <Point>NWA NDB</Point>
      <Point>OTKED</Point>
      <Point>CWR NDB</Point>
      <Point>BORLI</Point>
      <Point>MAXEM</Point>
      <Point>MNG VOR</Point>
      <Point>TW VOR</Point>
      <Point>WHA NDB</Point>
      <Point>BOGAL</Point>
      <Point>SANAD</Point>
      <Point>SCO NDB</Point>
      <Point>NATYA</Point>
      <Point>FRANZ</Point>
      <Point>MATLA</Point>
      <Point>SORTI</Point>
      <Point>ML VOR</Point>
      <Point>SUNTI</Point>
      <Point>RIC NDB</Point>
      <Point>FLIKI</Point>
      <Point>ONAGI</Point>
      <Point>PANKI</Point>
      <Point>BOLAM</Point>
      <Point>TUMAN</Point>
      <Point>NEVIS</Point>
      <Point>BORTO</Point>
      <Point>DUKES</Point>
      <Point>SORTU</Point>
      <Point>IBABI</Point>
      <Point>AVPAS</Point>
      <Point>CB VOR</Point>
      <Point>ARRAN</Point>
      <Point>AY VOR</Point>
      <Point>ARNTU</Point>
      <Point>ANZAC</Point>
      <Point>MA VOR</Point>
      <Point>NONUM</Point>
      <Point>CS VOR</Point>
      <Point>BANDA</Point>
      <Point>JOKER</Point>
      <Point>ARG VOR</Point>
      <Point>LRE NDB</Point>
      <Point>ONSLO</Point>
      <Point>KG VOR</Point>
      <Point>SEEMO</Point>
      <Point>ANITA</Point>
      <Point>RAGER</Point>
      <Point>PENAR</Point>
      <Point>BONES</Point>
      <Point>SADEL</Point>
      <Point>MUNNI</Point>
      <Point>SCRUB</Point>
      <Point>WINCH</Point>
      <Point>HALEM</Point>
      <Point>GOOTA</Point>
      <Point>BOXER</Point>
      <Point>OPALL</Point>
      <Point>EGOPI</Point>
      <Point>ESP VOR</Point>
      <Point>OSTAM</Point>
      <Point>BOBOP</Point>
      <Point>MESED</Point>
      <Point>YCCA</Point>
      <Point>YBWW</Point>
      <Point>IKEKO</Point>
      <Point>HID NDB</Point>
      <Point>ABLOK</Point>
      <Point>KARSI</Point>
      <Point>ISMER</Point>
      <Point>MOG NDB</Point>
      <Point>JILGO</Point>
      <Point>COM NDB</Point>
      <Point>TEMIS</Point>
      <Point>LIFFY</Point>
      <Point>SUSGI</Point>
      <Point>RK VOR</Point>
      <Point>ESDIG</Point>
      <Point>NOGIP</Point>
      <Point>BN VOR</Point>
      <Point>COOLA</Point>
      <Point>AKMIR</Point>
      <Point>IFL NDB</Point>
      <Point>ALBUX</Point>
      <Point>MURPH</Point>
      <Point>EXETA</Point>
      <Point>BUNGO</Point>
      <Point>ASWAN</Point>
      <Point>JACKS</Point>
      <Point>LYSMO</Point>
      <Point>DERRY</Point>
      <Point>LEWIS</Point>
      <Point>PUBAP</Point>
      <Point>BURRA</Point>
      <Point>TASMA</Point>
      <Point>SANOX</Point>
      <Point>SWH NDB</Point>
      <Point>WG VOR</Point>
      <Point>MTG VOR</Point>
      <Point>RUVUS</Point>
      <Point>SCAPA</Point>
      <Point>MILTY</Point>
      <Point>OTLEB</Point>
      <Point>SILVN</Point>
      <Point>SOSTU</Point>
      <Point>CHITT</Point>
      <Point>MUNDE</Point>
      <Point>DOVOD</Point>
      <Point>PRICE</Point>
      <Point>LEBIT</Point>
      <Point>ACTIN</Point>
      <Point>PN VOR</Point>
      <Point>IBUNA</Point>
      <Point>LTV NDB</Point>
      <Point>MOZZA</Point>
      <Point>SPENA</Point>
      <Point>BUTON</Point>
      <Point>PILBY</Point>
      <Point>AVBEG</Point>
      <Point>BUVEL</Point>
      <Point>HAMEL</Point>
      <Point>QUORN</Point>
      <Point>BORAH</Point>
      <Point>HUUGO</Point>
      <Point>GLB NDB</Point>
      <Point>COMAC</Point>
      <Point>RAKSO</Point>
      <Point>WLM NDB</Point>
      <Point>BOPKU</Point>
      <Point>BRIAN</Point>
      <Point>TIMBO</Point>
      <Point>GDH NDB</Point>
      <Point>CINDA</Point>
      <Point>GOMOL</Point>
      <Point>CUN NDB</Point>
      <Point>VEMON</Point>
      <Point>OCKLY</Point>
      <Point>FORTT</Point>
      <Point>TUCKI</Point>
      <Point>LOFFA</Point>
      <Point>GUBVO</Point>
      <Point>OK VOR</Point>
      <Point>GFN NDB</Point>
      <Point>NUTTA</Point>
      <Point>YMIP</Point>
      <Point>LINSU</Point>
      <Point>CLAMP</Point>
      <Point>GLA VOR</Point>
      <Point>LUKPU</Point>
      <Point>SIDER</Point>
      <Point>NAILA</Point>
      <Point>MINNI</Point>
      <Point>BUD NDB</Point>
      <Point>JEMMA</Point>
      <Point>BURKE</Point>
      <Point>YANCO</Point>
      <Point>AVLUS</Point>
      <Point>HOWLY</Point>
      <Point>VILLA</Point>
      <Point>WALLI</Point>
      <Point>YINGA</Point>
      <Point>WOODS</Point>
      <Point>WEBBA</Point>
      <Point>CAULI</Point>
      <Point>MEBAH</Point>
      <Point>MRDAK</Point>
      <Point>KOW NDB</Point>
      <Point>ELNOT</Point>
      <Point>DAMIL</Point>
      <Point>BRM NDB</Point>
      <Point>PARAD</Point>
      <Point>TAMBO</Point>
      <Point>BOU NDB</Point>
      <Point>KERIN</Point>
      <Point>WP VOR</Point>
      <Point>GIPPS</Point>
      <Point>COE NDB</Point>
      <Point>MAKIV</Point>
      <Point>LST NDB</Point>
      <Point>ISMUN</Point>
      <Point>SAVAN</Point>
      <Point>HOBBS</Point>
      <Point>BANCA</Point>
      <Point>IDKEG</Point>
      <Point>VATKO</Point>
      <Point>BDV NDB</Point>
      <Point>HOTTA</Point>
      <Point>ENPIM</Point>
      <Point>STEEL</Point>
      <Point>WILLS</Point>
      <Point>BONGO</Point>
      <Point>ALORA</Point>
      <Point>NICOL</Point>
      <Point>YARDD</Point>
      <Point>LITEL</Point>
      <Point>MORIS</Point>
      <Point>QDI NDB</Point>
      <Point>WOOFA</Point>
      <Point>HUG NDB</Point>
      <Point>SLASH</Point>
      <Point>MATVI</Point>
      <Point>LAGOB</Point>
      <Point>BTH NDB</Point>
      <Point>BUGNI</Point>
      <Point>TORIA</Point>
      <Point>ENDET</Point>
      <Point>CARMN</Point>
      <Point>SUNIL</Point>
      <Point>WBR NDB</Point>
      <Point>ROOKS</Point>
      <Point>LAROO</Point>
      <Point>WILLY</Point>
      <Point>CHOMP</Point>
      <Point>BOGES</Point>
      <Point>AUDRA</Point>
      <Point>GAVAS</Point>
      <Point>CBA NDB</Point>
      <Point>VALDU</Point>
      <Point>RIDVO</Point>
      <Point>MEECE</Point>
      <Point>BRONS</Point>
      <Point>LEYOX</Point>
      <Point>TAXUM</Point>
      <Point>ISAAK</Point>
      <Point>LHR NDB</Point>
      <Point>JAMBO</Point>
      <Point>ENTRE</Point>
      <Point>OLLIE</Point>
      <Point>SANDI</Point>
      <Point>AREST</Point>
      <Point>PLUTO</Point>
      <Point>SWELL</Point>
      <Point>RACEV</Point>
      <Point>SU VOR</Point>
      <Point>WEAVA</Point>
      <Point>HUMOK</Point>
      <Point>BKE NDB</Point>
      <Point>POPLA</Point>
      <Point>ALTIR</Point>
      <Point>CALAR</Point>
      <Point>BEKAM</Point>
      <Point>THRUM</Point>
      <Point>DESET</Point>
      <Point>FLORA</Point>
      <Point>LOWDI</Point>
      <Point>MEPIL</Point>
      <Point>BENBU</Point>
      <Point>BOBIK</Point>
      <Point>OVMIS</Point>
      <Point>LAYUP</Point>
      <Point>CHARD</Point>
      <Point>JOSHU</Point>
      <Point>POKEY</Point>
      <Point>MINNY</Point>
      <Point>PEAKE</Point>
      <Point>TELIP</Point>
      <Point>RUNDA</Point>
      <Point>COBHI</Point>
      <Point>YPIR</Point>
      <Point>ONUMA</Point>
      <Point>MOREL</Point>
      <Point>LONER</Point>
      <Point>TYERS</Point>
      <Point>ELONG</Point>
      <Point>REPOB</Point>
      <Point>PANOR</Point>
      <Point>LLAMA</Point>
      <Point>HOOLI</Point>
      <Point>TREST</Point>
      <Point>BILLY</Point>
      <Point>NWA TAC</Point>
      <Point>PUMPA</Point>
      <Point>TWIST</Point>
      <Point>PERKS</Point>
      <Point>HANNA</Point>
      <Point>KAKTU</Point>
      <Point>EVOKE</Point>
      <Point>LAREG</Point>
      <Point>EFFEY</Point>
      <Point>KANKO</Point>
      <Point>OPIPO</Point>
      <Point>GUMKI</Point>
      <Point>HARVS</Point>
      <Point>BONEY</Point>
      <Point>ELENI</Point>
      <Point>PONAN</Point>
      <Point>OMUBI</Point>
      <Point>NORIS</Point>
      <Point>MASHA</Point>
      <Point>YBIE</Point>
      <Point>DUTAK</Point>
      <Point>MURCH</Point>
      <Point>SISTA</Point>
      <Point>JULES</Point>
      <Point>LOUIE</Point>
      <Point>NISOP</Point>
      <Point>YAHMO</Point>
      <Point>YAUR</Point>
      <Point>GORKA</Point>
      <Point>WOLAG</Point>
      <Point>LAKMO</Point>
      <Point>WLU NDB</Point>
      <Point>YSRD</Point>
      <Point>LIRRI</Point>
      <Point>YOKRA</Point>
      <Point>KONIL</Point>
      <Point>YDLO</Point>
      <Point>MAKEE</Point>
      <Point>MESER</Point>
      <Point>YCNF</Point>
      <Point>CHAPL</Point>
      <Point>COLLY</Point>
      <Point>CRIST</Point>
      <Point>TIGGA</Point>
      <Point>YGON</Point>
      <Point>MUNRO</Point>
      <Point>DICKO</Point>
      <Point>SUANN</Point>
      <Point>YTMN</Point>
      <Point>BEZZA</Point>
      <Point>SAPDA</Point>
      <Point>GUGAB</Point>
      <Point>AGAGO</Point>
      <Point>GULUM</Point>
      <Point>MIA VOR</Point>
      <Point>ISLAV</Point>
      <Point>TNK VOR</Point>
      <Point>TN VOR</Point>
      <Point>TASHA</Point>
      <Point>SARIK</Point>
      <Point>WR NDB</Point>
      <Point>BANKS</Point>
      <Point>NWN VOR</Point>
      <Point>GIVEB</Point>
      <Point>DU NDB</Point>
      <Point>URBOB</Point>
      <Point>MACKA</Point>
      <Point>VALRA</Point>
      <Point>ARM NDB</Point>
      <Point>RIDGE</Point>
      <Point>GILUM</Point>
      <Point>VINOP</Point>
      <Point>CARDO</Point>
      <Point>DAZZA</Point>
      <Point>KII NDB</Point>
      <Point>KONDO</Point>
      <Point>HOODY</Point>
      <Point>REEFE</Point>
      <Point>DUBUS</Point>
      <Point>TREBL</Point>
      <Point>ARANA</Point>
      <Point>APOMA</Point>
      <Point>AROLI</Point>
      <Point>SATNA</Point>
      <Point>LANOP</Point>
      <Point>TORRA</Point>
      <Point>VINAX</Point>
      <Point>JATAR</Point>
      <Point>CARTS</Point>
      <Point>ANBAN</Point>
      <Point>OLDER</Point>
      <Point>BURTO</Point>
      <Point>OVENS</Point>
      <Point>WIRMA</Point>
      <Point>BARTA</Point>
      <Point>FLATS</Point>
      <Point>TEDDY</Point>
      <Point>LORNE</Point>
      <Point>COPPA</Point>
      <Point>DAPPA</Point>
      <Point>TINAH</Point>
      <Point>MYALL</Point>
      <Point>MIDEL</Point>
      <Point>HAMER</Point>
      <Point>BAMBI</Point>
      <Point>ALONE</Point>
      <Point>GULFF</Point>
      <Point>HERON</Point>
      <Point>DOTTE</Point>
      <Point>ARTON</Point>
      <Point>DAMIN</Point>
      <Point>NIKIL</Point>
      <Point>PEPPY</Point>
      <Point>UGVER</Point>
      <Point>GOMOM</Point>
      <Point>TRUMP</Point>
      <Point>MANNA</Point>
      <Point>BROAD</Point>
      <Point>BEETI</Point>
      <Point>ARGON</Point>
      <Point>JUDIE</Point>
      <Point>PILTA</Point>
      <Point>KELVN</Point>
      <Point>HEALE</Point>
      <Point>HOKOR</Point>
      <Point>BILIN</Point>
      <Point>TERIK</Point>
      <Point>DYMON</Point>
      <Point>FOYLE</Point>
      <Point>KANBU</Point>
      <Point>DOORA</Point>
      <Point>MEPAS</Point>
      <Point>MANDO</Point>
      <Point>SHINN</Point>
      <Point>MUNGA</Point>
      <Point>ORTOS</Point>
      <Point>KIDEX</Point>
      <Point>FREDD</Point>
      <Point>CARON</Point>
      <Point>IDODA</Point>
    </Label>
  </Map>
  <Map Type="System" Name="ALL_POINTS_HIGH" Priority="1" Center="-23.700+133.870">
    <Label>
      <Point>LOCKA</Point>
      <Point>ZAARS</Point>
      <Point>ADKUL</Point>
      <Point>WINKY</Point>
      <Point>SHAZA</Point>
      <Point>NOBAR</Point>
      <Point>HAWKY</Point>
      <Point>FRAZA</Point>
      <Point>LAKED</Point>
      <Point>MEPEM</Point>
      <Point>UNTER</Point>
      <Point>UGTUG</Point>
      <Point>CORKY</Point>
      <Point>SADLO</Point>
      <Point>BOREE</Point>
      <Point>AVNEX</Point>
      <Point>PH VOR</Point>
      <Point>BROOK</Point>
      <Point>VEMON</Point>
      <Point>BURGU</Point>
      <Point>SUNOB</Point>
      <Point>KACEY</Point>
      <Point>LIDLI</Point>
      <Point>RAZZI</Point>
      <Point>NONIX</Point>
      <Point>PEBDO</Point>
      <Point>WHITI</Point>
      <Point>BLAKA</Point>
      <Point>MOOVI</Point>
      <Point>GAZEL</Point>
      <Point>NINEP</Point>
      <Point>MARGO</Point>
      <Point>HUUGO</Point>
      <Point>APAGI</Point>
      <Point>TESSI</Point>
      <Point>MEHAN</Point>
      <Point>BOSUN</Point>
      <Point>DUUKE</Point>
      <Point>KANLI</Point>
      <Point>LATUM</Point>
      <Point>CANTY</Point>
      <Point>ARBEY</Point>
      <Point>TUNKA</Point>
      <Point>BELTA</Point>
      <Point>DOSEL</Point>
      <Point>ENTRA</Point>
      <Point>CRAVN</Point>
      <Point>VEGAH</Point>
      <Point>PARDA</Point>
      <Point>NIMEK</Point>
      <Point>KLAVA</Point>
      <Point>KEPPA</Point>
      <Point>WLM NDB</Point>
      <Point>BOYSY</Point>
      <Point>MISIT</Point>
      <Point>EXROM</Point>
      <Point>WAREN</Point>
      <Point>ORBUN</Point>
      <Point>ISROV</Point>
      <Point>TOBOB</Point>
      <Point>CULIN</Point>
      <Point>BLACK</Point>
      <Point>MAKKA</Point>
      <Point>TARAL</Point>
      <Point>DRINA</Point>
      <Point>ATLIB</Point>
      <Point>ANUXU</Point>
      <Point>BIRER</Point>
      <Point>KABEK</Point>
      <Point>SPOTA</Point>
      <Point>JULIE</Point>
      <Point>CRAIG</Point>
      <Point>KONDA</Point>
      <Point>BULOK</Point>
      <Point>MUSEY</Point>
      <Point>WANGI</Point>
      <Point>CARBA</Point>
      <Point>HELLI</Point>
      <Point>ZAMMI</Point>
      <Point>KAREN</Point>
      <Point>MAKRL</Point>
      <Point>ALBEE</Point>
      <Point>POODL</Point>
      <Point>ANGED</Point>
      <Point>OJJAY</Point>
      <Point>WODAY</Point>
      <Point>MILLA</Point>
      <Point>REVOP</Point>
      <Point>NETTY</Point>
      <Point>JACKI</Point>
      <Point>RIKAB</Point>
      <Point>BADGR</Point>
      <Point>FARRA</Point>
      <Point>GRABL</Point>
      <Point>HAMTN</Point>
      <Point>HOOKS</Point>
      <Point>ONGAR</Point>
      <Point>FERGI</Point>
      <Point>STOES</Point>
      <Point>ALLEE</Point>
      <Point>ITTSA</Point>
      <Point>COLET</Point>
      <Point>COPDI</Point>
      <Point>DALWU</Point>
      <Point>RUMIE</Point>
      <Point>NABBA</Point>
      <Point>BULLA</Point>
      <Point>TAREX</Point>
      <Point>LIZZI</Point>
      <Point>ANRUB</Point>
      <Point>YCWA</Point>
      <Point>DUNDA</Point>
      <Point>GILES</Point>
      <Point>ANGAS</Point>
      <Point>BUDLO</Point>
      <Point>HINDS</Point>
      <Point>CALIG</Point>
      <Point>WOORA</Point>
      <Point>GATER</Point>
      <Point>ISKIM</Point>
      <Point>VENEL</Point>
      <Point>GEESE</Point>
      <Point>MAKRU</Point>
      <Point>BICKL</Point>
      <Point>SU VOR</Point>
      <Point>UXILO</Point>
      <Point>NORMA</Point>
      <Point>SETGO</Point>
      <Point>BUNDY</Point>
      <Point>KROWS</Point>
      <Point>KATHI</Point>
      <Point>SOSTU</Point>
      <Point>BIVAT</Point>
      <Point>IBUNA</Point>
      <Point>HAWKE</Point>
      <Point>FISHY</Point>
      <Point>MOOLO</Point>
      <Point>MUDDL</Point>
      <Point>ORINO</Point>
      <Point>DREWS</Point>
      <Point>ZANEY</Point>
      <Point>ABTOX</Point>
      <Point>SWIFT</Point>
      <Point>BUNGY</Point>
      <Point>WAVES</Point>
      <Point>SAILS</Point>
      <Point>BRIGG</Point>
      <Point>AGROS</Point>
      <Point>WINAL</Point>
      <Point>LAROS</Point>
      <Point>HAAVI</Point>
      <Point>LEEFL</Point>
      <Point>GRACY</Point>
      <Point>KAYTU</Point>
      <Point>DOTVU</Point>
      <Point>CLARK</Point>
      <Point>TEBOT</Point>
      <Point>IGBIR</Point>
      <Point>VIROB</Point>
      <Point>COLDS</Point>
      <Point>HARDD</Point>
      <Point>CLEOS</Point>
      <Point>PROBO</Point>
      <Point>MEMUP</Point>
      <Point>LISZT</Point>
      <Point>NOLAN</Point>
      <Point>EAGLE</Point>
      <Point>MORGO</Point>
      <Point>BUDGI</Point>
      <Point>WACKO</Point>
      <Point>STONE</Point>
      <Point>WENDY</Point>
      <Point>SARAK</Point>
      <Point>ABASS</Point>
      <Point>DONIC</Point>
      <Point>OTLED</Point>
      <Point>APPLE</Point>
      <Point>MANIG</Point>
      <Point>VETEL</Point>
      <Point>WATLE</Point>
      <Point>BK NDB</Point>
      <Point>CORRS</Point>
      <Point>OLRIP</Point>
      <Point>PALGA</Point>
      <Point>AMANA</Point>
      <Point>KARAB</Point>
      <Point>COOBI</Point>
      <Point>KAPNI</Point>
      <Point>EGUGO</Point>
      <Point>ROONY</Point>
      <Point>GREAV</Point>
      <Point>KERRI</Point>
      <Point>RIVET</Point>
      <Point>GUVNA</Point>
      <Point>POONA</Point>
      <Point>BOSLI</Point>
      <Point>KINTO</Point>
      <Point>MORID</Point>
      <Point>SAGNO</Point>
      <Point>NODOR</Point>
      <Point>BATIR</Point>
      <Point>STILE</Point>
      <Point>WALTA</Point>
      <Point>LAMUG</Point>
      <Point>SMOKA</Point>
      <Point>DAYBO</Point>
      <Point>DUNNI</Point>
      <Point>ESTER</Point>
      <Point>AGIVA</Point>
      <Point>GLENN</Point>
      <Point>VENGA</Point>
      <Point>PANBA</Point>
      <Point>LOLLS</Point>
      <Point>OTGAT</Point>
      <Point>SEDAN</Point>
      <Point>AVMON</Point>
      <Point>OLLEE</Point>
      <Point>CBP NDB</Point>
      <Point>RETEP</Point>
      <Point>CLYDE</Point>
      <Point>MEMIG</Point>
      <Point>POKOS</Point>
      <Point>CIN VOR</Point>
      <Point>GUNAM</Point>
      <Point>IDOTO</Point>
      <Point>ELDEK</Point>
      <Point>LEEAM</Point>
      <Point>PADDY</Point>
      <Point>ALEGO</Point>
      <Point>BELKI</Point>
      <Point>DN VOR</Point>
      <Point>OCTOB</Point>
      <Point>AGUST</Point>
      <Point>MONIC</Point>
      <Point>DIGLA</Point>
      <Point>AS VOR</Point>
      <Point>IDANU</Point>
      <Point>LEC NDB</Point>
      <Point>ELLAS</Point>
      <Point>OMUBI</Point>
      <Point>NIVED</Point>
      <Point>MIGAX</Point>
      <Point>OPEKO</Point>
      <Point>LARAB</Point>
      <Point>PKS VOR</Point>
      <Point>POLEV</Point>
      <Point>KALUG</Point>
      <Point>TIMMI</Point>
      <Point>TATUK</Point>
      <Point>NATLI</Point>
      <Point>JORDY</Point>
      <Point>ABTOD</Point>
      <Point>PINAV</Point>
      <Point>BIDAP</Point>
      <Point>PD VOR</Point>
      <Point>OSOTO</Point>
      <Point>DOMOM</Point>
      <Point>DEENO</Point>
      <Point>NIKOM</Point>
      <Point>SETER</Point>
      <Point>RIPNA</Point>
      <Point>KELPI</Point>
      <Point>CC VOR</Point>
      <Point>ISTEM</Point>
      <Point>ISPID</Point>
      <Point>ABARB</Point>
      <Point>LHI NDB</Point>
      <Point>NF VOR</Point>
      <Point>NONIR</Point>
      <Point>IDOKU</Point>
      <Point>CAR VOR</Point>
      <Point>BORVI</Point>
      <Point>TOPIR</Point>
      <Point>NTN NDB</Point>
      <Point>GUGUK</Point>
      <Point>PEBTA</Point>
      <Point>WP VOR</Point>
      <Point>MEMOS</Point>
      <Point>BEADS</Point>
      <Point>MEPAB</Point>
      <Point>TEBUR</Point>
      <Point>IFFEY</Point>
      <Point>TABAL</Point>
      <Point>VESUN</Point>
      <Point>BODEG</Point>
      <Point>IKODA</Point>
      <Point>MEKAD</Point>
      <Point>SGE NDB</Point>
      <Point>BIDAG</Point>
      <Point>GULOP</Point>
      <Point>ROOKI</Point>
      <Point>RUNUT</Point>
      <Point>GUPOX</Point>
      <Point>PIPPA</Point>
      <Point>WEENA</Point>
      <Point>LM VOR</Point>
      <Point>TAROR</Point>
      <Point>AYE NDB</Point>
      <Point>JUGGL</Point>
      <Point>METUM</Point>
      <Point>BIKER</Point>
      <Point>VINAX</Point>
      <Point>ROM NDB</Point>
      <Point>MIMMI</Point>
      <Point>MORRO</Point>
      <Point>SAVER</Point>
      <Point>DALOS</Point>
      <Point>NODOK</Point>
      <Point>BEGMI</Point>
      <Point>TAYER</Point>
      <Point>ABVOM</Point>
      <Point>LAMEK</Point>
      <Point>PESKY</Point>
      <Point>GUTIV</Point>
      <Point>INVUS</Point>
      <Point>ATNAT</Point>
      <Point>SOTKI</Point>
      <Point>TESAS</Point>
      <Point>DALAS</Point>
      <Point>GEL VOR</Point>
      <Point>WARRA</Point>
      <Point>MUBID</Point>
      <Point>MUDGI</Point>
      <Point>MOTRA</Point>
      <Point>KAMBI</Point>
      <Point>ADMAR</Point>
      <Point>TASUM</Point>
      <Point>LOSKU</Point>
      <Point>JAMOR</Point>
      <Point>BENZO</Point>
      <Point>IRSOM</Point>
      <Point>MARTO</Point>
      <Point>TOJAM</Point>
      <Point>AGETA</Point>
      <Point>CAPET</Point>
      <Point>OOM NDB</Point>
      <Point>ENPAG</Point>
      <Point>UVUPU</Point>
      <Point>BHI VOR</Point>
      <Point>DOTOP</Point>
      <Point>OLRUX</Point>
      <Point>IVPEM</Point>
      <Point>NUNPA</Point>
      <Point>GTE NDB</Point>
      <Point>DOSAM</Point>
      <Point>CURLY</Point>
      <Point>LARDO</Point>
      <Point>SOCAR</Point>
      <Point>DUMAV</Point>
      <Point>ANDEE</Point>
      <Point>GAFER</Point>
      <Point>CFS VOR</Point>
      <Point>INOKE</Point>
      <Point>KU VOR</Point>
      <Point>JULUP</Point>
      <Point>PUDUR</Point>
      <Point>KA VOR</Point>
      <Point>SNAPA</Point>
      <Point>MAMUT</Point>
      <Point>JANUS</Point>
      <Point>NERTI</Point>
      <Point>EGORE</Point>
      <Point>SEVSI</Point>
      <Point>FRT NDB</Point>
      <Point>NEWMO</Point>
      <Point>CDU NDB</Point>
      <Point>KOOKA</Point>
      <Point>PILLO</Point>
      <Point>COLLA</Point>
      <Point>TOBIE</Point>
      <Point>SAFIR</Point>
      <Point>TL VOR</Point>
      <Point>WISKA</Point>
      <Point>RUSSO</Point>
      <Point>SPRIG</Point>
      <Point>IKUMA</Point>
      <Point>TATAP</Point>
      <Point>NOPAG</Point>
      <Point>CHEWY</Point>
      <Point>LAKUP</Point>
      <Point>GREGA</Point>
      <Point>SCOTI</Point>
      <Point>SARAH</Point>
      <Point>TENCH</Point>
      <Point>TICAL</Point>
      <Point>SBR VOR</Point>
      <Point>LILLY</Point>
      <Point>COBRA</Point>
      <Point>PALTI</Point>
      <Point>GEROS</Point>
      <Point>UBNIS</Point>
      <Point>DADAR</Point>
      <Point>NINOB</Point>
      <Point>TOMAR</Point>
      <Point>VELKU</Point>
      <Point>CAWLY</Point>
      <Point>UXORA</Point>
      <Point>ELGUN</Point>
      <Point>SHEPP</Point>
      <Point>DONYA</Point>
      <Point>TIMET</Point>
      <Point>DECEM</Point>
      <Point>LAMSI</Point>
      <Point>SABEK</Point>
      <Point>PIPOV</Point>
      <Point>NOPED</Point>
      <Point>BOBET</Point>
      <Point>BOKED</Point>
      <Point>POKIP</Point>
      <Point>NONOG</Point>
      <Point>NONID</Point>
      <Point>RIKNI</Point>
      <Point>PBO VOR</Point>
      <Point>TUREK</Point>
      <Point>RANGR</Point>
      <Point>SUGAB</Point>
      <Point>CAMEL</Point>
      <Point>WOL NDB</Point>
      <Point>OTBOK</Point>
      <Point>CLAMY</Point>
      <Point>VEGPU</Point>
      <Point>TAMOD</Point>
      <Point>BAXMN</Point>
      <Point>CHARL</Point>
      <Point>WILTO</Point>
      <Point>FAGIN</Point>
      <Point>FILET</Point>
      <Point>FLAKE</Point>
      <Point>LONLY</Point>
      <Point>LESON</Point>
      <Point>LODGE</Point>
      <Point>LUCRE</Point>
      <Point>DONDI</Point>
      <Point>WEEDA</Point>
      <Point>JULIM</Point>
      <Point>KATAR</Point>
      <Point>NALAR</Point>
      <Point>DONBU</Point>
      <Point>NBR NDB</Point>
      <Point>DOXIE</Point>
      <Point>LOAFA</Point>
      <Point>WELLS</Point>
      <Point>BIRDY</Point>
      <Point>KANGI</Point>
      <Point>LAKOT</Point>
      <Point>MORGA</Point>
      <Point>COOPA</Point>
      <Point>OLTIN</Point>
      <Point>ATROP</Point>
      <Point>CANDY</Point>
      <Point>COBEL</Point>
      <Point>CRICK</Point>
      <Point>BEVLY</Point>
      <Point>HACHI</Point>
      <Point>ROBET</Point>
      <Point>TAXEG</Point>
      <Point>VIGUT</Point>
      <Point>UNVAT</Point>
      <Point>SAMVI</Point>
      <Point>ESDEG</Point>
      <Point>WOLGO</Point>
      <Point>PADRY</Point>
      <Point>SURFF</Point>
      <Point>LIDIT</Point>
      <Point>KIMMI</Point>
      <Point>LATOX</Point>
      <Point>METAB</Point>
      <Point>SAKTO</Point>
      <Point>PUPEB</Point>
      <Point>HOBBO</Point>
      <Point>WYNOT</Point>
      <Point>MIMIB</Point>
      <Point>RUVAP</Point>
      <Point>TOSAS</Point>
      <Point>KAMUN</Point>
      <Point>GUXIB</Point>
      <Point>SUBUM</Point>
      <Point>MITTS</Point>
      <Point>LEESA</Point>
      <Point>VIPOX</Point>
      <Point>KEELS</Point>
      <Point>NUNLA</Point>
      <Point>BITAN</Point>
      <Point>NODAB</Point>
      <Point>DOLIB</Point>
      <Point>EML NDB</Point>
      <Point>AKDAV</Point>
      <Point>ENPIT</Point>
      <Point>POTIP</Point>
      <Point>BRM NDB</Point>
      <Point>VIRUV</Point>
      <Point>YUSEF</Point>
      <Point>MOCHO</Point>
      <Point>RASKY</Point>
      <Point>SCHEE</Point>
      <Point>BALLS</Point>
      <Point>RACHL</Point>
      <Point>VERIS</Point>
      <Point>POROR</Point>
      <Point>BEBIM</Point>
      <Point>SOPAT</Point>
      <Point>TIPAM</Point>
      <Point>VETAL</Point>
      <Point>BEBUX</Point>
      <Point>DOTAP</Point>
      <Point>NASTI</Point>
      <Point>RAFFY</Point>
      <Point>DANVA</Point>
      <Point>MALLY</Point>
      <Point>RUFLE</Point>
      <Point>VIBUX</Point>
      <Point>SALEM</Point>
      <Point>NANDY</Point>
      <Point>GOOMA</Point>
      <Point>BISAB</Point>
      <Point>KILIK</Point>
      <Point>GORDO</Point>
      <Point>KEBAB</Point>
      <Point>NUBNI</Point>
      <Point>DUDEP</Point>
      <Point>COCKA</Point>
      <Point>WONYU</Point>
      <Point>ROWLO</Point>
      <Point>WYY NDB</Point>
      <Point>LT VOR</Point>
      <Point>OSVOL</Point>
      <Point>COBES</Point>
      <Point>ASIXA</Point>
      <Point>GUPDA</Point>
      <Point>MUNEL</Point>
      <Point>GODIP</Point>
      <Point>HINDY</Point>
      <Point>WAGOO</Point>
      <Point>EZDON</Point>
      <Point>CULAB</Point>
      <Point>MADOG</Point>
      <Point>BIMBY</Point>
      <Point>UBDIB</Point>
      <Point>ADKIV</Point>
      <Point>ANKEL</Point>
      <Point>DAMPU</Point>
      <Point>ASEBU</Point>
      <Point>YEEDI</Point>
      <Point>JANNA</Point>
      <Point>REMBO</Point>
      <Point>RERON</Point>
      <Point>RIDLE</Point>
      <Point>ROMPA</Point>
      <Point>SPIDR</Point>
      <Point>TEANO</Point>
      <Point>LEO NDB</Point>
      <Point>BEPNA</Point>
      <Point>VOMPA</Point>
      <Point>GUSNI</Point>
      <Point>PARRY</Point>
      <Point>HECTO</Point>
      <Point>HITCH</Point>
      <Point>HOLLA</Point>
      <Point>HUSKY</Point>
      <Point>HYDRA</Point>
      <Point>STAIR</Point>
      <Point>KANKO</Point>
      <Point>KADLU</Point>
      <Point>VESIM</Point>
      <Point>WOODY</Point>
      <Point>BNA NDB</Point>
      <Point>IGIPA</Point>
      <Point>ALASU</Point>
      <Point>GUMAP</Point>
      <Point>SUKTU</Point>
      <Point>EDPEG</Point>
      <Point>ENLIP</Point>
      <Point>BN VOR</Point>
      <Point>TODOT</Point>
      <Point>BACAU</Point>
      <Point>POGAV</Point>
      <Point>ISMUD</Point>
      <Point>BANAM</Point>
      <Point>GAANY</Point>
      <Point>CS VOR</Point>
      <Point>HM VOR</Point>
      <Point>BOYDI</Point>
      <Point>ELLOW</Point>
      <Point>ONELU</Point>
      <Point>TESAT</Point>
      <Point>KADOM</Point>
      <Point>AD VOR</Point>
      <Point>MUTHA</Point>
      <Point>GUKON</Point>
      <Point>BIXAD</Point>
      <Point>DOTOD</Point>
      <Point>EPGUP</Point>
      <Point>MK VOR</Point>
      <Point>GV VOR</Point>
      <Point>KOW NDB</Point>
      <Point>IGOPO</Point>
      <Point>HID NDB</Point>
      <Point>MALBI</Point>
      <Point>KADUV</Point>
      <Point>GOKEN</Point>
      <Point>GOMUL</Point>
      <Point>BIGUP</Point>
      <Point>ONALA</Point>
      <Point>ATERA</Point>
      <Point>MELBO</Point>
      <Point>DIPSO</Point>
      <Point>MAGRA</Point>
      <Point>ROKUU</Point>
      <Point>SCO NDB</Point>
      <Point>EURAD</Point>
      <Point>TOLAG</Point>
      <Point>NWA NDB</Point>
      <Point>OTKED</Point>
      <Point>WG VOR</Point>
      <Point>BENDO</Point>
      <Point>NONUP</Point>
      <Point>CWR NDB</Point>
      <Point>BORLI</Point>
      <Point>MAXEM</Point>
      <Point>MNG VOR</Point>
      <Point>CB VOR</Point>
      <Point>TW VOR</Point>
      <Point>GAMBL</Point>
      <Point>RIC NDB</Point>
      <Point>WHA NDB</Point>
      <Point>BOGAL</Point>
      <Point>SANEG</Point>
      <Point>SANAD</Point>
      <Point>NATYA</Point>
      <Point>NITTA</Point>
      <Point>FRANZ</Point>
      <Point>MATLA</Point>
      <Point>SORTI</Point>
      <Point>ML VOR</Point>
      <Point>IBABI</Point>
      <Point>SUNTI</Point>
      <Point>BANDA</Point>
      <Point>GOMOL</Point>
      <Point>LAGOB</Point>
      <Point>FLIKI</Point>
      <Point>ONAGI</Point>
      <Point>PANKI</Point>
      <Point>BOLAM</Point>
      <Point>TUMAN</Point>
      <Point>NEVIS</Point>
      <Point>BORTO</Point>
      <Point>DUKES</Point>
      <Point>SORTU</Point>
      <Point>AVPAS</Point>
      <Point>ARRAN</Point>
      <Point>AY VOR</Point>
      <Point>ARNTU</Point>
      <Point>ANZAC</Point>
      <Point>MA VOR</Point>
      <Point>NONUM</Point>
      <Point>JOKER</Point>
      <Point>ARG VOR</Point>
      <Point>LRE NDB</Point>
      <Point>ONSLO</Point>
      <Point>KG VOR</Point>
      <Point>SEEMO</Point>
      <Point>BEZZA</Point>
      <Point>SAPED</Point>
      <Point>ANITA</Point>
      <Point>RAGER</Point>
      <Point>PENAR</Point>
      <Point>BONES</Point>
      <Point>SADEL</Point>
      <Point>TUBBY</Point>
      <Point>LAXAR</Point>
      <Point>MUNNI</Point>
      <Point>SCRUB</Point>
      <Point>EVONN</Point>
      <Point>DAOVO</Point>
      <Point>PANDU</Point>
      <Point>TARAK</Point>
      <Point>WINCH</Point>
      <Point>MARLN</Point>
      <Point>HALEM</Point>
      <Point>GOOTA</Point>
      <Point>SHADY</Point>
      <Point>MOLGA</Point>
      <Point>YFDF</Point>
      <Point>KALSA</Point>
      <Point>BOXER</Point>
      <Point>MOPET</Point>
      <Point>BELEL</Point>
      <Point>ESP VOR</Point>
      <Point>PULOL</Point>
      <Point>OPALL</Point>
      <Point>BUNNY</Point>
      <Point>SCOTT</Point>
      <Point>KATEB</Point>
      <Point>ITIDE</Point>
      <Point>GUDSO</Point>
      <Point>MIA VOR</Point>
      <Point>WOONA</Point>
      <Point>TAPET</Point>
      <Point>GLA VOR</Point>
      <Point>CAPRI</Point>
      <Point>SWALO</Point>
      <Point>BARIA</Point>
      <Point>UPOLO</Point>
      <Point>WLU NDB</Point>
      <Point>CRENA</Point>
      <Point>OSTAM</Point>
      <Point>BOBOP</Point>
      <Point>MESED</Point>
      <Point>YCCA</Point>
      <Point>RUDEY</Point>
      <Point>JABAL</Point>
      <Point>AUSGA</Point>
      <Point>GIZMO</Point>
      <Point>POLSO</Point>
      <Point>ABLOK</Point>
      <Point>ONIVI</Point>
      <Point>EKOKU</Point>
      <Point>WYMER</Point>
      <Point>CELIA</Point>
      <Point>PUGUT</Point>
      <Point>ARENI</Point>
      <Point>EVIEC</Point>
      <Point>MERME</Point>
      <Point>NOGIP</Point>
      <Point>TRUKA</Point>
      <Point>TANTA</Point>
      <Point>KARSI</Point>
      <Point>WIZZA</Point>
      <Point>PN VOR</Point>
      <Point>LIFFY</Point>
      <Point>RK VOR</Point>
      <Point>RUROX</Point>
      <Point>ESDIG</Point>
      <Point>COOLA</Point>
      <Point>SANOX</Point>
      <Point>ATVIL</Point>
      <Point>YMLS</Point>
      <Point>LEBIT</Point>
      <Point>SPENA</Point>
      <Point>ALBUX</Point>
      <Point>AVBEG</Point>
      <Point>BRIAN</Point>
      <Point>AMB NDB</Point>
      <Point>JEMMA</Point>
      <Point>LINSU</Point>
      <Point>MURPH</Point>
      <Point>ROOKS</Point>
      <Point>ENTRE</Point>
      <Point>LHR NDB</Point>
      <Point>NWA TAC</Point>
      <Point>DANKS</Point>
      <Point>ANPEN</Point>
      <Point>GOMUB</Point>
      <Point>NOLEM</Point>
      <Point>OKAPI</Point>
      <Point>BERNI</Point>
      <Point>LAKMO</Point>
      <Point>MURCH</Point>
      <Point>REBEG</Point>
      <Point>KONIL</Point>
      <Point>LST NDB</Point>
      <Point>ROGAS</Point>
      <Point>BUTON</Point>
      <Point>MTG VOR</Point>
      <Point>EBONY</Point>
      <Point>YAHMO</Point>
      <Point>YOKRA</Point>
      <Point>MARIT</Point>
      <Point>HERMA</Point>
      <Point>OPIPO</Point>
      <Point>OPTIC</Point>
      <Point>GUMKI</Point>
      <Point>HARVS</Point>
      <Point>BONEY</Point>
      <Point>YORKE</Point>
      <Point>OK VOR</Point>
      <Point>ELENI</Point>
      <Point>GORKA</Point>
      <Point>WOLAG</Point>
      <Point>CALAR</Point>
      <Point>APUKA</Point>
      <Point>ELBIS</Point>
      <Point>TEKEP</Point>
      <Point>BUTPA</Point>
      <Point>RIGMI</Point>
      <Point>TASHA</Point>
      <Point>TN VOR</Point>
      <Point>KIKEM</Point>
      <Point>APOMA</Point>
      <Point>ATMAP</Point>
      <Point>UBLIN</Point>
      <Point>SAPDA</Point>
      <Point>DOPUK</Point>
      <Point>ONOXA</Point>
      <Point>PUGEL</Point>
      <Point>VIPAM</Point>
      <Point>AKUKO</Point>
      <Point>RUMIX</Point>
      <Point>DUKUB</Point>
      <Point>APISO</Point>
      <Point>LAMOB</Point>
      <Point>IDELU</Point>
      <Point>TOREX</Point>
      <Point>OPABA</Point>
      <Point>MISLY</Point>
      <Point>TEKAN</Point>
      <Point>POSOX</Point>
      <Point>XMX VOR</Point>
      <Point>TATOD</Point>
      <Point>EMVAS</Point>
      <Point>DUBAG</Point>
      <Point>KADEM</Point>
      <Point>ISRAN</Point>
      <Point>GUGAB</Point>
      <Point>AGAGO</Point>
      <Point>GULUM</Point>
      <Point>TAVEV</Point>
      <Point>DOVOM</Point>
      <Point>EGATU</Point>
      <Point>SARAP</Point>
      <Point>ISLAV</Point>
      <Point>TNK VOR</Point>
      <Point>SARIK</Point>
      <Point>RUSAD</Point>
      <Point>WR NDB</Point>
      <Point>RUNOD</Point>
      <Point>SIFRA</Point>
      <Point>OMKIN</Point>
      <Point>COOPS</Point>
      <Point>ECKHO</Point>
      <Point>TARUN</Point>
      <Point>TAPAX</Point>
      <Point>TEKUP</Point>
      <Point>TAGOD</Point>
      <Point>TUNGO</Point>
      <Point>HEWIT</Point>
      <Point>MIDAT</Point>
      <Point>BANKS</Point>
      <Point>WALTZ</Point>
      <Point>LEGAN</Point>
      <Point>LELED</Point>
      <Point>IDEVI</Point>
      <Point>ELATI</Point>
      <Point>SAKEG</Point>
      <Point>POLUM</Point>
      <Point>MERIB</Point>
      <Point>GILLY</Point>
      <Point>LEPAR</Point>
      <Point>SASRO</Point>
      <Point>PLUGA</Point>
      <Point>VEPAS</Point>
      <Point>DOGAR</Point>
      <Point>PIBED</Point>
      <Point>IKASA</Point>
      <Point>FONLO</Point>
      <Point>PECOB</Point>
      <Point>SATNA</Point>
      <Point>TANEM</Point>
      <Point>MUTMI</Point>
      <Point>JUMPA</Point>
      <Point>POSOD</Point>
      <Point>PEDPI</Point>
      <Point>EGAVI</Point>
      <Point>SULON</Point>
      <Point>UPNOT</Point>
      <Point>ATMAL</Point>
      <Point>GEMAC</Point>
      <Point>MIKEL</Point>
      <Point>OLREL</Point>
      <Point>AKALU</Point>
      <Point>KADAP</Point>
      <Point>KABTA</Point>
      <Point>KALBI</Point>
      <Point>LOLLY</Point>
      <Point>SMIFF</Point>
      <Point>BUGBA</Point>
      <Point>TONIM</Point>
      <Point>NUMSA</Point>
      <Point>NWN VOR</Point>
      <Point>PORIV</Point>
      <Point>KAPSO</Point>
      <Point>GUDUG</Point>
      <Point>GUTEV</Point>
      <Point>BENKI</Point>
      <Point>LATEP</Point>
      <Point>PUPIT</Point>
      <Point>VILOL</Point>
      <Point>NONET</Point>
      <Point>WENER</Point>
      <Point>NONAX</Point>
      <Point>MACLA</Point>
      <Point>AGSEL</Point>
      <Point>RISMI</Point>
      <Point>MILIV</Point>
      <Point>KARAG</Point>
      <Point>VALRA</Point>
      <Point>WARTY</Point>
      <Point>REEFE</Point>
      <Point>SAPNO</Point>
      <Point>AGREK</Point>
      <Point>SKIPA</Point>
      <Point>AROLI</Point>
      <Point>LANOP</Point>
      <Point>JATAR</Point>
      <Point>TORRA</Point>
      <Point>CARTS</Point>
      <Point>CESCI</Point>
      <Point>ISMOR</Point>
      <Point>KADUN</Point>
      <Point>SAMMY</Point>
      <Point>IDODA</Point>
    </Label>
  </Map>
</Maps><|MERGE_RESOLUTION|>--- conflicted
+++ resolved
@@ -3,7 +3,6 @@
   <Map Type="System" Name="ALL_ROUTES_HIGH" Priority="1" Center="-23.700+133.870">
     <Line Name="A216_0">CS VOR.A216.APUKA</Line>
     <Line Name="A339_0">VALRA.A339.ELBIS</Line>
-<<<<<<< HEAD
     <Line Name="A346_0">HM VOR.A346.TEKEP</Line>
     <Line Name="A458_0">ALEGO.A458.DN VOR</Line>
     <Line Name="A461_0">BUTPA.A461.LEC NDB</Line>
@@ -44,47 +43,6 @@
     <Line Name="H19_0">MUDGI.H19.ROM NDB</Line>
     <Line Name="H20_0">WOL NDB.H20.MOTRA</Line>
     <Line Name="H21_0">NATYA.H21.WG VOR</Line>
-=======
-    <Line Name="A346_0">HM.A346.LEEAM</Line>
-    <Line Name="A458_0">ALEGO.A458.DN</Line>
-    <Line Name="A461_0">BUTPA.A461.LEC</Line>
-    <Line Name="A464_0">ELLAS.A464.KIKEM</Line>
-    <Line Name="A576_0">TESAT.A576.ATMAP</Line>
-    <Line Name="A579_0">NATLI.A579.NOBAR</Line>
-    <Line Name="A585_0">AD.A585.SAPDA</Line>
-    <Line Name="A587_0">AS.A587.ONOXA</Line>
-    <Line Name="A598_0">BN.A598.IKODA</Line>
-    <Line Name="B220_0">KELPI.B220.VIPAM</Line>
-    <Line Name="B325_0">AKUKO.B325.CC</Line>
-    <Line Name="B333_0">PUGEL.B333.DUKUB</Line>
-    <Line Name="B450_0">TESAT.B450.ABARB</Line>
-    <Line Name="B462_0">APISO.B462.MK</Line>
-    <Line Name="B472_0">NTN.B472.TOREX</Line>
-    <Line Name="B473_0">OPABA.B473.CS</Line>
-    <Line Name="B474_0">NOBAR.B474.BEADS</Line>
-    <Line Name="B578_0">MEPEM.B578.BN</Line>
-    <Line Name="B580_0">NOBAR.B580.MISLY</Line>
-    <Line Name="B586_0">IKODA.B586.TEKAN</Line>
-    <Line Name="B587_0">NBR.B587.OPABA</Line>
-    <Line Name="B598_0">DN.B598.POSOX</Line>
-    <Line Name="G200_0">XMX.G200.KADEM</Line>
-    <Line Name="G205_0">HM.G205.WEENA</Line>
-    <Line Name="G209_0">LM.G209.IDOKU</Line>
-    <Line Name="G222_0">PKS.G222.SAPDA</Line>
-    <Line Name="G326_0">ONOXA.G326.BN</Line>
-    <Line Name="G329_0">BN.G329.BONEY</Line>
-    <Line Name="G342_0">CS.G342.NODOK</Line>
-    <Line Name="G459_0">BEGMI.G459.WP</Line>
-    <Line Name="G578_0">EGATU.G578.PD</Line>
-    <Line Name="G591_0">PUGEL.G591.CS</Line>
-    <Line Name="G595_0">TESAT.G595.SOTKI</Line>
-    <Line Name="H12_0">MK.H12.TESAT</Line>
-    <Line Name="H17_0">PH.H17.LM</Line>
-    <Line Name="H18_0">PH.H18.MUBID</Line>
-    <Line Name="H19_0">MUDGI.H19.ROM</Line>
-    <Line Name="H20_0">WOL.H20.MOTRA</Line>
-    <Line Name="H21_0">NATYA.H21.WG</Line>
->>>>>>> 7bd793c7
     <Line Name="H36_0">BENDO.H36.NONUP</Line>
     <Line Name="H44_0">KADOM.H44.AD VOR</Line>
     <Line Name="H50_0">ML VOR.H50.MNG VOR</Line>
@@ -138,7 +96,6 @@
     <Line Name="J163_0">TASUM.J163.CB VOR</Line>
     <Line Name="J184_0">TL VOR.J184.MA VOR</Line>
     <Line Name="J199_0">SPRIG.J199.PEBTA</Line>
-<<<<<<< HEAD
     <Line Name="J208_0">BN VOR.J208.LHI NDB</Line>
     <Line Name="J251_0">DN VOR.J251.WHA NDB</Line>
     <Line Name="J917_0">CS VOR.J917.TICAL</Line>
@@ -146,15 +103,6 @@
     <Line Name="L508_0">OMKIN.L508.MILLA</Line>
     <Line Name="L511_0">SBR VOR.L511.TARUN</Line>
     <Line Name="L513_0">TAPAX.L513.MIDAT</Line>
-=======
-    <Line Name="J208_0">BN.J208.CHEWY</Line>
-    <Line Name="J251_0">DN.J251.WHA</Line>
-    <Line Name="J917_0">CS.J917.TICAL</Line>
-    <Line Name="L503_0">NATLI.L503.SAVER</Line>
-    <Line Name="L508_0">COOPS.L508.MILLA</Line>
-    <Line Name="L511_0">TARUN.L511.SBR</Line>
-    <Line Name="L513_0">TAPAX.L513.COOPS</Line>
->>>>>>> 7bd793c7
     <Line Name="L514_0">EGATU.L514.REVOP</Line>
     <Line Name="L521_0">TESAT.L521.GEROS</Line>
     <Line Name="L774_0">LELED.L774.ELATI</Line>
@@ -163,7 +111,6 @@
     <Line Name="M636_0">PLUGA.M636.TESAT</Line>
     <Line Name="M639_0">SAVER.M639.NETTY</Line>
     <Line Name="M641_0">DOGAR.M641.MERIB</Line>
-<<<<<<< HEAD
     <Line Name="M643_0">ELGUN.M643.TASUM</Line>
     <Line Name="M766_0">SATNA.M766.DN VOR</Line>
     <Line Name="M768_0">ELBIS.M768.DN VOR</Line>
@@ -181,25 +128,6 @@
     <Line Name="P766_0">TONIM.P766.OMKIN</Line>
     <Line Name="P880_0">NUMSA.P880.SCOTT</Line>
     <Line Name="Q7_0">PBO VOR.Q7.HALEM</Line>
-=======
-    <Line Name="M643_0">FONLO.M643.TASUM</Line>
-    <Line Name="M766_0">SATNA.M766.DN</Line>
-    <Line Name="M768_0">ELBIS.M768.DN</Line>
-    <Line Name="N509_0">PD.N509.DECEM</Line>
-    <Line Name="N584_0">SIFRA.N584.LAMSI</Line>
-    <Line Name="N628_0">DADAR.N628.SABEK</Line>
-    <Line Name="N633_0">POSOD.N633.PEDPI</Line>
-    <Line Name="N640_0">TARAK.N640.AD</Line>
-    <Line Name="N750_0">SULON.N750.PLUGA</Line>
-    <Line Name="N752_0">NONOG.N752.AVNEX</Line>
-    <Line Name="N759_0">ML.N759.MIKEL</Line>
-    <Line Name="N774_0">MAGDA.N774.TESAT</Line>
-    <Line Name="P627_0">KADAP.P627.KALBI</Line>
-    <Line Name="P753_0">WAREN.P753.SMIFF</Line>
-    <Line Name="P766_0">TONIM.P766.MIKEL</Line>
-    <Line Name="P880_0">MISLY.P880.SCOTT</Line>
-    <Line Name="Q7_0">PBO.Q7.HALEM</Line>
->>>>>>> 7bd793c7
     <Line Name="Q8_0">HAWKY.Q8.AKDAV</Line>
     <Line Name="Q9_0">PD VOR.Q9.REVOP</Line>
     <Line Name="Q10_0">MUBID.Q10.HAMTN</Line>
@@ -246,22 +174,15 @@
     <Line Name="Q484_0">BN VOR.Q484.ROM NDB</Line>
     <Line Name="Q499_0">VOMPA.Q499.NONUM</Line>
     <Line Name="Q587_0">ESDEG.Q587.METUM</Line>
-<<<<<<< HEAD
     <Line Name="Q923_0">SU VOR.Q923.CANTY</Line>
     <Line Name="R204_0">LIDIT.R204.CS VOR</Line>
     <Line Name="R206_0">XMX VOR.R206.PD VOR</Line>
     <Line Name="R210_0">CS VOR.R210.KAPSO</Line>
-=======
-    <Line Name="R204_0">LIDIT.R204.CS</Line>
-    <Line Name="R206_0">METAB.R206.PD</Line>
-    <Line Name="R210_0">CS.R210.KAPSO</Line>
->>>>>>> 7bd793c7
     <Line Name="R212_0">PIBED.R212.GUDUG</Line>
     <Line Name="R213_0">HOBBO.R213.TL VOR</Line>
     <Line Name="R340_0">AGETA.R340.GUTEV</Line>
     <Line Name="R346_0">TOSAS.R346.TL VOR</Line>
     <Line Name="R348_0">KADAP.R348.LATEP</Line>
-<<<<<<< HEAD
     <Line Name="R587_0">BN VOR.R587.MEPAB</Line>
     <Line Name="R592_0">PUPIT.R592.METUM</Line>
     <Line Name="T8_0">AY VOR.T8.TEKUP</Line>
@@ -279,25 +200,6 @@
     <Line Name="T44_0">AYE NDB.T44.NONAX</Line>
     <Line Name="T47_0">AYE NDB.T47.WINAL</Line>
     <Line Name="T53_0">MISLY.T53.GOMOL</Line>
-=======
-    <Line Name="R587_0">BN.R587.HARVS</Line>
-    <Line Name="R592_0">PUPIT.R592.METUM</Line>
-    <Line Name="T8_0">AY.T8.TEKUP</Line>
-    <Line Name="T11_0">ROM.T11.BRM</Line>
-    <Line Name="T12_0">PH.T12.NUNLA</Line>
-    <Line Name="T13_0">NTN.T13.EML</Line>
-    <Line Name="T20_0">AD.T20.BRM</Line>
-    <Line Name="T21_0">PD.T21.LEC</Line>
-    <Line Name="T25_0">BHI.T25.TNK</Line>
-    <Line Name="T27_0">KU.T27.VALRA</Line>
-    <Line Name="T28_0">ARG.T28.MOCHO</Line>
-    <Line Name="T29_0">WR.T29.CIN</Line>
-    <Line Name="T33_0">LEC.T33.VIGUT</Line>
-    <Line Name="T41_0">LM.T41.MERME</Line>
-    <Line Name="T44_0">AYE.T44.NONAX</Line>
-    <Line Name="T47_0">AYE.T47.WINAL</Line>
-    <Line Name="T53_0">MISLY.T53.CG</Line>
->>>>>>> 7bd793c7
     <Line Name="T55_0">HAAVI.T55.ITIDE</Line>
     <Line Name="T58_0">SAPDA.T58.COBRA</Line>
     <Line Name="T63_0">BIDAP.T63.ARG VOR</Line>
@@ -310,18 +212,11 @@
     <Line Name="T234_0">BORTO.T234.TASUM</Line>
     <Line Name="UH201_0">AGETA.UH201.SCO NDB</Line>
     <Line Name="UH205_0">BORLI.UH205.CULIN</Line>
-<<<<<<< HEAD
     <Line Name="UH206_0">MUDGI.UH206.SGE NDB</Line>
     <Line Name="UH209_0">NBR NDB.UH209.SCO NDB</Line>
     <Line Name="UH224_0">SETER.UH224.BN VOR</Line>
     <Line Name="UH226_0">RIC NDB.UH226.ENPAG</Line>
     <Line Name="UH258_0">LHI NDB.UH258.RIKNI</Line>
-=======
-    <Line Name="UH206_0">MUDGI.UH206.SGE</Line>
-    <Line Name="UH209_0">NBR.UH209.SCO</Line>
-    <Line Name="UH226_0">RIC.UH226.ENPAG</Line>
-    <Line Name="UH258_0">GOOMA.UH258.RIKNI</Line>
->>>>>>> 7bd793c7
     <Line Name="UH336_0">KEPPA.UH336.NATYA</Line>
     <Line Name="UJ328_0">ISTEM.UJ328.BISAB</Line>
     <Line Name="UQ61_0">OCTOB.UQ61.SHEPP</Line>
@@ -365,7 +260,6 @@
     <Line Name="W148_0">WG VOR.W148.CB VOR</Line>
     <Line Name="W165_0">PD VOR.W165.VALRA</Line>
     <Line Name="W184_0">AVBEG.W184.MUDGI</Line>
-<<<<<<< HEAD
     <Line Name="W189_0">AMB NDB.W189.BN VOR</Line>
     <Line Name="W218_0">NOLAN.W218.LT VOR</Line>
     <Line Name="W257_0">CIN VOR.W257.NWN VOR</Line>
@@ -379,37 +273,6 @@
     <Line Name="W677_0">GUPDA.W677.ASIXA</Line>
     <Line Name="W778_0">NWA TAC.W778.DONIC</Line>
     <Line Name="Y10_0">OTLED.Y10.ESDEG</Line>
-=======
-    <Line Name="W189_0">AMB.W189.BN</Line>
-    <Line Name="W190_0">ML.W190.AV</Line>
-    <Line Name="W200_0">AD.W200.PF</Line>
-    <Line Name="W209_0">BN.W209.RIDVO</Line>
-    <Line Name="W218_0">ESL.W218.LT</Line>
-    <Line Name="W238_0">YOLD.W238.AD</Line>
-    <Line Name="W257_0">CIN.W257.NWN</Line>
-    <Line Name="W258_0">TL.W258.COBES</Line>
-    <Line Name="W263_0">OLRUX.W263.KG</Line>
-    <Line Name="W284_0">TESAT.W284.WLM</Line>
-    <Line Name="W295_0">TASUM.H111.LT</Line>
-    <Line Name="W325_0">AD.W325.IDKEG</Line>
-    <Line Name="W354_0">BN.W354.AMB</Line>
-    <Line Name="W369_0">BN.W369.BDV</Line>
-    <Line Name="W374_0">EML.W374.BN</Line>
-    <Line Name="W405_0">ML.W405.KII</Line>
-    <Line Name="W408_0">KG.W408.AYE</Line>
-    <Line Name="W423_0">BTH.W423.CB</Line>
-    <Line Name="W426_0">AD.W426.BHI</Line>
-    <Line Name="W444_0">PH.W444.AVKAN</Line>
-    <Line Name="W486_0">ABA.W486.PLC</Line>
-    <Line Name="W519_0">AD.W519.DOTVU</Line>
-    <Line Name="W536_0">LHR.W536.REEFE</Line>
-    <Line Name="W661_0">ML.W661.MB</Line>
-    <Line Name="W677_0">GUPDA.W677.SARAK</Line>
-    <Line Name="W687_0">WAREN.W687.ML</Line>
-    <Line Name="W694_0">BN.W694.SGE</Line>
-    <Line Name="W778_0">NWA.W778.DONIC</Line>
-    <Line Name="W839_0">PH.W839.GIG</Line>
->>>>>>> 7bd793c7
     <Line Name="Y12_0">BENDO.Y12.ARBEY</Line>
     <Line Name="Y13_0">MANIG.Y13.VALRA</Line>
     <Line Name="Y15_0">PH VOR.Y15.VETEL</Line>
