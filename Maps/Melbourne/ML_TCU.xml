--- conflicted
+++ resolved
@@ -209,7 +209,6 @@
       <Point>YYN</Point>
       <Point>YYM</Point>
     </Symbol>
-<<<<<<< HEAD
     <Label HasLeader="True">
       <Point>ACE</Point>
       <Point>APL</Point>
@@ -292,176 +291,6 @@
       <Point>WOOS</Point>
       <Point>YYN</Point>
       <Point>YYM</Point>
-=======
-	<Line>BENDO.Y12.ARBEY</Line>
-	<Line>NEVIS.H345.BORTO</Line>
-	<Line>
-	  ESDIG/
-	  NOGIP
-	</Line>
-	<Line>
-	  NOGIP/
-	  STONE/
-	  WENDY
-	</Line>
-	<Line>DOSEL.Y59.TESAT</Line>
-	<Line>NONIX.H66.MUDGI</Line>	
-	<Line>NATYA.H119.ARBEY</Line>
-	<Line>PKS.Q923.CANTY</Line>
-	<Line>MNG.Q76.KADUV</Line>
-	<Line>KEPPA.H164.LEC</Line>
-	<Line>SUNTI.H169.IRSOM</Line>
-	<Line>LT.H215.WAREN</Line>
-	<Line>
-	  LOLLY/
-	  MILLA/
-	  WAREN
-	</Line>
-	<Line>
-	  CORRS/
-	  LEPAR
-	</Line>
-	<Line>
-	  CORRS/
-	  ECKHO
-	</Line>
-	<Line>
-	  GEMAC/
-	  BADGR
-	</Line>
-	<Line>RAZZI.Q29.LIZZI</Line>
-	<Line>MTG.Y53.WENDY</Line>
-	<Line>
-	  TEMIS/
-	  BOYSE
-	</Line>
-  </Map>
-    <Map Type="System" Name="ML_TCU_NAMES" Priority="2" Center="-3740.4+14450.6">
-    <Label>
-      <!--SID NTHEAST-->
-	  <Point>HORSH</Point>
-	  <Point>ALBAK</Point>
-	  <Point>CHIMU</Point>
-	  <Point>SALLY</Point>
-      <Point>ATNOL</Point>
-      <Point>PARSI</Point>
-      <Point>PEBTO</Point>
-      <Point>PEART</Point>
-      <Point>MNG</Point>
-      <Point>NONIX</Point>
-	  <Point>DOSEL</Point>
-      <!--SID WEST-->
-	  <Point>HOPLA</Point>
-      <Point>MARSH</Point>
-      <Point>ESDIG</Point>
-      <Point>CRENA</Point>
-	  <Point>KEPPA</Point>
-	  <Point>NEVIS</Point>
-      <!--SID STHEAST-->
-      <Point>DARLY</Point>
-      <Point>STEVO</Point>
-	  <Point>CORRS</Point>
-	  <Point>SUNTI</Point>
-	  <Point>YARRA</Point>
-	        <!--STARS-->
-	  <Point>BAKER</Point>
-	  <Point>BOBEL</Point>
-	  <Point>PAULA</Point>
-	  <Point>VISAS</Point>
-	  <Point>ANDYS</Point>
-	  <Point>DOPNU</Point>
-	  <Point>DIMOC</Point>
-	  <Point>ANANG</Point>
-	  <Point>HAYES</Point>
-	  <Point>DOREN</Point>
-	  <Point>LAGUG</Point>
-	  <Point>KEELA</Point>
-	  <Point>PASCO</Point>
-	  <Point>JADEL</Point>
-	  <Point>KIKEX</Point>
-	  <Point>NOMID</Point>
-	  <Point>ROCEL</Point>
-	  <Point>HILLS</Point>
-	  <Point>GOSKO</Point>
-	  <Point>OLTUR</Point>
-	  <Point>VENVO</Point>
-	  <Point>VEPUD</Point>
-	  <Point>AKSID</Point>
-	  <Point>LAHAN</Point>
-	  <Point>MAUBO</Point>
-	  <Point>MAITE</Point>
-	  <Point>IGPON</Point>
-	  <Point>EGEKA</Point>
-	  <Point>ARTHA</Point>
-	  <Point>EMRIG</Point>
-	  <Point>UPKID</Point>
-	  <Point>OVNER</Point>
-	  <Point>RENER</Point>
-	  <Point>OBGAL</Point>
-	  <Point>BADGR</Point>
-	  <Point>MAXAL</Point>
-	  <Point>BOLTY</Point>
-	  <Point>AKDEL</Point>
-	  <Point>SHEED</Point>
-	  <Point>ASUKI</Point>
-	  <Point>WAREN</Point>
-	  <Point>GOOLA</Point>
-	  <Point>MEMEG</Point>
-	  <Point>LAVER</Point>
-	  <Point>GUPUG</Point>
-	  <Point>ARBEY</Point>
-	  <Point>TUNKA</Point>
-	  <Point>BELTA</Point>
-	  <Point>DABUX</Point>
-	  <Point>OPAVA</Point>
-	  <Point>UPKAN</Point>
-	  <Point>BOYSE</Point>
-	  <Point>NEFER</Point>
-	  <Point>HORUS</Point>
-	  <Point>LIZZI</Point>
-	  <Point>MONTY</Point>
-	  <Point>SANDR</Point>
-	  <Point>WENDY</Point>
-	  <Point>NIXEN</Point>
-	  <Point>TEENA</Point>
-	  <Point>RIPMO</Point>
-	  <Point>AVPIX</Point>
-	  <Point>MILLA</Point>
-	  <Point>PORTS</Point>
-	  <Point>MISCH</Point>
-	  <Point>ONAGI</Point>
-	  <Point>VALES</Point>
-	  <Point>LUSTU</Point>
-	  <Point>ANBEL</Point>
-	  <Point>BUVIV</Point>
-	  <Point>ENSEG</Point>
-	  <Point>AGTEV</Point>
-	  <Point>MICHM</Point>
-	  <Point>EKKAS</Point>
-	  <Point>LATTA</Point>
-	  <Point>KEVEK</Point>
-	  <!--VFR WAYPOINTS-->
-	  <Point Name="BDF">-371230.0+1450230.0</Point>
-	  <Point Name="KIM">-371800.0+1445718.0</Point>
-	  <Point Name="LCD">-371642.0+1444342.0</Point>
-	  <Point Name="KAO">-373212.0+1445742.0</Point>
-	  <Point Name="YYN">-373330.0+1450818.0</Point>
-	  <Point Name="SGSV">-374030.0+1451800.0</Point>
-	  <Point Name="DSN">-374700.0+1450730.0</Point>
-	  <Point Name="ACE">-375348.0+1451048.0</Point>
-	  <Point Name="KTN">-3714.8+14427.5</Point>
-	  <Point Name="PYK">-3736.0+14417.7</Point>
-	  <Point Name="RLR">-3728.2+14433.8</Point>
-	  <Point Name="SWT">-3732.9+14441.5</Point>
-	  <Point Name="PWLC">-3736.8+14446.7</Point>
-	  <Point Name="ROK">-3743.7+14439.2</Point>
-	  <Point Name="TON">-3751.3+14445.3</Point>
-	  <Point Name="WBER">-3754.0+14438.5</Point>
-	  <Point Name="BPN">-3759.0+14421.0</Point>
-	  <Point Name="CARR">-3804.5+14507.2</Point>
-	  <Point Name="BTO">-3754.7+14459.2</Point>
-	  <Point Name="APL">-3751.3+14458.5</Point>
->>>>>>> 707dbeb8
     </Label>
     <Label HasLeader="True" LabelOrientation="NW">
       <Point Name="COASTAL">TON</Point>
@@ -511,4 +340,4 @@
       <Threshold Name="36" Position="-38.054456+144.464839" ExtendedCentrelineTrack="187.59" ExtendedCentrelineLength="10" ExtendedCentrelineTickInterval="5" />
     </Runway>
   </Map>
-</Maps>
+</Maps>