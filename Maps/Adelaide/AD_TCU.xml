--- conflicted
+++ resolved
@@ -1,398 +1,317 @@
-﻿<?xml version="1.0" encoding="utf-8"?>
-<Maps>
-  <Map Type="System" Name="AD_TCU" Priority="1" Center="-34.945000+138.530556">
-    <!--YPPF-->
-    <Runway Name="03L/21R">
-      <Threshold Name="03L" Position="-34.803756+138.630639" ExtendedCentrelineTrack="208.25" ExtendedCentrelineLength="3" ExtendedCentrelineTickInterval="3" />
-      <Threshold Name="21R" Position="-34.793044+138.637617" ExtendedCentrelineTrack="28.25" ExtendedCentrelineLength="3" ExtendedCentrelineTickInterval="3" />
-    </Runway>
-    <Runway Name="03R/21L">
-      <Threshold Name="03R" Position="-34.802147+138.634336" />
-      <Threshold Name="21L" Position="-34.791981+138.640953" />
-    </Runway>
-    <Runway Name="08L/26R">
-      <Threshold Name="08L" Position="-34.793525+138.624761" ExtendedCentrelineTrack="264.8" ExtendedCentrelineLength="3" ExtendedCentrelineTickInterval="3" />
-      <Threshold Name="26R" Position="-34.792742+138.635192" ExtendedCentrelineTrack="84.8" ExtendedCentrelineLength="3" ExtendedCentrelineTickInterval="3" />
-    </Runway>
-    <Runway Name="08R/26L">
-      <Threshold Name="08R" Position="-34.795558+138.623314" />
-      <Threshold Name="26L" Position="-34.794747+138.634108" />
-    </Runway>
-    <!--YPED-->
-    <Runway Name="18/36">
-      <Threshold Name="18" Position="-34.694536+138.617583" />
-      <Threshold Name="36" Position="-34.717353+138.613444" />
-    </Runway>
-    <!--YPAD-->
-    <Runway Name="05/23">
-      <Threshold Name="05" Position="-34.957650+138.518472" />
-      <Threshold Name="23" Position="-34.940619+138.543264" />
-    </Runway>
-    <Runway Name="12/30">
-      <Threshold Name="12" Position="-34.941158+138.521917" />
-      <Threshold Name="30" Position="-34.949381+138.536997" />
-    </Runway>
-    <!--Airway Routes-->
-    <Line>
-      <!--A585-->
-      AREPA/
-      VEPOK/
-      FRAZA/
-      ABTOD
-    </Line>
-    <Line>
-      <!--H84-->
-      WHA NDB/
-      SEDRA/
-      ASILI/
-      MARGO
-    </Line>
-    <Line>
-      <!--H135-->
-      PARDA/
-      NIMEK/
-      KLAVA
-    </Line>
-    <Line>
-      <!--H246-->
-      ORBUN/
-      ISROV/
-      DAMOB
-    </Line>
-    <Line>
-      <!--H247-->
-      AVDEN/
-      BOLAM/
-      NATYA
-    </Line>
-    <Line>
-      <!--H309-->
-      MIA VOR/
-      TUMAN/
-      KAKLU
-    </Line>
-    <Line>
-      <!--H345-->
-      BORTO/
-      MAVTO/
-      DRINA
-    </Line>
-    <Line>
-      <!--N640-->
-      KAMBI/
-      LUVOK/
-      ATNAR
-    </Line>
-    <Line>
-      <!--Q33-->
-      GILES/
-      LONLY
-    </Line>
-    <Line>
-      <!--T20-->
-      AGROS/
-      AKDAV
-    </Line>
-    <Line>
-      <!--V175-->
-      VAVPA/
-      GITOP/
-      ELROX
-    </Line>
-    <Line>
-      <!--V255-->
-      BENDO/
-      SWH NDB
-    </Line>
-    <Line>
-      <!--V259-->
-      MTG VOR/
-      RUVUS/
-      INTOG/
-      ATPIP
-    </Line>
-    <Line>
-      <!--V361-->
-      UPROT/
-      SILVN/
-      MIA VOR
-    </Line>
-    <Line>
-      <!--V504-->
-      EEMUE/
-      VAVPA
-    </Line>
-    <Line>
-      <!--W142-->
-      WHA NDB/
-      COMAC/
-      RUKNA
-    </Line>
-    <Line>
-      <!--W238-->
-      AVPAS/
-      ACTIN/
-      RUKNA/
-      HOLIT
-    </Line>
-    <Line>
-      <!--W325-->
-      BEVSO/
-      BEPKA/
-      DOTBO/
-      ALTRO/
-      BHI VOR
-    </Line>
-    <Line>
-      <!--W426-->
-      VILAD/
-      UNSOX/
-      ELAPO/
-      BHI VOR
-    </Line>
-    <Line>
-      <!--W519-->
-      ALBUT/
-      BUVGA/
-      MTG VOR/
-      NOGIP
-    </Line>
-    <!--(AD) TCU Airspace-->
-    <Line Name="(AD) TCU-AAW/AAE_Split" Width="1.7" Pattern="Dotted">
-      -343354.000+1390513.000/-350947.000+1381254.000/-351055.733+1381413.495/-351258.320+1381708.063/-351328.000+1381805.000/-352645.000+1380716.000
-    </Line>
-  </Map>
-  <Map Type="System2" Name="AD_VFR" Priority="1" Center="-34.945000+138.530556">
-    <Symbol Type="HollowSquare">
-      <Point>ACTY</Point>
-      <Point>BDWD</Point>
-      <Point>BWMS</Point>
-      <Point>BTJ</Point>
-      <Point>BPK</Point>
-      <Point>CBRA</Point>
-      <Point>CAJE</Point>
-      <Point>DMW</Point>
-      <Point>DCRK</Point>
-      <Point>DUB</Point>
-      <Point>DTON</Point>
-      <Point>FRLG</Point>
-      <Point>GWDM</Point>
-      <Point>GEP</Point>
-      <Point>HGTE</Point>
-      <Point>HNLY</Point>
-      <Point>HVR</Point>
-      <Point>LHCK</Point>
-      <Point>LBET</Point>
-      <Point>MGEW</Point>
-      <Point>MLIT</Point>
-      <Point>MVAL</Point>
-      <Point>BAK</Point>
-      <Point>MBR</Point>
-      <Point>MCOM</Point>
-      <Point>MPT</Point>
-      <Point>MBD</Point>
-      <Point>NARL</Point>
-      <Point>NUPA</Point>
-      <Point>OHB</Point>
-      <Point>OEN</Point>
-      <Point>PIPT</Point>
-      <Point>PAL</Point>
-      <Point>PJUL</Point>
-      <Point>PNL</Point>
-      <Point>PVCT</Point>
-      <Point>RAPD</Point>
-      <Point>RMH</Point>
-      <Point>RVTN</Point>
-      <Point>SSTO</Point>
-      <Point>SVAL</Point>
-      <Point>SLB</Point>
-      <Point>SPR</Point>
-      <Point>SKI</Point>
-      <Point>SRY</Point>
-      <Point>SYN</Point>
-      <Point>SUB</Point>
-      <Point>TUND</Point>
-      <Point>TLEE</Point>
-      <Point>TRUO</Point>
-      <Point>URC</Point>
-      <Point>VELO</Point>
-      <Point>VICP</Point>
-      <Point>WTC</Point>
-      <Point>WRR</Point>
-      <Point>WHPL</Point>
-      <Point>SHER</Point>
-    </Symbol>
-    <Label HasLeader="True">
-      <Point>ACTY</Point>
-      <Point>BDWD</Point>
-      <Point>BWMS</Point>
-      <Point>BTJ</Point>
-      <Point>BPK</Point>
-      <Point>CBRA</Point>
-      <Point>CAJE</Point>
-      <Point>DMW</Point>
-      <Point>DCRK</Point>
-      <Point>DUB</Point>
-      <Point>DTON</Point>
-      <Point>FRLG</Point>
-      <Point>GWDM</Point>
-      <Point>GEP</Point>
-      <Point>HGTE</Point>
-      <Point>HNLY</Point>
-      <Point>HVR</Point>
-      <Point>LHCK</Point>
-      <Point>LBET</Point>
-      <Point>MGEW</Point>
-      <Point>MLIT</Point>
-      <Point>MVAL</Point>
-      <Point>BAK</Point>
-      <Point>MBR</Point>
-      <Point>MCOM</Point>
-      <Point>MPT</Point>
-      <Point>MBD</Point>
-      <Point>NARL</Point>
-      <Point>NUPA</Point>
-      <Point>OHB</Point>
-      <Point>OEN</Point>
-      <Point>PIPT</Point>
-      <Point>PAL</Point>
-      <Point>PJUL</Point>
-      <Point>PNL</Point>
-      <Point>PVCT</Point>
-      <Point>RAPD</Point>
-      <Point>RMH</Point>
-      <Point>RVTN</Point>
-      <Point>SSTO</Point>
-      <Point>SVAL</Point>
-      <Point>SLB</Point>
-      <Point>SPR</Point>
-      <Point>SKI</Point>
-      <Point>SRY</Point>
-      <Point>SYN</Point>
-      <Point>SUB</Point>
-      <Point>TUND</Point>
-      <Point>TLEE</Point>
-      <Point>TRUO</Point>
-      <Point>URC</Point>
-      <Point>VELO</Point>
-      <Point>VICP</Point>
-      <Point>WTC</Point>
-      <Point>WRR</Point>
-      <Point>WHPL</Point>
-      <Point>SHER</Point>
-    </Label>
-    <Label HasLeader="True" LabelOrientation="NW">
-      <Point Name="HOPE_VALLEY">MLIT</Point>
-      <Point Name="IN_EAST">WRR</Point>
-      <Point Name="IN_NORTHWEST">DUB</Point>
-      <Point Name="OUT_EAST">-344544.954+1384033.480</Point>
-      <Point Name="OUT_NORTHWEST">-344653.182+1383351.669</Point>
-      <Point Name="ROUTE_1">BENDO</Point>
-    </Label>
-    <!--HOPE_VALLEY-->
-    <Line Pattern="Dotted">
-      MLIT/WTC/HVR/-344924.336+1383932.821
-    </Line>
-    <!--IN_EAST-->
-    <Line Pattern="Dotted">
-      WRR/DMW/-344608.133+1384055.354
-    </Line>
-    <!--IN_NORTHWEST-->
-    <Line Pattern="Dotted">
-      DUB/RMH/OHB/-344742.820+1383306.502
-    </Line>
-    <!--OUT_EAST-->
-    <Line Pattern="Dotted">
-      -344544.954+1384033.480/SUB/SPR
-    </Line>
-    <!--OUT_NORTHWEST-->
-    <Line Pattern="Dotted">
-      -344653.182+1383351.669/-344438.523+1383130.173/DUB
-    </Line>
-    <!--ROUTE_1-->
-    <Line Pattern="Dotted">
-      BENDO/SYN/PNL/MLIT
-    </Line>
-  </Map>
-<<<<<<< HEAD
-=======
-  <Map Type="System2" Name="AD_VFR_FULL_NAME" Priority="1" Center="-34.945000+138.530556">
-    <Label HasLeader="True" LabelOrientation="SW">
-      <Point Name="ADELAIDE CBD">ACTY</Point>
-      <Point Name="BIRDWOOD">BDWD</Point>
-      <Point Name="BOWMANS">BWMS</Point>
-      <Point Name="BRIGHTON JETTY">BTJ</Point>
-      <Point Name="BUCKLAND PARK WEATHER RADAR">BPK</Point>
-      <Point Name="CAMBRAI">CBRA</Point>
-      <Point Name="CAPE JERVIS">CAJE</Point>
-      <Point Name="DAM WALL">DMW</Point>
-      <Point Name="DRY CREEK">DCRK</Point>
-      <Point Name="DUBLIN">DUB</Point>
-      <Point Name="DUTTON">DTON</Point>
-      <Point Name="FREELING">FRLG</Point>
-      <Point Name="GAWLER DAM">GWDM</Point>
-      <Point Name="GEPPS CROSS">GEP</Point>
-      <Point Name="HARROGATE">HGTE</Point>
-      <Point Name="HENLEY JETTY">HNLY</Point>
-      <Point Name="HOPE VALLEY RESV">HVR</Point>
-      <Point Name="LANGHORNE CREEK">LHCK</Point>
-      <Point Name="LOBETHAL">LBET</Point>
-      <Point Name="MAGILL ESTATE WINERY">MGEW</Point>
-      <Point Name="MARINO LIGHT HOUSE">MLIT</Point>
-      <Point Name="MCLAREN VALE">MVAL</Point>
-      <Point Name="MOUNT BARKER">BAK</Point>
-      <Point Name="MOUNT BOLD RESV">MBR</Point>
-      <Point Name="MOUNT COMPASS">MCOM</Point>
-      <Point Name="MOUNT PLEASANT">MPT</Point>
-      <Point Name="MURRAY BRIDGE">MBD</Point>
-      <Point Name="NOARLUNGA">NARL</Point>
-      <Point Name="NURIOOTPA">NUPA</Point>
-      <Point Name="OUTER HARBOR">OHB</Point>
-      <Point Name="OWEN">OEN</Point>
-      <Point Name="PINE PT">PIPT</Point>
-      <Point Name="PORT ADELAIDE">PAL</Point>
-      <Point Name="PORT JULIA">PJUL</Point>
-      <Point Name="PORT NOARLUNGA">PNL</Point>
-      <Point Name="PORT VINCENT">PVCT</Point>
-      <Point Name="RAPID BAY">RAPD</Point>
-      <Point Name="RIVER MOUTH">RMH</Point>
-      <Point Name="RIVERTON">RVTN</Point>
-      <Point Name="SANDERSTON">SSTO</Point>
-      <Point Name="SECOND VALLEY">SVAL</Point>
-      <Point Name="SELLICKS BEACH">SLB</Point>
-      <Point Name="SOUTH PARA RESERVOIR">SPR</Point>
-      <Point Name="ST KILDA">SKI</Point>
-      <Point Name="STANSBURY">SRY</Point>
-      <Point Name="STRATHALBYN">SYN</Point>
-      <Point Name="SUBSTATION">SUB</Point>
-      <Point Name="TANUNDA">TUND</Point>
-      <Point Name="TARLEE">TLEE</Point>
-      <Point Name="TRURO">TRUO</Point>
-      <Point Name="URRBRAE AGRICULTURAL HIGH SCHOOL">URC</Point>
-      <Point Name="VELODROME">VELO</Point>
-      <Point Name="VICTORIA PARK">VICP</Point>
-      <Point Name="WAITE CAMPUS">WTC</Point>
-      <Point Name="WARREN RESERVOIR">WRR</Point>
-      <Point Name="WILD HORSE PLAINS">WHPL</Point>
-      <Point Name="SUTHERLANDS">SHER</Point>
-    </Label>
-  </Map>
-  <Map Type="System" Name="YPAD_ALLRWYS" Priority="2" Center="-34.945000+138.530556">
-    <!--YPAD-->
-    <Runway Name="05/23">
-      <Threshold Name="05" Position="-34.957650+138.518472" ExtendedCentrelineTrack="230.15" ExtendedCentrelineLength="10" ExtendedCentrelineTickInterval="1" />
-      <Threshold Name="23" Position="-34.940619+138.543264" ExtendedCentrelineTrack="50.17" ExtendedCentrelineLength="15" ExtendedCentrelineTickInterval="1" />
-    </Runway>
-    <!--YPAD-->
-    <Runway Name="12/30">
-      <Threshold Name="12" Position="-34.941158+138.521917" ExtendedCentrelineTrack="303.51" ExtendedCentrelineLength="10" ExtendedCentrelineTickInterval="1" />
-      <Threshold Name="30" Position="-34.949381+138.536997" ExtendedCentrelineTrack="123.51" ExtendedCentrelineLength="10" ExtendedCentrelineTickInterval="1" />
-    </Runway>
-    <!--YPED-->
-    <Runway Name="18/36">
-      <Threshold Name="18" Position="-34.694536+138.617583" ExtendedCentrelineTrack="8.52" ExtendedCentrelineLength="10" ExtendedCentrelineTickInterval="1" />
-      <Threshold Name="36" Position="-34.717353+138.613444" ExtendedCentrelineTrack="188.52" ExtendedCentrelineLength="3" ExtendedCentrelineTickInterval="3" />
-    </Runway>
-  </Map>
->>>>>>> 22d5db9f
+﻿<?xml version="1.0" encoding="utf-8"?>
+<Maps>
+  <Map Type="System" Name="AD_TCU" Priority="1" Center="-34.945000+138.530556">
+    <!--YPPF-->
+    <Runway Name="03L/21R">
+      <Threshold Name="03L" Position="-34.803756+138.630639" ExtendedCentrelineTrack="208.25" ExtendedCentrelineLength="3" ExtendedCentrelineTickInterval="3" />
+      <Threshold Name="21R" Position="-34.793044+138.637617" ExtendedCentrelineTrack="28.25" ExtendedCentrelineLength="3" ExtendedCentrelineTickInterval="3" />
+    </Runway>
+    <Runway Name="03R/21L">
+      <Threshold Name="03R" Position="-34.802147+138.634336" />
+      <Threshold Name="21L" Position="-34.791981+138.640953" />
+    </Runway>
+    <Runway Name="08L/26R">
+      <Threshold Name="08L" Position="-34.793525+138.624761" ExtendedCentrelineTrack="264.8" ExtendedCentrelineLength="3" ExtendedCentrelineTickInterval="3" />
+      <Threshold Name="26R" Position="-34.792742+138.635192" ExtendedCentrelineTrack="84.8" ExtendedCentrelineLength="3" ExtendedCentrelineTickInterval="3" />
+    </Runway>
+    <Runway Name="08R/26L">
+      <Threshold Name="08R" Position="-34.795558+138.623314" />
+      <Threshold Name="26L" Position="-34.794747+138.634108" />
+    </Runway>
+    <!--YPED-->
+    <Runway Name="18/36">
+      <Threshold Name="18" Position="-34.694536+138.617583" />
+      <Threshold Name="36" Position="-34.717353+138.613444" />
+    </Runway>
+    <!--YPAD-->
+    <Runway Name="05/23">
+      <Threshold Name="05" Position="-34.957650+138.518472" />
+      <Threshold Name="23" Position="-34.940619+138.543264" />
+    </Runway>
+    <Runway Name="12/30">
+      <Threshold Name="12" Position="-34.941158+138.521917" />
+      <Threshold Name="30" Position="-34.949381+138.536997" />
+    </Runway>
+    <!--Airway Routes-->
+    <Line>
+      <!--A585-->
+      AREPA/
+      VEPOK/
+      FRAZA/
+      ABTOD
+    </Line>
+    <Line>
+      <!--H84-->
+      WHA NDB/
+      SEDRA/
+      ASILI/
+      MARGO
+    </Line>
+    <Line>
+      <!--H135-->
+      PARDA/
+      NIMEK/
+      KLAVA
+    </Line>
+    <Line>
+      <!--H246-->
+      ORBUN/
+      ISROV/
+      DAMOB
+    </Line>
+    <Line>
+      <!--H247-->
+      AVDEN/
+      BOLAM/
+      NATYA
+    </Line>
+    <Line>
+      <!--H309-->
+      MIA VOR/
+      TUMAN/
+      KAKLU
+    </Line>
+    <Line>
+      <!--H345-->
+      BORTO/
+      MAVTO/
+      DRINA
+    </Line>
+    <Line>
+      <!--N640-->
+      KAMBI/
+      LUVOK/
+      ATNAR
+    </Line>
+    <Line>
+      <!--Q33-->
+      GILES/
+      LONLY
+    </Line>
+    <Line>
+      <!--T20-->
+      AGROS/
+      AKDAV
+    </Line>
+    <Line>
+      <!--V175-->
+      VAVPA/
+      GITOP/
+      ELROX
+    </Line>
+    <Line>
+      <!--V255-->
+      BENDO/
+      SWH NDB
+    </Line>
+    <Line>
+      <!--V259-->
+      MTG VOR/
+      RUVUS/
+      INTOG/
+      ATPIP
+    </Line>
+    <Line>
+      <!--V361-->
+      UPROT/
+      SILVN/
+      MIA VOR
+    </Line>
+    <Line>
+      <!--V504-->
+      EEMUE/
+      VAVPA
+    </Line>
+    <Line>
+      <!--W142-->
+      WHA NDB/
+      COMAC/
+      RUKNA
+    </Line>
+    <Line>
+      <!--W238-->
+      AVPAS/
+      ACTIN/
+      RUKNA/
+      HOLIT
+    </Line>
+    <Line>
+      <!--W325-->
+      BEVSO/
+      BEPKA/
+      DOTBO/
+      ALTRO/
+      BHI VOR
+    </Line>
+    <Line>
+      <!--W426-->
+      VILAD/
+      UNSOX/
+      ELAPO/
+      BHI VOR
+    </Line>
+    <Line>
+      <!--W519-->
+      ALBUT/
+      BUVGA/
+      MTG VOR/
+      NOGIP
+    </Line>
+    <!--(AD) TCU Airspace-->
+    <Line Name="(AD) TCU-AAW/AAE_Split" Width="1.7" Pattern="Dotted">
+      -343354.000+1390513.000/-350947.000+1381254.000/-351055.733+1381413.495/-351258.320+1381708.063/-351328.000+1381805.000/-352645.000+1380716.000
+    </Line>
+  </Map>
+  <Map Type="System2" Name="AD_VFR" Priority="1" Center="-34.945000+138.530556">
+    <Symbol Type="HollowSquare">
+      <Point>ACTY</Point>
+      <Point>BDWD</Point>
+      <Point>BWMS</Point>
+      <Point>BTJ</Point>
+      <Point>BPK</Point>
+      <Point>CBRA</Point>
+      <Point>CAJE</Point>
+      <Point>DMW</Point>
+      <Point>DCRK</Point>
+      <Point>DUB</Point>
+      <Point>DTON</Point>
+      <Point>FRLG</Point>
+      <Point>GWDM</Point>
+      <Point>GEP</Point>
+      <Point>HGTE</Point>
+      <Point>HNLY</Point>
+      <Point>HVR</Point>
+      <Point>LHCK</Point>
+      <Point>LBET</Point>
+      <Point>MGEW</Point>
+      <Point>MLIT</Point>
+      <Point>MVAL</Point>
+      <Point>BAK</Point>
+      <Point>MBR</Point>
+      <Point>MCOM</Point>
+      <Point>MPT</Point>
+      <Point>MBD</Point>
+      <Point>NARL</Point>
+      <Point>NUPA</Point>
+      <Point>OHB</Point>
+      <Point>OEN</Point>
+      <Point>PIPT</Point>
+      <Point>PAL</Point>
+      <Point>PJUL</Point>
+      <Point>PNL</Point>
+      <Point>PVCT</Point>
+      <Point>RAPD</Point>
+      <Point>RMH</Point>
+      <Point>RVTN</Point>
+      <Point>SSTO</Point>
+      <Point>SVAL</Point>
+      <Point>SLB</Point>
+      <Point>SPR</Point>
+      <Point>SKI</Point>
+      <Point>SRY</Point>
+      <Point>SYN</Point>
+      <Point>SUB</Point>
+      <Point>TUND</Point>
+      <Point>TLEE</Point>
+      <Point>TRUO</Point>
+      <Point>URC</Point>
+      <Point>VELO</Point>
+      <Point>VICP</Point>
+      <Point>WTC</Point>
+      <Point>WRR</Point>
+      <Point>WHPL</Point>
+      <Point>SHER</Point>
+    </Symbol>
+    <Label HasLeader="True">
+      <Point>ACTY</Point>
+      <Point>BDWD</Point>
+      <Point>BWMS</Point>
+      <Point>BTJ</Point>
+      <Point>BPK</Point>
+      <Point>CBRA</Point>
+      <Point>CAJE</Point>
+      <Point>DMW</Point>
+      <Point>DCRK</Point>
+      <Point>DUB</Point>
+      <Point>DTON</Point>
+      <Point>FRLG</Point>
+      <Point>GWDM</Point>
+      <Point>GEP</Point>
+      <Point>HGTE</Point>
+      <Point>HNLY</Point>
+      <Point>HVR</Point>
+      <Point>LHCK</Point>
+      <Point>LBET</Point>
+      <Point>MGEW</Point>
+      <Point>MLIT</Point>
+      <Point>MVAL</Point>
+      <Point>BAK</Point>
+      <Point>MBR</Point>
+      <Point>MCOM</Point>
+      <Point>MPT</Point>
+      <Point>MBD</Point>
+      <Point>NARL</Point>
+      <Point>NUPA</Point>
+      <Point>OHB</Point>
+      <Point>OEN</Point>
+      <Point>PIPT</Point>
+      <Point>PAL</Point>
+      <Point>PJUL</Point>
+      <Point>PNL</Point>
+      <Point>PVCT</Point>
+      <Point>RAPD</Point>
+      <Point>RMH</Point>
+      <Point>RVTN</Point>
+      <Point>SSTO</Point>
+      <Point>SVAL</Point>
+      <Point>SLB</Point>
+      <Point>SPR</Point>
+      <Point>SKI</Point>
+      <Point>SRY</Point>
+      <Point>SYN</Point>
+      <Point>SUB</Point>
+      <Point>TUND</Point>
+      <Point>TLEE</Point>
+      <Point>TRUO</Point>
+      <Point>URC</Point>
+      <Point>VELO</Point>
+      <Point>VICP</Point>
+      <Point>WTC</Point>
+      <Point>WRR</Point>
+      <Point>WHPL</Point>
+      <Point>SHER</Point>
+    </Label>
+    <Label HasLeader="True" LabelOrientation="NW">
+      <Point Name="HOPE_VALLEY">MLIT</Point>
+      <Point Name="IN_EAST">WRR</Point>
+      <Point Name="IN_NORTHWEST">DUB</Point>
+      <Point Name="OUT_EAST">-344544.954+1384033.480</Point>
+      <Point Name="OUT_NORTHWEST">-344653.182+1383351.669</Point>
+      <Point Name="ROUTE_1">BENDO</Point>
+    </Label>
+    <!--HOPE_VALLEY-->
+    <Line Pattern="Dotted">
+      MLIT/WTC/HVR/-344924.336+1383932.821
+    </Line>
+    <!--IN_EAST-->
+    <Line Pattern="Dotted">
+      WRR/DMW/-344608.133+1384055.354
+    </Line>
+    <!--IN_NORTHWEST-->
+    <Line Pattern="Dotted">
+      DUB/RMH/OHB/-344742.820+1383306.502
+    </Line>
+    <!--OUT_EAST-->
+    <Line Pattern="Dotted">
+      -344544.954+1384033.480/SUB/SPR
+    </Line>
+    <!--OUT_NORTHWEST-->
+    <Line Pattern="Dotted">
+      -344653.182+1383351.669/-344438.523+1383130.173/DUB
+    </Line>
+    <!--ROUTE_1-->
+    <Line Pattern="Dotted">
+      BENDO/SYN/PNL/MLIT
+    </Line>
+  </Map>
 </Maps>